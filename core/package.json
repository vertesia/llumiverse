--- conflicted
+++ resolved
@@ -1,10 +1,6 @@
 {
     "name": "@llumiverse/core",
-<<<<<<< HEAD
-    "version": "0.22.3",
-=======
     "version": "0.23.0",
->>>>>>> 6aa30432
     "type": "module",
     "description": "Provide an universal API to LLMs. Support for existing LLMs can be added by writing a driver.",
     "files": [
