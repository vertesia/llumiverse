lockfileVersion: '9.0'

settings:
  autoInstallPeers: true
  excludeLinksFromLockfile: false

overrides:
  rollup: ^4.46.2
  cross-spawn: ^7.0.6
  brace-expansion@>=2.0.0 <3.0.0: ^2.0.2
  esbuild@<=0.24.2: ^0.25.8
  vite@>=6.0.0 <6.2.6: ^6.3.5
  form-data@<2.5.4: ^2.5.4
  form-data@>=4.0.0 <4.0.4: ^4.0.4

importers:

  .:
    devDependencies:
      cross-spawn:
        specifier: ^7.0.6
        version: 7.0.6
      eslint:
        specifier: ^9.32.0
        version: 9.32.0
      npm-ws-tools:
        specifier: ^0.3.0
        version: 0.3.0
      rollup:
        specifier: ^4.46.2
        version: 4.46.2
      typescript:
        specifier: ^5.8.3
        version: 5.8.3
      typescript-eslint:
        specifier: ^8.38.0
        version: 8.38.0(eslint@9.32.0)(typescript@5.8.3)
      vitest:
        specifier: ^3.2.4
        version: 3.2.4(@types/node@22.17.0)

  common:
    devDependencies:
      '@types/node':
        specifier: ^22.17.0
        version: 22.17.0
      rimraf:
        specifier: ^6.0.1
        version: 6.0.1
      ts-dual-module:
        specifier: ^0.6.3
        version: 0.6.3
      typescript:
        specifier: ^5.8.3
        version: 5.8.3
      vitest:
<<<<<<< HEAD
        specifier: ^3.2.4
        version: 3.2.4(@types/node@22.17.0)
=======
        specifier: ^3.0.9
        version: 3.2.4(@types/node@22.14.1)
>>>>>>> a1d994a9

  core:
    dependencies:
      '@llumiverse/common':
        specifier: workspace:*
        version: link:../common
      '@types/node':
        specifier: ^22.17.0
        version: 22.17.0
      ajv:
        specifier: ^8.17.1
        version: 8.17.1
      ajv-formats:
        specifier: ^3.0.1
        version: 3.0.1(ajv@8.17.1)
    devDependencies:
      '@vertesia/api-fetch-client':
        specifier: ^0.72.0
        version: 0.72.0
      rimraf:
        specifier: ^6.0.1
        version: 6.0.1
      ts-dual-module:
        specifier: ^0.6.3
        version: 0.6.3
      typescript:
        specifier: ^5.8.3
        version: 5.8.3
      vitest:
<<<<<<< HEAD
        specifier: ^3.2.4
        version: 3.2.4(@types/node@22.17.0)
=======
        specifier: ^3.0.9
        version: 3.2.4(@types/node@22.14.1)
>>>>>>> a1d994a9

  drivers:
    dependencies:
      '@anthropic-ai/sdk':
        specifier: ^0.59.0
        version: 0.59.0
      '@anthropic-ai/vertex-sdk':
        specifier: ^0.13.0
        version: 0.13.0
      '@aws-sdk/client-bedrock':
        specifier: ^3.840.0
        version: 3.840.0
      '@aws-sdk/client-bedrock-runtime':
        specifier: ^3.840.0
        version: 3.840.0
      '@aws-sdk/client-s3':
        specifier: ^3.840.0
        version: 3.840.0
      '@aws-sdk/credential-providers':
        specifier: ^3.840.0
        version: 3.840.0
      '@aws-sdk/lib-storage':
        specifier: ^3.840.0
        version: 3.840.0(@aws-sdk/client-s3@3.840.0)
      '@aws-sdk/types':
        specifier: ^3.840.0
        version: 3.840.0
      '@azure-rest/ai-inference':
        specifier: 1.0.0-beta.6
        version: 1.0.0-beta.6
      '@azure/ai-projects':
        specifier: 1.0.0-beta.10
        version: 1.0.0-beta.10(ws@8.18.2)(zod@3.25.63)
      '@azure/core-auth':
        specifier: ^1.10.0
        version: 1.10.0
      '@azure/core-sse':
        specifier: ^2.3.0
        version: 2.3.0
      '@azure/identity':
        specifier: ^4.10.1
        version: 4.10.1
      '@azure/openai':
        specifier: 2.0.0
        version: 2.0.0
      '@google-cloud/aiplatform':
        specifier: ^3.35.0
        version: 3.35.0
      '@google/genai':
        specifier: ^1.7.0
        version: 1.7.0(@modelcontextprotocol/sdk@1.12.0)
      '@huggingface/inference':
        specifier: 2.6.7
        version: 2.6.7
      '@llumiverse/common':
        specifier: workspace:*
        version: link:../common
      '@llumiverse/core':
        specifier: workspace:*
        version: link:../core
      '@vertesia/api-fetch-client':
        specifier: ^0.72.0
        version: 0.72.0
      eventsource:
        specifier: ^4.0.0
        version: 4.0.0
      google-auth-library:
        specifier: ^9.15.1
        version: 9.15.1
      groq-sdk:
        specifier: ^0.26.0
        version: 0.26.0
      mnemonist:
        specifier: ^0.40.3
        version: 0.40.3
      node-web-stream-adapters:
        specifier: ^0.2.1
        version: 0.2.1
      openai:
        specifier: ^4.104.0
        version: 4.104.0(ws@8.18.2)(zod@3.25.63)
      replicate:
        specifier: ^1.0.1
        version: 1.0.1
    devDependencies:
      dotenv:
        specifier: ^16.6.1
        version: 16.6.1
      rimraf:
        specifier: ^6.0.1
        version: 6.0.1
      ts-dual-module:
        specifier: ^0.6.3
        version: 0.6.3
      typescript:
        specifier: ^5.8.3
        version: 5.8.3
      vitest:
<<<<<<< HEAD
        specifier: ^3.2.4
        version: 3.2.4(@types/node@22.17.0)
=======
        specifier: ^3.0.9
        version: 3.2.4(@types/node@22.14.1)
>>>>>>> a1d994a9

  examples:
    dependencies:
      '@llumiverse/core':
        specifier: workspace:*
        version: link:../core
      '@llumiverse/drivers':
        specifier: workspace:*
        version: link:../drivers
      dotenv:
        specifier: ^16.6.1
        version: 16.6.1
    devDependencies:
      '@types/json-schema':
        specifier: ^7.0.15
        version: 7.0.15
      rimraf:
        specifier: ^6.0.1
        version: 6.0.1
      typescript:
        specifier: ^5.8.3
        version: 5.8.3

packages:

  '@anthropic-ai/sdk@0.59.0':
    resolution: {integrity: sha512-m9w9tC+N+GUNprwEOhU3VKKSYwXA1fIevRCe7kOFonV4xu5vxqmqyoLy+dkdVvc5W1F4WUTVE/7I4criaF9gnw==}
    hasBin: true

  '@anthropic-ai/vertex-sdk@0.13.0':
    resolution: {integrity: sha512-3ddzAzYvdjGpvdJgJz3NrHS+kqsA8bPYnK+Obd4t6g14w3dtpaA1IMT+mCQXBVA7VyE68h6jkS9AaXHpdGjmGA==}

  '@aws-crypto/crc32@5.2.0':
    resolution: {integrity: sha512-nLbCWqQNgUiwwtFsen1AdzAtvuLRsQS8rYgMuxCrdKf9kOssamGLuPwyTY9wyYblNr9+1XM8v6zoDTPPSIeANg==}
    engines: {node: '>=16.0.0'}

  '@aws-crypto/crc32c@5.2.0':
    resolution: {integrity: sha512-+iWb8qaHLYKrNvGRbiYRHSdKRWhto5XlZUEBwDjYNf+ly5SVYG6zEoYIdxvf5R3zyeP16w4PLBn3rH1xc74Rag==}

  '@aws-crypto/sha1-browser@5.2.0':
    resolution: {integrity: sha512-OH6lveCFfcDjX4dbAvCFSYUjJZjDr/3XJ3xHtjn3Oj5b9RjojQo8npoLeA/bNwkOkrSQ0wgrHzXk4tDRxGKJeg==}

  '@aws-crypto/sha256-browser@5.2.0':
    resolution: {integrity: sha512-AXfN/lGotSQwu6HNcEsIASo7kWXZ5HYWvfOmSNKDsEqC4OashTp8alTmaz+F7TC2L083SFv5RdB+qU3Vs1kZqw==}

  '@aws-crypto/sha256-js@5.2.0':
    resolution: {integrity: sha512-FFQQyu7edu4ufvIZ+OadFpHHOt+eSTBaYaki44c+akjg7qZg9oOQeLlk77F6tSYqjDAFClrHJk9tMf0HdVyOvA==}
    engines: {node: '>=16.0.0'}

  '@aws-crypto/supports-web-crypto@5.2.0':
    resolution: {integrity: sha512-iAvUotm021kM33eCdNfwIN//F77/IADDSs58i+MDaOqFrVjZo9bAal0NK7HurRuWLLpF1iLX7gbWrjHjeo+YFg==}

  '@aws-crypto/util@5.2.0':
    resolution: {integrity: sha512-4RkU9EsI6ZpBve5fseQlGNUWKMa1RLPQ1dnjnQoe07ldfIzcsGb5hC5W0Dm7u423KWzawlrpbjXBrXCEv9zazQ==}

  '@aws-sdk/client-bedrock-runtime@3.840.0':
    resolution: {integrity: sha512-F3g8YPMSIF2JAzrzQi2QFeSSWfr8eY8Jqk5SC4KBwfjMw3ZjJyKkwtmL3eWfZn1gbcQnD5ejLfmmaK4YdgW0cw==}
    engines: {node: '>=18.0.0'}

  '@aws-sdk/client-bedrock@3.840.0':
    resolution: {integrity: sha512-Eg3s8hUNR+UtcW34GSAxU+AegLBT3FkTlnQw4Qad2N2YTteWc5pB7n9te1qpknzWawyRwUDg5S9zQHRlutrjMg==}
    engines: {node: '>=18.0.0'}

  '@aws-sdk/client-cognito-identity@3.840.0':
    resolution: {integrity: sha512-0sn/X63Xqqh5D1FYmdSHiS9SkDzTitoGO++/8IFik4xf/jpn4ZQkIoDPvpxFZcLvebMuUa6jAQs4ap4RusKGkg==}
    engines: {node: '>=18.0.0'}

  '@aws-sdk/client-s3@3.840.0':
    resolution: {integrity: sha512-dRuo03EqGBbl9+PTogpwY9bYmGWIjn8nB82HN5Qj20otgjUvhLOdEkkip9mroYsrvqNoKbMedWdCudIcB/YY1w==}
    engines: {node: '>=18.0.0'}

  '@aws-sdk/client-sso@3.840.0':
    resolution: {integrity: sha512-3Zp+FWN2hhmKdpS0Ragi5V2ZPsZNScE3jlbgoJjzjI/roHZqO+e3/+XFN4TlM0DsPKYJNp+1TAjmhxN6rOnfYA==}
    engines: {node: '>=18.0.0'}

  '@aws-sdk/core@3.840.0':
    resolution: {integrity: sha512-x3Zgb39tF1h2XpU+yA4OAAQlW6LVEfXNlSedSYJ7HGKXqA/E9h3rWQVpYfhXXVVsLdYXdNw5KBUkoAoruoZSZA==}
    engines: {node: '>=18.0.0'}

  '@aws-sdk/credential-provider-cognito-identity@3.840.0':
    resolution: {integrity: sha512-p1RaMVd6+6ruYjKsWRCZT/jWhrYfDKbXY+/ScIYTvcaOOf9ArMtVnhFk3egewrC7kPXFGRYhg2GPmxRotNYMng==}
    engines: {node: '>=18.0.0'}

  '@aws-sdk/credential-provider-env@3.840.0':
    resolution: {integrity: sha512-EzF6VcJK7XvQ/G15AVEfJzN2mNXU8fcVpXo4bRyr1S6t2q5zx6UPH/XjDbn18xyUmOq01t+r8gG+TmHEVo18fA==}
    engines: {node: '>=18.0.0'}

  '@aws-sdk/credential-provider-http@3.840.0':
    resolution: {integrity: sha512-wbnUiPGLVea6mXbUh04fu+VJmGkQvmToPeTYdHE8eRZq3NRDi3t3WltT+jArLBKD/4NppRpMjf2ju4coMCz91g==}
    engines: {node: '>=18.0.0'}

  '@aws-sdk/credential-provider-ini@3.840.0':
    resolution: {integrity: sha512-7F290BsWydShHb+7InXd+IjJc3mlEIm9I0R57F/Pjl1xZB69MdkhVGCnuETWoBt4g53ktJd6NEjzm/iAhFXFmw==}
    engines: {node: '>=18.0.0'}

  '@aws-sdk/credential-provider-node@3.840.0':
    resolution: {integrity: sha512-KufP8JnxA31wxklLm63evUPSFApGcH8X86z3mv9SRbpCm5ycgWIGVCTXpTOdgq6rPZrwT9pftzv2/b4mV/9clg==}
    engines: {node: '>=18.0.0'}

  '@aws-sdk/credential-provider-process@3.840.0':
    resolution: {integrity: sha512-HkDQWHy8tCI4A0Ps2NVtuVYMv9cB4y/IuD/TdOsqeRIAT12h8jDb98BwQPNLAImAOwOWzZJ8Cu0xtSpX7CQhMw==}
    engines: {node: '>=18.0.0'}

  '@aws-sdk/credential-provider-sso@3.840.0':
    resolution: {integrity: sha512-2qgdtdd6R0Z1y0KL8gzzwFUGmhBHSUx4zy85L2XV1CXhpRNwV71SVWJqLDVV5RVWVf9mg50Pm3AWrUC0xb0pcA==}
    engines: {node: '>=18.0.0'}

  '@aws-sdk/credential-provider-web-identity@3.840.0':
    resolution: {integrity: sha512-dpEeVXG8uNZSmVXReE4WP0lwoioX2gstk4RnUgrdUE3YaPq8A+hJiVAyc3h+cjDeIqfbsQbZm9qFetKC2LF9dQ==}
    engines: {node: '>=18.0.0'}

  '@aws-sdk/credential-providers@3.840.0':
    resolution: {integrity: sha512-+CxYdGd+uM4NZ9VUvFTU1c/H61qhDB4q362k8xKU+bz24g//LDQ5Mpwksv8OUD1en44v4fUwgZ4SthPZMs+eFQ==}
    engines: {node: '>=18.0.0'}

  '@aws-sdk/eventstream-handler-node@3.840.0':
    resolution: {integrity: sha512-m/zVrSSAEHq+6h4sy0JUEBScB1pGgs/1+iRVhfzfbnf+/gTr4ut2jRq4tDiNEX9pQ1oFVvw+ntPua5qfquQeRQ==}
    engines: {node: '>=18.0.0'}

  '@aws-sdk/lib-storage@3.840.0':
    resolution: {integrity: sha512-P3w05N26fW01loe9f6gAIYt9hdP8M3rI13Rj3dZgJ6jykrjSB7+6ekAshUbzLp1uDHdmSkcUutzk2EIYtvPjlQ==}
    engines: {node: '>=18.0.0'}
    peerDependencies:
      '@aws-sdk/client-s3': ^3.840.0

  '@aws-sdk/middleware-bucket-endpoint@3.840.0':
    resolution: {integrity: sha512-+gkQNtPwcSMmlwBHFd4saVVS11In6ID1HczNzpM3MXKXRBfSlbZJbCt6wN//AZ8HMklZEik4tcEOG0qa9UY8SQ==}
    engines: {node: '>=18.0.0'}

  '@aws-sdk/middleware-eventstream@3.840.0':
    resolution: {integrity: sha512-4khgf7AjJ4llh3aiNmZ+x4PGl4vkKNxRHn0xTgi6Iw1J3SChsF2mnNaLXK8hoXeydx756rw+JhqOuZH91i5l4w==}
    engines: {node: '>=18.0.0'}

  '@aws-sdk/middleware-expect-continue@3.840.0':
    resolution: {integrity: sha512-iJg2r6FKsKKvdiU4oCOuCf7Ro/YE0Q2BT/QyEZN3/Rt8Nr4SAZiQOlcBXOCpGvuIKOEAhvDOUnW3aDHL01PdVw==}
    engines: {node: '>=18.0.0'}

  '@aws-sdk/middleware-flexible-checksums@3.840.0':
    resolution: {integrity: sha512-Kg/o2G6o72sdoRH0J+avdcf668gM1bp6O4VeEXpXwUj/urQnV5qiB2q1EYT110INHUKWOLXPND3sQAqh6sTqHw==}
    engines: {node: '>=18.0.0'}

  '@aws-sdk/middleware-host-header@3.840.0':
    resolution: {integrity: sha512-ub+hXJAbAje94+Ya6c6eL7sYujoE8D4Bumu1NUI8TXjUhVVn0HzVWQjpRLshdLsUp1AW7XyeJaxyajRaJQ8+Xg==}
    engines: {node: '>=18.0.0'}

  '@aws-sdk/middleware-location-constraint@3.840.0':
    resolution: {integrity: sha512-KVLD0u0YMF3aQkVF8bdyHAGWSUY6N1Du89htTLgqCcIhSxxAJ9qifrosVZ9jkAzqRW99hcufyt2LylcVU2yoKQ==}
    engines: {node: '>=18.0.0'}

  '@aws-sdk/middleware-logger@3.840.0':
    resolution: {integrity: sha512-lSV8FvjpdllpGaRspywss4CtXV8M7NNNH+2/j86vMH+YCOZ6fu2T/TyFd/tHwZ92vDfHctWkRbQxg0bagqwovA==}
    engines: {node: '>=18.0.0'}

  '@aws-sdk/middleware-recursion-detection@3.840.0':
    resolution: {integrity: sha512-Gu7lGDyfddyhIkj1Z1JtrY5NHb5+x/CRiB87GjaSrKxkDaydtX2CU977JIABtt69l9wLbcGDIQ+W0uJ5xPof7g==}
    engines: {node: '>=18.0.0'}

  '@aws-sdk/middleware-sdk-s3@3.840.0':
    resolution: {integrity: sha512-rOUji7CayWN3O09zvvgLzDVQe0HiJdZkxoTS6vzOS3WbbdT7joGdVtAJHtn+x776QT3hHzbKU5gnfhel0o6gQA==}
    engines: {node: '>=18.0.0'}

  '@aws-sdk/middleware-ssec@3.840.0':
    resolution: {integrity: sha512-CBZP9t1QbjDFGOrtnUEHL1oAvmnCUUm7p0aPNbIdSzNtH42TNKjPRN3TuEIJDGjkrqpL3MXyDSmNayDcw/XW7Q==}
    engines: {node: '>=18.0.0'}

  '@aws-sdk/middleware-user-agent@3.840.0':
    resolution: {integrity: sha512-hiiMf7BP5ZkAFAvWRcK67Mw/g55ar7OCrvrynC92hunx/xhMkrgSLM0EXIZ1oTn3uql9kH/qqGF0nqsK6K555A==}
    engines: {node: '>=18.0.0'}

  '@aws-sdk/nested-clients@3.840.0':
    resolution: {integrity: sha512-LXYYo9+n4hRqnRSIMXLBb+BLz+cEmjMtTudwK1BF6Bn2RfdDv29KuyeDRrPCS3TwKl7ZKmXUmE9n5UuHAPfBpA==}
    engines: {node: '>=18.0.0'}

  '@aws-sdk/region-config-resolver@3.840.0':
    resolution: {integrity: sha512-Qjnxd/yDv9KpIMWr90ZDPtRj0v75AqGC92Lm9+oHXZ8p1MjG5JE2CW0HL8JRgK9iKzgKBL7pPQRXI8FkvEVfrA==}
    engines: {node: '>=18.0.0'}

  '@aws-sdk/signature-v4-multi-region@3.840.0':
    resolution: {integrity: sha512-8AoVgHrkSfhvGPtwx23hIUO4MmMnux2pjnso1lrLZGqxfElM6jm2w4jTNLlNXk8uKHGyX89HaAIuT0lL6dJj9g==}
    engines: {node: '>=18.0.0'}

  '@aws-sdk/token-providers@3.840.0':
    resolution: {integrity: sha512-6BuTOLTXvmgwjK7ve7aTg9JaWFdM5UoMolLVPMyh3wTv9Ufalh8oklxYHUBIxsKkBGO2WiHXytveuxH6tAgTYg==}
    engines: {node: '>=18.0.0'}

  '@aws-sdk/types@3.840.0':
    resolution: {integrity: sha512-xliuHaUFZxEx1NSXeLLZ9Dyu6+EJVQKEoD+yM+zqUo3YDZ7medKJWY6fIOKiPX/N7XbLdBYwajb15Q7IL8KkeA==}
    engines: {node: '>=18.0.0'}

  '@aws-sdk/util-arn-parser@3.804.0':
    resolution: {integrity: sha512-wmBJqn1DRXnZu3b4EkE6CWnoWMo1ZMvlfkqU5zPz67xx1GMaXlDCchFvKAXMjk4jn/L1O3tKnoFDNsoLV1kgNQ==}
    engines: {node: '>=18.0.0'}

  '@aws-sdk/util-endpoints@3.840.0':
    resolution: {integrity: sha512-eqE9ROdg/Kk0rj3poutyRCFauPDXIf/WSvCqFiRDDVi6QOnCv/M0g2XW8/jSvkJlOyaXkNCptapIp6BeeFFGYw==}
    engines: {node: '>=18.0.0'}

  '@aws-sdk/util-locate-window@3.804.0':
    resolution: {integrity: sha512-zVoRfpmBVPodYlnMjgVjfGoEZagyRF5IPn3Uo6ZvOZp24chnW/FRstH7ESDHDDRga4z3V+ElUQHKpFDXWyBW5A==}
    engines: {node: '>=18.0.0'}

  '@aws-sdk/util-user-agent-browser@3.840.0':
    resolution: {integrity: sha512-JdyZM3EhhL4PqwFpttZu1afDpPJCCc3eyZOLi+srpX11LsGj6sThf47TYQN75HT1CarZ7cCdQHGzP2uy3/xHfQ==}

  '@aws-sdk/util-user-agent-node@3.840.0':
    resolution: {integrity: sha512-Fy5JUEDQU1tPm2Yw/YqRYYc27W5+QD/J4mYvQvdWjUGZLB5q3eLFMGD35Uc28ZFoGMufPr4OCxK/bRfWROBRHQ==}
    engines: {node: '>=18.0.0'}
    peerDependencies:
      aws-crt: '>=1.0.0'
    peerDependenciesMeta:
      aws-crt:
        optional: true

  '@aws-sdk/xml-builder@3.821.0':
    resolution: {integrity: sha512-DIIotRnefVL6DiaHtO6/21DhJ4JZnnIwdNbpwiAhdt/AVbttcE4yw925gsjur0OGv5BTYXQXU3YnANBYnZjuQA==}
    engines: {node: '>=18.0.0'}

  '@azure-rest/ai-inference@1.0.0-beta.6':
    resolution: {integrity: sha512-j5FrJDTHu2P2+zwFVe5j2edasOIhqkFj+VkDjbhGkQuOoIAByF0egRkgs0G1k03HyJ7bOOT9BkRF7MIgr/afhw==}
    engines: {node: '>=18.0.0'}

  '@azure-rest/core-client@2.3.4':
    resolution: {integrity: sha512-AQXtD5VqsoOswDmxQR0YyVkYa1tZ0HyfC/fsqfntYZ7EEgaimfCGN2nAfiN3KXy1F4TfcoByhmtX2bVOO2vAEQ==}
    engines: {node: '>=18.0.0'}

  '@azure/abort-controller@2.1.2':
    resolution: {integrity: sha512-nBrLsEWm4J2u5LpAPjxADTlq3trDgVZZXHNKabeXZtpq3d3AbN/KGO82R87rdDz5/lYB024rtEf10/q0urNgsA==}
    engines: {node: '>=18.0.0'}

  '@azure/ai-agents@1.0.0':
    resolution: {integrity: sha512-8/MZ/Ls7kv2NmwQ0wGzSaFbMST24Apcoorjs9ndGL6uJQ/KGaGCY4haNKzts1wv2oGSI+gBdjbYb0Q+P702pow==}
    engines: {node: '>=20.0.0'}

  '@azure/ai-projects@1.0.0-beta.10':
    resolution: {integrity: sha512-y46Ewm7Y0FECWDij05nWmYBtFuX+3+k7A6MEBti7XClX/4KPM2AJMhxWPQAlnrXQMLjKnfPGRymgqTCKMyE3QQ==}
    engines: {node: '>=20.0.0'}

  '@azure/core-auth@1.10.0':
    resolution: {integrity: sha512-88Djs5vBvGbHQHf5ZZcaoNHo6Y8BKZkt3cw2iuJIQzLEgH4Ox6Tm4hjFhbqOxyYsgIG/eJbFEHpxRIfEEWv5Ow==}
    engines: {node: '>=20.0.0'}

  '@azure/core-client@1.9.3':
    resolution: {integrity: sha512-/wGw8fJ4mdpJ1Cum7s1S+VQyXt1ihwKLzfabS1O/RDADnmzVc01dHn44qD0BvGH6KlZNzOMW95tEpKqhkCChPA==}
    engines: {node: '>=18.0.0'}

  '@azure/core-http-compat@2.3.0':
    resolution: {integrity: sha512-qLQujmUypBBG0gxHd0j6/Jdmul6ttl24c8WGiLXIk7IHXdBlfoBqW27hyz3Xn6xbfdyVSarl1Ttbk0AwnZBYCw==}
    engines: {node: '>=18.0.0'}

  '@azure/core-lro@2.7.2':
    resolution: {integrity: sha512-0YIpccoX8m/k00O7mDDMdJpbr6mf1yWo2dfmxt5A8XVZVVMz2SSKaEbMCeJRvgQ0IaSlqhjT47p4hVIRRy90xw==}
    engines: {node: '>=18.0.0'}

  '@azure/core-lro@3.2.0':
    resolution: {integrity: sha512-SJEAe8fMDnjz2vw9dvEUi0DhAWe1sYkWQVTDc/HDcgNALaszGRopx3U+z1Pg/C9fsYiArp5pTBEcq29Ddph0WA==}
    engines: {node: '>=18.0.0'}

  '@azure/core-paging@1.6.2':
    resolution: {integrity: sha512-YKWi9YuCU04B55h25cnOYZHxXYtEvQEbKST5vqRga7hWY9ydd3FZHdeQF8pyh+acWZvppw13M/LMGx0LABUVMA==}
    engines: {node: '>=18.0.0'}

  '@azure/core-rest-pipeline@1.21.0':
    resolution: {integrity: sha512-a4MBwe/5WKbq9MIxikzgxLBbruC5qlkFYlBdI7Ev50Y7ib5Vo/Jvt5jnJo7NaWeJ908LCHL0S1Us4UMf1VoTfg==}
    engines: {node: '>=18.0.0'}

  '@azure/core-sse@2.3.0':
    resolution: {integrity: sha512-jKhPpdDbVS5GlpadSKIC7V6Q4P2vEcwXi1c4CLTXs01Q/PAITES9v5J/S73+RtCMqQpsX0jGa2yPWwXi9JzdgA==}
    engines: {node: '>=20.0.0'}

  '@azure/core-tracing@1.2.0':
    resolution: {integrity: sha512-UKTiEJPkWcESPYJz3X5uKRYyOcJD+4nYph+KpfdPRnQJVrZfk0KJgdnaAWKfhsBBtAf/D58Az4AvCJEmWgIBAg==}
    engines: {node: '>=18.0.0'}

  '@azure/core-util@1.11.0':
    resolution: {integrity: sha512-DxOSLua+NdpWoSqULhjDyAZTXFdP/LKkqtYuxxz1SCN289zk3OG8UOpnCQAz/tygyACBtWp/BoO72ptK7msY8g==}
    engines: {node: '>=18.0.0'}

  '@azure/core-xml@1.4.5':
    resolution: {integrity: sha512-gT4H8mTaSXRz7eGTuQyq1aIJnJqeXzpOe9Ay7Z3FrCouer14CbV3VzjnJrNrQfbBpGBLO9oy8BmrY75A0p53cA==}
    engines: {node: '>=18.0.0'}

  '@azure/identity@4.10.1':
    resolution: {integrity: sha512-YM/z6RxRtFlXUH2egAYF/FDPes+MUE6ZoknjEdaq7ebJMMNUzn9zCJ3bd2ZZZlkP0r1xKa88kolhFH/FGV7JnA==}
    engines: {node: '>=18.0.0'}

  '@azure/logger@1.1.4':
    resolution: {integrity: sha512-4IXXzcCdLdlXuCG+8UKEwLA1T1NHqUfanhXYHiQTn+6sfWCZXduqbtXDGceg3Ce5QxTGo7EqmbV6Bi+aqKuClQ==}
    engines: {node: '>=18.0.0'}

  '@azure/msal-browser@4.8.0':
    resolution: {integrity: sha512-z7kJlMW3IAETyq82LDKJqr++IeOvU728q9lkuTFjEIPUWxnB1OlmuPCF32fYurxOnOnJeFEZxjbEzq8xyP0aag==}
    engines: {node: '>=0.8.0'}

  '@azure/msal-common@15.3.0':
    resolution: {integrity: sha512-lh+eZfibGwtQxFnx+mj6cYWn0pwA8tDnn8CBs9P21nC7Uw5YWRwfXaXdVQSMENZ5ojRqR+NzRaucEo4qUvs3pA==}
    engines: {node: '>=0.8.0'}

  '@azure/msal-common@15.6.0':
    resolution: {integrity: sha512-EotmBz42apYGjqiIV9rDUdptaMptpTn4TdGf3JfjLvFvinSe9BJ6ywU92K9ky+t/b0ghbeTSe9RfqlgLh8f2jA==}
    engines: {node: '>=0.8.0'}

  '@azure/msal-node@3.5.3':
    resolution: {integrity: sha512-c5mifzHX5mwm5JqMIlURUyp6LEEdKF1a8lmcNRLBo0lD7zpSYPHupa4jHyhJyg9ccLwszLguZJdk2h3ngnXwNw==}
    engines: {node: '>=16'}

  '@azure/openai@2.0.0':
    resolution: {integrity: sha512-zSNhwarYbqg3P048uKMjEjbge41OnAgmiiE1elCHVsuCCXRyz2BXnHMJkW6WR6ZKQy5NHswJNUNSWsuqancqFA==}
    engines: {node: '>=18.0.0'}

  '@azure/storage-blob@12.27.0':
    resolution: {integrity: sha512-IQjj9RIzAKatmNca3D6bT0qJ+Pkox1WZGOg2esJF2YLHb45pQKOwGPIAV+w3rfgkj7zV3RMxpn/c6iftzSOZJQ==}
    engines: {node: '>=18.0.0'}

  '@esbuild/aix-ppc64@0.25.6':
    resolution: {integrity: sha512-ShbM/3XxwuxjFiuVBHA+d3j5dyac0aEVVq1oluIDf71hUw0aRF59dV/efUsIwFnR6m8JNM2FjZOzmaZ8yG61kw==}
    engines: {node: '>=18'}
    cpu: [ppc64]
    os: [aix]

  '@esbuild/android-arm64@0.25.6':
    resolution: {integrity: sha512-hd5zdUarsK6strW+3Wxi5qWws+rJhCCbMiC9QZyzoxfk5uHRIE8T287giQxzVpEvCwuJ9Qjg6bEjcRJcgfLqoA==}
    engines: {node: '>=18'}
    cpu: [arm64]
    os: [android]

  '@esbuild/android-arm@0.25.6':
    resolution: {integrity: sha512-S8ToEOVfg++AU/bHwdksHNnyLyVM+eMVAOf6yRKFitnwnbwwPNqKr3srzFRe7nzV69RQKb5DgchIX5pt3L53xg==}
    engines: {node: '>=18'}
    cpu: [arm]
    os: [android]

  '@esbuild/android-x64@0.25.6':
    resolution: {integrity: sha512-0Z7KpHSr3VBIO9A/1wcT3NTy7EB4oNC4upJ5ye3R7taCc2GUdeynSLArnon5G8scPwaU866d3H4BCrE5xLW25A==}
    engines: {node: '>=18'}
    cpu: [x64]
    os: [android]

  '@esbuild/darwin-arm64@0.25.6':
    resolution: {integrity: sha512-FFCssz3XBavjxcFxKsGy2DYK5VSvJqa6y5HXljKzhRZ87LvEi13brPrf/wdyl/BbpbMKJNOr1Sd0jtW4Ge1pAA==}
    engines: {node: '>=18'}
    cpu: [arm64]
    os: [darwin]

  '@esbuild/darwin-x64@0.25.6':
    resolution: {integrity: sha512-GfXs5kry/TkGM2vKqK2oyiLFygJRqKVhawu3+DOCk7OxLy/6jYkWXhlHwOoTb0WqGnWGAS7sooxbZowy+pK9Yg==}
    engines: {node: '>=18'}
    cpu: [x64]
    os: [darwin]

  '@esbuild/freebsd-arm64@0.25.6':
    resolution: {integrity: sha512-aoLF2c3OvDn2XDTRvn8hN6DRzVVpDlj2B/F66clWd/FHLiHaG3aVZjxQX2DYphA5y/evbdGvC6Us13tvyt4pWg==}
    engines: {node: '>=18'}
    cpu: [arm64]
    os: [freebsd]

  '@esbuild/freebsd-x64@0.25.6':
    resolution: {integrity: sha512-2SkqTjTSo2dYi/jzFbU9Plt1vk0+nNg8YC8rOXXea+iA3hfNJWebKYPs3xnOUf9+ZWhKAaxnQNUf2X9LOpeiMQ==}
    engines: {node: '>=18'}
    cpu: [x64]
    os: [freebsd]

  '@esbuild/linux-arm64@0.25.6':
    resolution: {integrity: sha512-b967hU0gqKd9Drsh/UuAm21Khpoh6mPBSgz8mKRq4P5mVK8bpA+hQzmm/ZwGVULSNBzKdZPQBRT3+WuVavcWsQ==}
    engines: {node: '>=18'}
    cpu: [arm64]
    os: [linux]

  '@esbuild/linux-arm@0.25.6':
    resolution: {integrity: sha512-SZHQlzvqv4Du5PrKE2faN0qlbsaW/3QQfUUc6yO2EjFcA83xnwm91UbEEVx4ApZ9Z5oG8Bxz4qPE+HFwtVcfyw==}
    engines: {node: '>=18'}
    cpu: [arm]
    os: [linux]

  '@esbuild/linux-ia32@0.25.6':
    resolution: {integrity: sha512-aHWdQ2AAltRkLPOsKdi3xv0mZ8fUGPdlKEjIEhxCPm5yKEThcUjHpWB1idN74lfXGnZ5SULQSgtr5Qos5B0bPw==}
    engines: {node: '>=18'}
    cpu: [ia32]
    os: [linux]

  '@esbuild/linux-loong64@0.25.6':
    resolution: {integrity: sha512-VgKCsHdXRSQ7E1+QXGdRPlQ/e08bN6WMQb27/TMfV+vPjjTImuT9PmLXupRlC90S1JeNNW5lzkAEO/McKeJ2yg==}
    engines: {node: '>=18'}
    cpu: [loong64]
    os: [linux]

  '@esbuild/linux-mips64el@0.25.6':
    resolution: {integrity: sha512-WViNlpivRKT9/py3kCmkHnn44GkGXVdXfdc4drNmRl15zVQ2+D2uFwdlGh6IuK5AAnGTo2qPB1Djppj+t78rzw==}
    engines: {node: '>=18'}
    cpu: [mips64el]
    os: [linux]

  '@esbuild/linux-ppc64@0.25.6':
    resolution: {integrity: sha512-wyYKZ9NTdmAMb5730I38lBqVu6cKl4ZfYXIs31Baf8aoOtB4xSGi3THmDYt4BTFHk7/EcVixkOV2uZfwU3Q2Jw==}
    engines: {node: '>=18'}
    cpu: [ppc64]
    os: [linux]

  '@esbuild/linux-riscv64@0.25.6':
    resolution: {integrity: sha512-KZh7bAGGcrinEj4qzilJ4hqTY3Dg2U82c8bv+e1xqNqZCrCyc+TL9AUEn5WGKDzm3CfC5RODE/qc96OcbIe33w==}
    engines: {node: '>=18'}
    cpu: [riscv64]
    os: [linux]

  '@esbuild/linux-s390x@0.25.6':
    resolution: {integrity: sha512-9N1LsTwAuE9oj6lHMyyAM+ucxGiVnEqUdp4v7IaMmrwb06ZTEVCIs3oPPplVsnjPfyjmxwHxHMF8b6vzUVAUGw==}
    engines: {node: '>=18'}
    cpu: [s390x]
    os: [linux]

  '@esbuild/linux-x64@0.25.6':
    resolution: {integrity: sha512-A6bJB41b4lKFWRKNrWoP2LHsjVzNiaurf7wyj/XtFNTsnPuxwEBWHLty+ZE0dWBKuSK1fvKgrKaNjBS7qbFKig==}
    engines: {node: '>=18'}
    cpu: [x64]
    os: [linux]

  '@esbuild/netbsd-arm64@0.25.6':
    resolution: {integrity: sha512-IjA+DcwoVpjEvyxZddDqBY+uJ2Snc6duLpjmkXm/v4xuS3H+3FkLZlDm9ZsAbF9rsfP3zeA0/ArNDORZgrxR/Q==}
    engines: {node: '>=18'}
    cpu: [arm64]
    os: [netbsd]

  '@esbuild/netbsd-x64@0.25.6':
    resolution: {integrity: sha512-dUXuZr5WenIDlMHdMkvDc1FAu4xdWixTCRgP7RQLBOkkGgwuuzaGSYcOpW4jFxzpzL1ejb8yF620UxAqnBrR9g==}
    engines: {node: '>=18'}
    cpu: [x64]
    os: [netbsd]

  '@esbuild/openbsd-arm64@0.25.6':
    resolution: {integrity: sha512-l8ZCvXP0tbTJ3iaqdNf3pjaOSd5ex/e6/omLIQCVBLmHTlfXW3zAxQ4fnDmPLOB1x9xrcSi/xtCWFwCZRIaEwg==}
    engines: {node: '>=18'}
    cpu: [arm64]
    os: [openbsd]

  '@esbuild/openbsd-x64@0.25.6':
    resolution: {integrity: sha512-hKrmDa0aOFOr71KQ/19JC7az1P0GWtCN1t2ahYAf4O007DHZt/dW8ym5+CUdJhQ/qkZmI1HAF8KkJbEFtCL7gw==}
    engines: {node: '>=18'}
    cpu: [x64]
    os: [openbsd]

  '@esbuild/openharmony-arm64@0.25.6':
    resolution: {integrity: sha512-+SqBcAWoB1fYKmpWoQP4pGtx+pUUC//RNYhFdbcSA16617cchuryuhOCRpPsjCblKukAckWsV+aQ3UKT/RMPcA==}
    engines: {node: '>=18'}
    cpu: [arm64]
    os: [openharmony]

  '@esbuild/sunos-x64@0.25.6':
    resolution: {integrity: sha512-dyCGxv1/Br7MiSC42qinGL8KkG4kX0pEsdb0+TKhmJZgCUDBGmyo1/ArCjNGiOLiIAgdbWgmWgib4HoCi5t7kA==}
    engines: {node: '>=18'}
    cpu: [x64]
    os: [sunos]

  '@esbuild/win32-arm64@0.25.6':
    resolution: {integrity: sha512-42QOgcZeZOvXfsCBJF5Afw73t4veOId//XD3i+/9gSkhSV6Gk3VPlWncctI+JcOyERv85FUo7RxuxGy+z8A43Q==}
    engines: {node: '>=18'}
    cpu: [arm64]
    os: [win32]

  '@esbuild/win32-ia32@0.25.6':
    resolution: {integrity: sha512-4AWhgXmDuYN7rJI6ORB+uU9DHLq/erBbuMoAuB4VWJTu5KtCgcKYPynF0YI1VkBNuEfjNlLrFr9KZPJzrtLkrQ==}
    engines: {node: '>=18'}
    cpu: [ia32]
    os: [win32]

  '@esbuild/win32-x64@0.25.6':
    resolution: {integrity: sha512-NgJPHHbEpLQgDH2MjQu90pzW/5vvXIZ7KOnPyNBm92A6WgZ/7b6fJyUBjoumLqeOQQGqY2QjQxRo97ah4Sj0cA==}
    engines: {node: '>=18'}
    cpu: [x64]
    os: [win32]

  '@eslint-community/eslint-utils@4.7.0':
    resolution: {integrity: sha512-dyybb3AcajC7uha6CvhdVRJqaKyn7w2YKqKyAN37NKYgZT36w+iRb0Dymmc5qEJ549c/S31cMMSFd75bteCpCw==}
    engines: {node: ^12.22.0 || ^14.17.0 || >=16.0.0}
    peerDependencies:
      eslint: ^6.0.0 || ^7.0.0 || >=8.0.0

  '@eslint-community/regexpp@4.12.1':
    resolution: {integrity: sha512-CCZCDJuduB9OUkFkY2IgppNZMi2lBQgD2qzwXkEia16cge2pijY/aXi96CJMquDMn3nJdlPV1A5KrJEXwfLNzQ==}
    engines: {node: ^12.0.0 || ^14.0.0 || >=16.0.0}

  '@eslint/config-array@0.21.0':
    resolution: {integrity: sha512-ENIdc4iLu0d93HeYirvKmrzshzofPw6VkZRKQGe9Nv46ZnWUzcF1xV01dcvEg/1wXUR61OmmlSfyeyO7EvjLxQ==}
    engines: {node: ^18.18.0 || ^20.9.0 || >=21.1.0}

  '@eslint/config-helpers@0.3.0':
    resolution: {integrity: sha512-ViuymvFmcJi04qdZeDc2whTHryouGcDlaxPqarTD0ZE10ISpxGUVZGZDx4w01upyIynL3iu6IXH2bS1NhclQMw==}
    engines: {node: ^18.18.0 || ^20.9.0 || >=21.1.0}

  '@eslint/core@0.15.1':
    resolution: {integrity: sha512-bkOp+iumZCCbt1K1CmWf0R9pM5yKpDv+ZXtvSyQpudrI9kuFLp+bM2WOPXImuD/ceQuaa8f5pj93Y7zyECIGNA==}
    engines: {node: ^18.18.0 || ^20.9.0 || >=21.1.0}

  '@eslint/eslintrc@3.3.1':
    resolution: {integrity: sha512-gtF186CXhIl1p4pJNGZw8Yc6RlshoePRvE0X91oPGb3vZ8pM3qOS9W9NGPat9LziaBV7XrJWGylNQXkGcnM3IQ==}
    engines: {node: ^18.18.0 || ^20.9.0 || >=21.1.0}

  '@eslint/js@9.32.0':
    resolution: {integrity: sha512-BBpRFZK3eX6uMLKz8WxFOBIFFcGFJ/g8XuwjTHCqHROSIsopI+ddn/d5Cfh36+7+e5edVS8dbSHnBNhrLEX0zg==}
    engines: {node: ^18.18.0 || ^20.9.0 || >=21.1.0}

  '@eslint/object-schema@2.1.6':
    resolution: {integrity: sha512-RBMg5FRL0I0gs51M/guSAj5/e14VQ4tpZnQNWwuDT66P14I43ItmPfIZRhO9fUVIPOAQXU47atlywZ/czoqFPA==}
    engines: {node: ^18.18.0 || ^20.9.0 || >=21.1.0}

  '@eslint/plugin-kit@0.3.4':
    resolution: {integrity: sha512-Ul5l+lHEcw3L5+k8POx6r74mxEYKG5kOb6Xpy2gCRW6zweT6TEhAf8vhxGgjhqrd/VO/Dirhsb+1hNpD1ue9hw==}
    engines: {node: ^18.18.0 || ^20.9.0 || >=21.1.0}

  '@google-cloud/aiplatform@3.35.0':
    resolution: {integrity: sha512-Eo+ckr1KbTxAOew9P+MeeR0aQXeW5PeOzrSM1JyGny/SGKejwX/RcGWSFpeapnlegTfI9N9xJeUeo3M+XBOeFg==}
    engines: {node: '>=14.0.0'}

  '@google/genai@1.7.0':
    resolution: {integrity: sha512-s/OZLkrIfBwc+SFFaZoKdEogkw4in0YRTGc4Q483jnfchNBWzrNe560eZEfGJHQRPn6YfzJgECCx0sqEOMWvYw==}
    engines: {node: '>=20.0.0'}
    peerDependencies:
      '@modelcontextprotocol/sdk': ^1.11.0
    peerDependenciesMeta:
      '@modelcontextprotocol/sdk':
        optional: true

  '@grpc/grpc-js@1.13.2':
    resolution: {integrity: sha512-nnR5nmL6lxF8YBqb6gWvEgLdLh/Fn+kvAdX5hUOnt48sNSb0riz/93ASd2E5gvanPA41X6Yp25bIfGRp1SMb2g==}
    engines: {node: '>=12.10.0'}

  '@grpc/proto-loader@0.7.13':
    resolution: {integrity: sha512-AiXO/bfe9bmxBjxxtYxFAXGZvMaN5s8kO+jBHAJCON8rJoB5YS/D6X7ZNc6XQkuHNmyl4CYaMI1fJ/Gn27RGGw==}
    engines: {node: '>=6'}
    hasBin: true

  '@huggingface/inference@2.6.7':
    resolution: {integrity: sha512-vFBqvtU3LhxjufTs0jcRrDSc0nK+lah10bOgvlIn80lAH4JwMzHHPBQ4g4ECEdRD0PIt6EpTiidEZQq2sArb5Q==}
    engines: {node: '>=18'}

  '@humanfs/core@0.19.1':
    resolution: {integrity: sha512-5DyQ4+1JEUzejeK1JGICcideyfUbGixgS9jNgex5nqkW+cY7WZhxBigmieN5Qnw9ZosSNVC9KQKyb+GUaGyKUA==}
    engines: {node: '>=18.18.0'}

  '@humanfs/node@0.16.6':
    resolution: {integrity: sha512-YuI2ZHQL78Q5HbhDiBA1X4LmYdXCKCMQIfw0pw7piHJwyREFebJUvrQN4cMssyES6x+vfUbx1CIpaQUKYdQZOw==}
    engines: {node: '>=18.18.0'}

  '@humanwhocodes/module-importer@1.0.1':
    resolution: {integrity: sha512-bxveV4V8v5Yb4ncFTT3rPSgZBOpCkjfK0y4oVVVJwIuDVBRMDXrPyXRL988i5ap9m9bnyEEjWfm5WkBmtffLfA==}
    engines: {node: '>=12.22'}

  '@humanwhocodes/retry@0.3.1':
    resolution: {integrity: sha512-JBxkERygn7Bv/GbN5Rv8Ul6LVknS+5Bp6RgDC/O8gEBU/yeH5Ui5C/OlWrTb6qct7LjjfT6Re2NxB0ln0yYybA==}
    engines: {node: '>=18.18'}

  '@humanwhocodes/retry@0.4.3':
    resolution: {integrity: sha512-bV0Tgo9K4hfPCek+aMAn81RppFKv2ySDQeMoSZuvTASywNTnVJCArCZE2FWqpvIatKu7VMRLWlR1EazvVhDyhQ==}
    engines: {node: '>=18.18'}

  '@isaacs/balanced-match@4.0.1':
    resolution: {integrity: sha512-yzMTt9lEb8Gv7zRioUilSglI0c0smZ9k5D65677DLWLtWJaXIS3CqcGyUFByYKlnUj6TkjLVs54fBl6+TiGQDQ==}
    engines: {node: 20 || >=22}

  '@isaacs/brace-expansion@5.0.0':
    resolution: {integrity: sha512-ZT55BDLV0yv0RBm2czMiZ+SqCGO7AvmOM3G/w2xhVPH+te0aKgFjmBvGlL1dH+ql2tgGO3MVrbb3jCKyvpgnxA==}
    engines: {node: 20 || >=22}

  '@isaacs/cliui@8.0.2':
    resolution: {integrity: sha512-O8jcjabXaleOG9DQ0+ARXWZBTfnP4WNAqzuiJK7ll44AmxGKv/J2M4TPjxjY3znBCfvBXFzucm1twdyFybFqEA==}
    engines: {node: '>=12'}

  '@jridgewell/sourcemap-codec@1.5.4':
    resolution: {integrity: sha512-VT2+G1VQs/9oz078bLrYbecdZKs912zQlkelYpuf+SXF+QvZDYJlbx/LSx+meSAwdDFnF8FVXW92AVjjkVmgFw==}

  '@js-sdsl/ordered-map@4.4.2':
    resolution: {integrity: sha512-iUKgm52T8HOE/makSxjqoWhe95ZJA1/G1sYsGev2JDKUSS14KAgg1LHb+Ba+IPow0xflbnSkOsZcO08C7w1gYw==}

  '@modelcontextprotocol/sdk@1.12.0':
    resolution: {integrity: sha512-m//7RlINx1F3sz3KqwY1WWzVgTcYX52HYk4bJ1hkBXV3zccAEth+jRvG8DBRrdaQuRsPAJOx2MH3zaHNCKL7Zg==}
    engines: {node: '>=18'}

  '@nodelib/fs.scandir@2.1.5':
    resolution: {integrity: sha512-vq24Bq3ym5HEQm2NKCr3yXDwjc7vTsEThRDnkp2DK9p1uqLR+DHurm/NOTo0KG7HYHU7eppKZj3MyqYuMBf62g==}
    engines: {node: '>= 8'}

  '@nodelib/fs.stat@2.0.5':
    resolution: {integrity: sha512-RkhPPp2zrqDAQA/2jNhnztcPAlv64XdhIp7a7454A5ovI7Bukxgt7MX7udwAu3zg1DcpPU0rz3VV1SeaqvY4+A==}
    engines: {node: '>= 8'}

  '@nodelib/fs.walk@1.2.8':
    resolution: {integrity: sha512-oGB+UxlgWcgQkgwo8GcEGwemoTFt3FIO9ababBmaGwXIoBKZ+GTy0pP185beGg7Llih/NSHSV2XAs1lnznocSg==}
    engines: {node: '>= 8'}

  '@pkgjs/parseargs@0.11.0':
    resolution: {integrity: sha512-+1VkjdD0QBLPodGrJUeqarH8VAIvQODIbwh9XpP5Syisf7YoQgsJKPNFoqqLQlu+VQ/tVSshMR6loPMn8U+dPg==}
    engines: {node: '>=14'}

  '@protobufjs/aspromise@1.1.2':
    resolution: {integrity: sha512-j+gKExEuLmKwvz3OgROXtrJ2UG2x8Ch2YZUxahh+s1F2HZ+wAceUNLkvy6zKCPVRkU++ZWQrdxsUeQXmcg4uoQ==}

  '@protobufjs/base64@1.1.2':
    resolution: {integrity: sha512-AZkcAA5vnN/v4PDqKyMR5lx7hZttPDgClv83E//FMNhR2TMcLUhfRUBHCmSl0oi9zMgDDqRUJkSxO3wm85+XLg==}

  '@protobufjs/codegen@2.0.4':
    resolution: {integrity: sha512-YyFaikqM5sH0ziFZCN3xDC7zeGaB/d0IUb9CATugHWbd1FRFwWwt4ld4OYMPWu5a3Xe01mGAULCdqhMlPl29Jg==}

  '@protobufjs/eventemitter@1.1.0':
    resolution: {integrity: sha512-j9ednRT81vYJ9OfVuXG6ERSTdEL1xVsNgqpkxMsbIabzSo3goCjDIveeGv5d03om39ML71RdmrGNjG5SReBP/Q==}

  '@protobufjs/fetch@1.1.0':
    resolution: {integrity: sha512-lljVXpqXebpsijW71PZaCYeIcE5on1w5DlQy5WH6GLbFryLUrBD4932W/E2BSpfRJWseIL4v/KPgBFxDOIdKpQ==}

  '@protobufjs/float@1.0.2':
    resolution: {integrity: sha512-Ddb+kVXlXst9d+R9PfTIxh1EdNkgoRe5tOX6t01f1lYWOvJnSPDBlG241QLzcyPdoNTsblLUdujGSE4RzrTZGQ==}

  '@protobufjs/inquire@1.1.0':
    resolution: {integrity: sha512-kdSefcPdruJiFMVSbn801t4vFK7KB/5gd2fYvrxhuJYg8ILrmn9SKSX2tZdV6V+ksulWqS7aXjBcRXl3wHoD9Q==}

  '@protobufjs/path@1.1.2':
    resolution: {integrity: sha512-6JOcJ5Tm08dOHAbdR3GrvP+yUUfkjG5ePsHYczMFLq3ZmMkAD98cDgcT2iA1lJ9NVwFd4tH/iSSoe44YWkltEA==}

  '@protobufjs/pool@1.1.0':
    resolution: {integrity: sha512-0kELaGSIDBKvcgS4zkjz1PeddatrjYcmMWOlAuAPwAeccUrPHdUqo/J6LiymHHEiJT5NrF1UVwxY14f+fy4WQw==}

  '@protobufjs/utf8@1.1.0':
    resolution: {integrity: sha512-Vvn3zZrhQZkkBE8LSuW3em98c0FwgO4nxzv6OdSxPKJIEKY2bGbHn+mhGIPerzI4twdxaP8/0+06HBpwf345Lw==}

  '@rollup/rollup-android-arm-eabi@4.46.2':
    resolution: {integrity: sha512-Zj3Hl6sN34xJtMv7Anwb5Gu01yujyE/cLBDB2gnHTAHaWS1Z38L7kuSG+oAh0giZMqG060f/YBStXtMH6FvPMA==}
    cpu: [arm]
    os: [android]

  '@rollup/rollup-android-arm64@4.46.2':
    resolution: {integrity: sha512-nTeCWY83kN64oQ5MGz3CgtPx8NSOhC5lWtsjTs+8JAJNLcP3QbLCtDDgUKQc/Ro/frpMq4SHUaHN6AMltcEoLQ==}
    cpu: [arm64]
    os: [android]

  '@rollup/rollup-darwin-arm64@4.46.2':
    resolution: {integrity: sha512-HV7bW2Fb/F5KPdM/9bApunQh68YVDU8sO8BvcW9OngQVN3HHHkw99wFupuUJfGR9pYLLAjcAOA6iO+evsbBaPQ==}
    cpu: [arm64]
    os: [darwin]

  '@rollup/rollup-darwin-x64@4.46.2':
    resolution: {integrity: sha512-SSj8TlYV5nJixSsm/y3QXfhspSiLYP11zpfwp6G/YDXctf3Xkdnk4woJIF5VQe0of2OjzTt8EsxnJDCdHd2xMA==}
    cpu: [x64]
    os: [darwin]

  '@rollup/rollup-freebsd-arm64@4.46.2':
    resolution: {integrity: sha512-ZyrsG4TIT9xnOlLsSSi9w/X29tCbK1yegE49RYm3tu3wF1L/B6LVMqnEWyDB26d9Ecx9zrmXCiPmIabVuLmNSg==}
    cpu: [arm64]
    os: [freebsd]

  '@rollup/rollup-freebsd-x64@4.46.2':
    resolution: {integrity: sha512-pCgHFoOECwVCJ5GFq8+gR8SBKnMO+xe5UEqbemxBpCKYQddRQMgomv1104RnLSg7nNvgKy05sLsY51+OVRyiVw==}
    cpu: [x64]
    os: [freebsd]

  '@rollup/rollup-linux-arm-gnueabihf@4.46.2':
    resolution: {integrity: sha512-EtP8aquZ0xQg0ETFcxUbU71MZlHaw9MChwrQzatiE8U/bvi5uv/oChExXC4mWhjiqK7azGJBqU0tt5H123SzVA==}
    cpu: [arm]
    os: [linux]

  '@rollup/rollup-linux-arm-musleabihf@4.46.2':
    resolution: {integrity: sha512-qO7F7U3u1nfxYRPM8HqFtLd+raev2K137dsV08q/LRKRLEc7RsiDWihUnrINdsWQxPR9jqZ8DIIZ1zJJAm5PjQ==}
    cpu: [arm]
    os: [linux]

  '@rollup/rollup-linux-arm64-gnu@4.46.2':
    resolution: {integrity: sha512-3dRaqLfcOXYsfvw5xMrxAk9Lb1f395gkoBYzSFcc/scgRFptRXL9DOaDpMiehf9CO8ZDRJW2z45b6fpU5nwjng==}
    cpu: [arm64]
    os: [linux]

  '@rollup/rollup-linux-arm64-musl@4.46.2':
    resolution: {integrity: sha512-fhHFTutA7SM+IrR6lIfiHskxmpmPTJUXpWIsBXpeEwNgZzZZSg/q4i6FU4J8qOGyJ0TR+wXBwx/L7Ho9z0+uDg==}
    cpu: [arm64]
    os: [linux]

  '@rollup/rollup-linux-loongarch64-gnu@4.46.2':
    resolution: {integrity: sha512-i7wfGFXu8x4+FRqPymzjD+Hyav8l95UIZ773j7J7zRYc3Xsxy2wIn4x+llpunexXe6laaO72iEjeeGyUFmjKeA==}
    cpu: [loong64]
    os: [linux]

  '@rollup/rollup-linux-ppc64-gnu@4.46.2':
    resolution: {integrity: sha512-B/l0dFcHVUnqcGZWKcWBSV2PF01YUt0Rvlurci5P+neqY/yMKchGU8ullZvIv5e8Y1C6wOn+U03mrDylP5q9Yw==}
    cpu: [ppc64]
    os: [linux]

  '@rollup/rollup-linux-riscv64-gnu@4.46.2':
    resolution: {integrity: sha512-32k4ENb5ygtkMwPMucAb8MtV8olkPT03oiTxJbgkJa7lJ7dZMr0GCFJlyvy+K8iq7F/iuOr41ZdUHaOiqyR3iQ==}
    cpu: [riscv64]
    os: [linux]

  '@rollup/rollup-linux-riscv64-musl@4.46.2':
    resolution: {integrity: sha512-t5B2loThlFEauloaQkZg9gxV05BYeITLvLkWOkRXogP4qHXLkWSbSHKM9S6H1schf/0YGP/qNKtiISlxvfmmZw==}
    cpu: [riscv64]
    os: [linux]

  '@rollup/rollup-linux-s390x-gnu@4.46.2':
    resolution: {integrity: sha512-YKjekwTEKgbB7n17gmODSmJVUIvj8CX7q5442/CK80L8nqOUbMtf8b01QkG3jOqyr1rotrAnW6B/qiHwfcuWQA==}
    cpu: [s390x]
    os: [linux]

  '@rollup/rollup-linux-x64-gnu@4.46.2':
    resolution: {integrity: sha512-Jj5a9RUoe5ra+MEyERkDKLwTXVu6s3aACP51nkfnK9wJTraCC8IMe3snOfALkrjTYd2G1ViE1hICj0fZ7ALBPA==}
    cpu: [x64]
    os: [linux]

  '@rollup/rollup-linux-x64-musl@4.46.2':
    resolution: {integrity: sha512-7kX69DIrBeD7yNp4A5b81izs8BqoZkCIaxQaOpumcJ1S/kmqNFjPhDu1LHeVXv0SexfHQv5cqHsxLOjETuqDuA==}
    cpu: [x64]
    os: [linux]

  '@rollup/rollup-win32-arm64-msvc@4.46.2':
    resolution: {integrity: sha512-wiJWMIpeaak/jsbaq2HMh/rzZxHVW1rU6coyeNNpMwk5isiPjSTx0a4YLSlYDwBH/WBvLz+EtsNqQScZTLJy3g==}
    cpu: [arm64]
    os: [win32]

  '@rollup/rollup-win32-ia32-msvc@4.46.2':
    resolution: {integrity: sha512-gBgaUDESVzMgWZhcyjfs9QFK16D8K6QZpwAaVNJxYDLHWayOta4ZMjGm/vsAEy3hvlS2GosVFlBlP9/Wb85DqQ==}
    cpu: [ia32]
    os: [win32]

  '@rollup/rollup-win32-x64-msvc@4.46.2':
    resolution: {integrity: sha512-CvUo2ixeIQGtF6WvuB87XWqPQkoFAFqW+HUo/WzHwuHDvIwZCtjdWXoYCcr06iKGydiqTclC4jU/TNObC/xKZg==}
    cpu: [x64]
    os: [win32]

  '@smithy/abort-controller@4.0.4':
    resolution: {integrity: sha512-gJnEjZMvigPDQWHrW3oPrFhQtkrgqBkyjj3pCIdF3A5M6vsZODG93KNlfJprv6bp4245bdT32fsHK4kkH3KYDA==}
    engines: {node: '>=18.0.0'}

  '@smithy/chunked-blob-reader-native@4.0.0':
    resolution: {integrity: sha512-R9wM2yPmfEMsUmlMlIgSzOyICs0x9uu7UTHoccMyt7BWw8shcGM8HqB355+BZCPBcySvbTYMs62EgEQkNxz2ig==}
    engines: {node: '>=18.0.0'}

  '@smithy/chunked-blob-reader@5.0.0':
    resolution: {integrity: sha512-+sKqDBQqb036hh4NPaUiEkYFkTUGYzRsn3EuFhyfQfMy6oGHEUJDurLP9Ufb5dasr/XiAmPNMr6wa9afjQB+Gw==}
    engines: {node: '>=18.0.0'}

  '@smithy/config-resolver@4.1.4':
    resolution: {integrity: sha512-prmU+rDddxHOH0oNcwemL+SwnzcG65sBF2yXRO7aeXIn/xTlq2pX7JLVbkBnVLowHLg4/OL4+jBmv9hVrVGS+w==}
    engines: {node: '>=18.0.0'}

  '@smithy/core@3.6.0':
    resolution: {integrity: sha512-Pgvfb+TQ4wUNLyHzvgCP4aYZMh16y7GcfF59oirRHcgGgkH1e/s9C0nv/v3WP+Quymyr5je71HeFQCwh+44XLg==}
    engines: {node: '>=18.0.0'}

  '@smithy/credential-provider-imds@4.0.6':
    resolution: {integrity: sha512-hKMWcANhUiNbCJouYkZ9V3+/Qf9pteR1dnwgdyzR09R4ODEYx8BbUysHwRSyex4rZ9zapddZhLFTnT4ZijR4pw==}
    engines: {node: '>=18.0.0'}

  '@smithy/eventstream-codec@4.0.4':
    resolution: {integrity: sha512-7XoWfZqWb/QoR/rAU4VSi0mWnO2vu9/ltS6JZ5ZSZv0eovLVfDfu0/AX4ub33RsJTOth3TiFWSHS5YdztvFnig==}
    engines: {node: '>=18.0.0'}

  '@smithy/eventstream-serde-browser@4.0.4':
    resolution: {integrity: sha512-3fb/9SYaYqbpy/z/H3yIi0bYKyAa89y6xPmIqwr2vQiUT2St+avRt8UKwsWt9fEdEasc5d/V+QjrviRaX1JRFA==}
    engines: {node: '>=18.0.0'}

  '@smithy/eventstream-serde-config-resolver@4.1.2':
    resolution: {integrity: sha512-JGtambizrWP50xHgbzZI04IWU7LdI0nh/wGbqH3sJesYToMi2j/DcoElqyOcqEIG/D4tNyxgRuaqBXWE3zOFhQ==}
    engines: {node: '>=18.0.0'}

  '@smithy/eventstream-serde-node@4.0.4':
    resolution: {integrity: sha512-RD6UwNZ5zISpOWPuhVgRz60GkSIp0dy1fuZmj4RYmqLVRtejFqQ16WmfYDdoSoAjlp1LX+FnZo+/hkdmyyGZ1w==}
    engines: {node: '>=18.0.0'}

  '@smithy/eventstream-serde-universal@4.0.4':
    resolution: {integrity: sha512-UeJpOmLGhq1SLox79QWw/0n2PFX+oPRE1ZyRMxPIaFEfCqWaqpB7BU9C8kpPOGEhLF7AwEqfFbtwNxGy4ReENA==}
    engines: {node: '>=18.0.0'}

  '@smithy/fetch-http-handler@5.0.4':
    resolution: {integrity: sha512-AMtBR5pHppYMVD7z7G+OlHHAcgAN7v0kVKEpHuTO4Gb199Gowh0taYi9oDStFeUhetkeP55JLSVlTW1n9rFtUw==}
    engines: {node: '>=18.0.0'}

  '@smithy/hash-blob-browser@4.0.4':
    resolution: {integrity: sha512-WszRiACJiQV3QG6XMV44i5YWlkrlsM5Yxgz4jvsksuu7LDXA6wAtypfPajtNTadzpJy3KyJPoWehYpmZGKUFIQ==}
    engines: {node: '>=18.0.0'}

  '@smithy/hash-node@4.0.4':
    resolution: {integrity: sha512-qnbTPUhCVnCgBp4z4BUJUhOEkVwxiEi1cyFM+Zj6o+aY8OFGxUQleKWq8ltgp3dujuhXojIvJWdoqpm6dVO3lQ==}
    engines: {node: '>=18.0.0'}

  '@smithy/hash-stream-node@4.0.4':
    resolution: {integrity: sha512-wHo0d8GXyVmpmMh/qOR0R7Y46/G1y6OR8U+bSTB4ppEzRxd1xVAQ9xOE9hOc0bSjhz0ujCPAbfNLkLrpa6cevg==}
    engines: {node: '>=18.0.0'}

  '@smithy/invalid-dependency@4.0.4':
    resolution: {integrity: sha512-bNYMi7WKTJHu0gn26wg8OscncTt1t2b8KcsZxvOv56XA6cyXtOAAAaNP7+m45xfppXfOatXF3Sb1MNsLUgVLTw==}
    engines: {node: '>=18.0.0'}

  '@smithy/is-array-buffer@2.2.0':
    resolution: {integrity: sha512-GGP3O9QFD24uGeAXYUjwSTXARoqpZykHadOmA8G5vfJPK0/DC67qa//0qvqrJzL1xc8WQWX7/yc7fwudjPHPhA==}
    engines: {node: '>=14.0.0'}

  '@smithy/is-array-buffer@4.0.0':
    resolution: {integrity: sha512-saYhF8ZZNoJDTvJBEWgeBccCg+yvp1CX+ed12yORU3NilJScfc6gfch2oVb4QgxZrGUx3/ZJlb+c/dJbyupxlw==}
    engines: {node: '>=18.0.0'}

  '@smithy/md5-js@4.0.4':
    resolution: {integrity: sha512-uGLBVqcOwrLvGh/v/jw423yWHq/ofUGK1W31M2TNspLQbUV1Va0F5kTxtirkoHawODAZcjXTSGi7JwbnPcDPJg==}
    engines: {node: '>=18.0.0'}

  '@smithy/middleware-content-length@4.0.4':
    resolution: {integrity: sha512-F7gDyfI2BB1Kc+4M6rpuOLne5LOcEknH1n6UQB69qv+HucXBR1rkzXBnQTB2q46sFy1PM/zuSJOB532yc8bg3w==}
    engines: {node: '>=18.0.0'}

  '@smithy/middleware-endpoint@4.1.13':
    resolution: {integrity: sha512-xg3EHV/Q5ZdAO5b0UiIMj3RIOCobuS40pBBODguUDVdko6YK6QIzCVRrHTogVuEKglBWqWenRnZ71iZnLL3ZAQ==}
    engines: {node: '>=18.0.0'}

  '@smithy/middleware-retry@4.1.14':
    resolution: {integrity: sha512-eoXaLlDGpKvdmvt+YBfRXE7HmIEtFF+DJCbTPwuLunP0YUnrydl+C4tS+vEM0+nyxXrX3PSUFqC+lP1+EHB1Tw==}
    engines: {node: '>=18.0.0'}

  '@smithy/middleware-serde@4.0.8':
    resolution: {integrity: sha512-iSSl7HJoJaGyMIoNn2B7czghOVwJ9nD7TMvLhMWeSB5vt0TnEYyRRqPJu/TqW76WScaNvYYB8nRoiBHR9S1Ddw==}
    engines: {node: '>=18.0.0'}

  '@smithy/middleware-stack@4.0.4':
    resolution: {integrity: sha512-kagK5ggDrBUCCzI93ft6DjteNSfY8Ulr83UtySog/h09lTIOAJ/xUSObutanlPT0nhoHAkpmW9V5K8oPyLh+QA==}
    engines: {node: '>=18.0.0'}

  '@smithy/node-config-provider@4.1.3':
    resolution: {integrity: sha512-HGHQr2s59qaU1lrVH6MbLlmOBxadtzTsoO4c+bF5asdgVik3I8o7JIOzoeqWc5MjVa+vD36/LWE0iXKpNqooRw==}
    engines: {node: '>=18.0.0'}

  '@smithy/node-http-handler@4.0.6':
    resolution: {integrity: sha512-NqbmSz7AW2rvw4kXhKGrYTiJVDHnMsFnX4i+/FzcZAfbOBauPYs2ekuECkSbtqaxETLLTu9Rl/ex6+I2BKErPA==}
    engines: {node: '>=18.0.0'}

  '@smithy/property-provider@4.0.4':
    resolution: {integrity: sha512-qHJ2sSgu4FqF4U/5UUp4DhXNmdTrgmoAai6oQiM+c5RZ/sbDwJ12qxB1M6FnP+Tn/ggkPZf9ccn4jqKSINaquw==}
    engines: {node: '>=18.0.0'}

  '@smithy/protocol-http@5.1.2':
    resolution: {integrity: sha512-rOG5cNLBXovxIrICSBm95dLqzfvxjEmuZx4KK3hWwPFHGdW3lxY0fZNXfv2zebfRO7sJZ5pKJYHScsqopeIWtQ==}
    engines: {node: '>=18.0.0'}

  '@smithy/querystring-builder@4.0.4':
    resolution: {integrity: sha512-SwREZcDnEYoh9tLNgMbpop+UTGq44Hl9tdj3rf+yeLcfH7+J8OXEBaMc2kDxtyRHu8BhSg9ADEx0gFHvpJgU8w==}
    engines: {node: '>=18.0.0'}

  '@smithy/querystring-parser@4.0.4':
    resolution: {integrity: sha512-6yZf53i/qB8gRHH/l2ZwUG5xgkPgQF15/KxH0DdXMDHjesA9MeZje/853ifkSY0x4m5S+dfDZ+c4x439PF0M2w==}
    engines: {node: '>=18.0.0'}

  '@smithy/service-error-classification@4.0.6':
    resolution: {integrity: sha512-RRoTDL//7xi4tn5FrN2NzH17jbgmnKidUqd4KvquT0954/i6CXXkh1884jBiunq24g9cGtPBEXlU40W6EpNOOg==}
    engines: {node: '>=18.0.0'}

  '@smithy/shared-ini-file-loader@4.0.4':
    resolution: {integrity: sha512-63X0260LoFBjrHifPDs+nM9tV0VMkOTl4JRMYNuKh/f5PauSjowTfvF3LogfkWdcPoxsA9UjqEOgjeYIbhb7Nw==}
    engines: {node: '>=18.0.0'}

  '@smithy/signature-v4@5.1.2':
    resolution: {integrity: sha512-d3+U/VpX7a60seHziWnVZOHuEgJlclufjkS6zhXvxcJgkJq4UWdH5eOBLzHRMx6gXjsdT9h6lfpmLzbrdupHgQ==}
    engines: {node: '>=18.0.0'}

  '@smithy/smithy-client@4.4.5':
    resolution: {integrity: sha512-+lynZjGuUFJaMdDYSTMnP/uPBBXXukVfrJlP+1U/Dp5SFTEI++w6NMga8DjOENxecOF71V9Z2DllaVDYRnGlkg==}
    engines: {node: '>=18.0.0'}

  '@smithy/types@4.3.1':
    resolution: {integrity: sha512-UqKOQBL2x6+HWl3P+3QqFD4ncKq0I8Nuz9QItGv5WuKuMHuuwlhvqcZCoXGfc+P1QmfJE7VieykoYYmrOoFJxA==}
    engines: {node: '>=18.0.0'}

  '@smithy/url-parser@4.0.4':
    resolution: {integrity: sha512-eMkc144MuN7B0TDA4U2fKs+BqczVbk3W+qIvcoCY6D1JY3hnAdCuhCZODC+GAeaxj0p6Jroz4+XMUn3PCxQQeQ==}
    engines: {node: '>=18.0.0'}

  '@smithy/util-base64@4.0.0':
    resolution: {integrity: sha512-CvHfCmO2mchox9kjrtzoHkWHxjHZzaFojLc8quxXY7WAAMAg43nuxwv95tATVgQFNDwd4M9S1qFzj40Ul41Kmg==}
    engines: {node: '>=18.0.0'}

  '@smithy/util-body-length-browser@4.0.0':
    resolution: {integrity: sha512-sNi3DL0/k64/LO3A256M+m3CDdG6V7WKWHdAiBBMUN8S3hK3aMPhwnPik2A/a2ONN+9doY9UxaLfgqsIRg69QA==}
    engines: {node: '>=18.0.0'}

  '@smithy/util-body-length-node@4.0.0':
    resolution: {integrity: sha512-q0iDP3VsZzqJyje8xJWEJCNIu3lktUGVoSy1KB0UWym2CL1siV3artm+u1DFYTLejpsrdGyCSWBdGNjJzfDPjg==}
    engines: {node: '>=18.0.0'}

  '@smithy/util-buffer-from@2.2.0':
    resolution: {integrity: sha512-IJdWBbTcMQ6DA0gdNhh/BwrLkDR+ADW5Kr1aZmd4k3DIF6ezMV4R2NIAmT08wQJ3yUK82thHWmC/TnK/wpMMIA==}
    engines: {node: '>=14.0.0'}

  '@smithy/util-buffer-from@4.0.0':
    resolution: {integrity: sha512-9TOQ7781sZvddgO8nxueKi3+yGvkY35kotA0Y6BWRajAv8jjmigQ1sBwz0UX47pQMYXJPahSKEKYFgt+rXdcug==}
    engines: {node: '>=18.0.0'}

  '@smithy/util-config-provider@4.0.0':
    resolution: {integrity: sha512-L1RBVzLyfE8OXH+1hsJ8p+acNUSirQnWQ6/EgpchV88G6zGBTDPdXiiExei6Z1wR2RxYvxY/XLw6AMNCCt8H3w==}
    engines: {node: '>=18.0.0'}

  '@smithy/util-defaults-mode-browser@4.0.21':
    resolution: {integrity: sha512-wM0jhTytgXu3wzJoIqpbBAG5U6BwiubZ6QKzSbP7/VbmF1v96xlAbX2Am/mz0Zep0NLvLh84JT0tuZnk3wmYQA==}
    engines: {node: '>=18.0.0'}

  '@smithy/util-defaults-mode-node@4.0.21':
    resolution: {integrity: sha512-/F34zkoU0GzpUgLJydHY8Rxu9lBn8xQC/s/0M0U9lLBkYbA1htaAFjWYJzpzsbXPuri5D1H8gjp2jBum05qBrA==}
    engines: {node: '>=18.0.0'}

  '@smithy/util-endpoints@3.0.6':
    resolution: {integrity: sha512-YARl3tFL3WgPuLzljRUnrS2ngLiUtkwhQtj8PAL13XZSyUiNLQxwG3fBBq3QXFqGFUXepIN73pINp3y8c2nBmA==}
    engines: {node: '>=18.0.0'}

  '@smithy/util-hex-encoding@4.0.0':
    resolution: {integrity: sha512-Yk5mLhHtfIgW2W2WQZWSg5kuMZCVbvhFmC7rV4IO2QqnZdbEFPmQnCcGMAX2z/8Qj3B9hYYNjZOhWym+RwhePw==}
    engines: {node: '>=18.0.0'}

  '@smithy/util-middleware@4.0.4':
    resolution: {integrity: sha512-9MLKmkBmf4PRb0ONJikCbCwORACcil6gUWojwARCClT7RmLzF04hUR4WdRprIXal7XVyrddadYNfp2eF3nrvtQ==}
    engines: {node: '>=18.0.0'}

  '@smithy/util-retry@4.0.6':
    resolution: {integrity: sha512-+YekoF2CaSMv6zKrA6iI/N9yva3Gzn4L6n35Luydweu5MMPYpiGZlWqehPHDHyNbnyaYlz/WJyYAZnC+loBDZg==}
    engines: {node: '>=18.0.0'}

  '@smithy/util-stream@4.2.2':
    resolution: {integrity: sha512-aI+GLi7MJoVxg24/3J1ipwLoYzgkB4kUfogZfnslcYlynj3xsQ0e7vk4TnTro9hhsS5PvX1mwmkRqqHQjwcU7w==}
    engines: {node: '>=18.0.0'}

  '@smithy/util-uri-escape@4.0.0':
    resolution: {integrity: sha512-77yfbCbQMtgtTylO9itEAdpPXSog3ZxMe09AEhm0dU0NLTalV70ghDZFR+Nfi1C60jnJoh/Re4090/DuZh2Omg==}
    engines: {node: '>=18.0.0'}

  '@smithy/util-utf8@2.3.0':
    resolution: {integrity: sha512-R8Rdn8Hy72KKcebgLiv8jQcQkXoLMOGGv5uI1/k0l+snqkOzQ1R0ChUBCxWMlBsFMekWjq0wRudIweFs7sKT5A==}
    engines: {node: '>=14.0.0'}

  '@smithy/util-utf8@4.0.0':
    resolution: {integrity: sha512-b+zebfKCfRdgNJDknHCob3O7FpeYQN6ZG6YLExMcasDHsCXlsXCEuiPZeLnJLpwa5dvPetGlnGCiMHuLwGvFow==}
    engines: {node: '>=18.0.0'}

  '@smithy/util-waiter@4.0.6':
    resolution: {integrity: sha512-slcr1wdRbX7NFphXZOxtxRNA7hXAAtJAXJDE/wdoMAos27SIquVCKiSqfB6/28YzQ8FCsB5NKkhdM5gMADbqxg==}
    engines: {node: '>=18.0.0'}

  '@tootallnate/once@2.0.0':
    resolution: {integrity: sha512-XCuKFP5PS55gnMVu3dty8KPatLqUoy/ZYzDzAGCQ8JNFCkLXzmI7vNHCR+XpbZaMWQK/vQubr7PkYq8g470J/A==}
    engines: {node: '>= 10'}

  '@types/caseless@0.12.5':
    resolution: {integrity: sha512-hWtVTC2q7hc7xZ/RLbxapMvDMgUnDvKvMOpKal4DrMyfGBUfB1oKaZlIRr6mJL+If3bAP6sV/QneGzF6tJjZDg==}

  '@types/chai@5.2.2':
    resolution: {integrity: sha512-8kB30R7Hwqf40JPiKhVzodJs2Qc1ZJ5zuT3uzw5Hq/dhNCl3G3l83jfpdI1e20BP348+fV7VIL/+FxaXkqBmWg==}

  '@types/deep-eql@4.0.2':
    resolution: {integrity: sha512-c9h9dVVMigMPc4bwTvC5dxqtqJZwQPePsWjPlpSOnojbor6pGqdk541lfA7AqFQr5pB1BRdq0juY9db81BwyFw==}

  '@types/estree@1.0.8':
    resolution: {integrity: sha512-dWHzHa2WqEXI/O1E9OjrocMTKJl2mSrEolh1Iomrv6U+JuNwaHXsXx9bLu5gG7BUWFIN0skIQJQ/L1rIex4X6w==}

  '@types/json-schema@7.0.15':
    resolution: {integrity: sha512-5+fP8P8MFNC+AyZCDxrB2pkZFPGzqQWUzpSeuuVLvm8VMcorNYavBqoFcxK8bQz4Qsbn4oUEEem4wDLfcysGHA==}

  '@types/long@4.0.2':
    resolution: {integrity: sha512-MqTGEo5bj5t157U6fA/BiDynNkn0YknVdh48CMPkTSpFTVmvao5UQmm7uEF6xBEo7qIMAlY/JSleYaE6VOdpaA==}

  '@types/node-fetch@2.6.12':
    resolution: {integrity: sha512-8nneRWKCg3rMtF69nLQJnOYUcbafYeFSjqkw3jCRLsqkWFlHaoQrr5mXmofFGOx3DKn7UfmBMyov8ySvLRVldA==}

  '@types/node@18.19.86':
    resolution: {integrity: sha512-fifKayi175wLyKyc5qUfyENhQ1dCNI1UNjp653d8kuYcPQN5JhX3dGuP/XmvPTg/xRBn1VTLpbmi+H/Mr7tLfQ==}

  '@types/node@22.17.0':
    resolution: {integrity: sha512-bbAKTCqX5aNVryi7qXVMi+OkB3w/OyblodicMbvE38blyAz7GxXf6XYhklokijuPwwVg9sDLKRxt0ZHXQwZVfQ==}

  '@types/request@2.48.12':
    resolution: {integrity: sha512-G3sY+NpsA9jnwm0ixhAFQSJ3Q9JkpLZpJbI3GMv0mIAT0y3mRabYeINzal5WOChIiaTEGQYlHOKgkaM9EisWHw==}

  '@types/tough-cookie@4.0.5':
    resolution: {integrity: sha512-/Ad8+nIOV7Rl++6f1BdKxFSMgmoqEoYbHRpPcx3JEfv8VRsQe9Z4mCXeJBzxs7mbHY/XOZZuXlRNfhpVPbs6ZA==}

  '@types/uuid@9.0.8':
    resolution: {integrity: sha512-jg+97EGIcY9AGHJJRaaPVgetKDsrTgbRjQ5Msgjh/DQKEFl0DtyRr/VCOyD1T2R1MNeWPK/u7JoGhlDZnKBAfA==}

  '@typescript-eslint/eslint-plugin@8.38.0':
    resolution: {integrity: sha512-CPoznzpuAnIOl4nhj4tRr4gIPj5AfKgkiJmGQDaq+fQnRJTYlcBjbX3wbciGmpoPf8DREufuPRe1tNMZnGdanA==}
    engines: {node: ^18.18.0 || ^20.9.0 || >=21.1.0}
    peerDependencies:
      '@typescript-eslint/parser': ^8.38.0
      eslint: ^8.57.0 || ^9.0.0
      typescript: '>=4.8.4 <5.9.0'

  '@typescript-eslint/parser@8.38.0':
    resolution: {integrity: sha512-Zhy8HCvBUEfBECzIl1PKqF4p11+d0aUJS1GeUiuqK9WmOug8YCmC4h4bjyBvMyAMI9sbRczmrYL5lKg/YMbrcQ==}
    engines: {node: ^18.18.0 || ^20.9.0 || >=21.1.0}
    peerDependencies:
      eslint: ^8.57.0 || ^9.0.0
      typescript: '>=4.8.4 <5.9.0'

  '@typescript-eslint/project-service@8.38.0':
    resolution: {integrity: sha512-dbK7Jvqcb8c9QfH01YB6pORpqX1mn5gDZc9n63Ak/+jD67oWXn3Gs0M6vddAN+eDXBCS5EmNWzbSxsn9SzFWWg==}
    engines: {node: ^18.18.0 || ^20.9.0 || >=21.1.0}
    peerDependencies:
      typescript: '>=4.8.4 <5.9.0'

  '@typescript-eslint/scope-manager@8.38.0':
    resolution: {integrity: sha512-WJw3AVlFFcdT9Ri1xs/lg8LwDqgekWXWhH3iAF+1ZM+QPd7oxQ6jvtW/JPwzAScxitILUIFs0/AnQ/UWHzbATQ==}
    engines: {node: ^18.18.0 || ^20.9.0 || >=21.1.0}

  '@typescript-eslint/tsconfig-utils@8.38.0':
    resolution: {integrity: sha512-Lum9RtSE3EroKk/bYns+sPOodqb2Fv50XOl/gMviMKNvanETUuUcC9ObRbzrJ4VSd2JalPqgSAavwrPiPvnAiQ==}
    engines: {node: ^18.18.0 || ^20.9.0 || >=21.1.0}
    peerDependencies:
      typescript: '>=4.8.4 <5.9.0'

  '@typescript-eslint/type-utils@8.38.0':
    resolution: {integrity: sha512-c7jAvGEZVf0ao2z+nnz8BUaHZD09Agbh+DY7qvBQqLiz8uJzRgVPj5YvOh8I8uEiH8oIUGIfHzMwUcGVco/SJg==}
    engines: {node: ^18.18.0 || ^20.9.0 || >=21.1.0}
    peerDependencies:
      eslint: ^8.57.0 || ^9.0.0
      typescript: '>=4.8.4 <5.9.0'

  '@typescript-eslint/types@8.38.0':
    resolution: {integrity: sha512-wzkUfX3plUqij4YwWaJyqhiPE5UCRVlFpKn1oCRn2O1bJ592XxWJj8ROQ3JD5MYXLORW84063z3tZTb/cs4Tyw==}
    engines: {node: ^18.18.0 || ^20.9.0 || >=21.1.0}

  '@typescript-eslint/typescript-estree@8.38.0':
    resolution: {integrity: sha512-fooELKcAKzxux6fA6pxOflpNS0jc+nOQEEOipXFNjSlBS6fqrJOVY/whSn70SScHrcJ2LDsxWrneFoWYSVfqhQ==}
    engines: {node: ^18.18.0 || ^20.9.0 || >=21.1.0}
    peerDependencies:
      typescript: '>=4.8.4 <5.9.0'

  '@typescript-eslint/utils@8.38.0':
    resolution: {integrity: sha512-hHcMA86Hgt+ijJlrD8fX0j1j8w4C92zue/8LOPAFioIno+W0+L7KqE8QZKCcPGc/92Vs9x36w/4MPTJhqXdyvg==}
    engines: {node: ^18.18.0 || ^20.9.0 || >=21.1.0}
    peerDependencies:
      eslint: ^8.57.0 || ^9.0.0
      typescript: '>=4.8.4 <5.9.0'

  '@typescript-eslint/visitor-keys@8.38.0':
    resolution: {integrity: sha512-pWrTcoFNWuwHlA9CvlfSsGWs14JxfN1TH25zM5L7o0pRLhsoZkDnTsXfQRJBEWJoV5DL0jf+Z+sxiud+K0mq1g==}
    engines: {node: ^18.18.0 || ^20.9.0 || >=21.1.0}

  '@typespec/ts-http-runtime@0.2.3':
    resolution: {integrity: sha512-oRhjSzcVjX8ExyaF8hC0zzTqxlVuRlgMHL/Bh4w3xB9+wjbm0FpXylVU/lBrn+kgphwYTrOk3tp+AVShGmlYCg==}
    engines: {node: '>=18.0.0'}

<<<<<<< HEAD
  '@vertesia/api-fetch-client@0.72.0':
    resolution: {integrity: sha512-KC2ph9L33Ne84H3f0KdaD+QLWuK/7iWHtC7S2kasdAGwPD+K+/SQr0SZoXKJ/qv+YDMlEdmx/i8gzeto+ezhYw==}

=======
>>>>>>> a1d994a9
  '@vitest/expect@3.2.4':
    resolution: {integrity: sha512-Io0yyORnB6sikFlt8QW5K7slY4OjqNX9jmJQ02QDda8lyM6B5oNgVWoSoKPac8/kgnCUzuHQKrSLtu/uOqqrig==}

  '@vitest/mocker@3.2.4':
    resolution: {integrity: sha512-46ryTE9RZO/rfDd7pEqFl7etuyzekzEhUbTW3BvmeO/BcCMEgq59BKhek3dXDWgAj4oMK6OZi+vRr1wPW6qjEQ==}
    peerDependencies:
      msw: ^2.4.9
      vite: ^6.3.5
    peerDependenciesMeta:
      msw:
        optional: true
      vite:
        optional: true

  '@vitest/pretty-format@3.2.4':
    resolution: {integrity: sha512-IVNZik8IVRJRTr9fxlitMKeJeXFFFN0JaB9PHPGQ8NKQbGpfjlTx9zO4RefN8gp7eqjNy8nyK3NZmBzOPeIxtA==}

  '@vitest/runner@3.2.4':
    resolution: {integrity: sha512-oukfKT9Mk41LreEW09vt45f8wx7DordoWUZMYdY/cyAk7w5TWkTRCNZYF7sX7n2wB7jyGAl74OxgwhPgKaqDMQ==}

  '@vitest/snapshot@3.2.4':
    resolution: {integrity: sha512-dEYtS7qQP2CjU27QBC5oUOxLE/v5eLkGqPE0ZKEIDGMs4vKWe7IjgLOeauHsR0D5YuuycGRO5oSRXnwnmA78fQ==}

  '@vitest/spy@3.2.4':
    resolution: {integrity: sha512-vAfasCOe6AIK70iP5UD11Ac4siNUNJ9i/9PZ3NKx07sG6sUxeag1LWdNrMWeKKYBLlzuK+Gn65Yd5nyL6ds+nw==}

  '@vitest/utils@3.2.4':
    resolution: {integrity: sha512-fB2V0JFrQSMsCo9HiSq3Ezpdv4iYaXRG1Sx8edX3MwxfyNn83mKiGzOcH+Fkxt4MHxr3y42fQi1oeAInqgX2QA==}

  abort-controller@3.0.0:
    resolution: {integrity: sha512-h8lQ8tacZYnR3vNQTgibj+tODHI5/+l06Au2Pcriv/Gmet0eaj4TwWH41sO9wnHDiQsEj19q0drzdWdeAHtweg==}
    engines: {node: '>=6.5'}

  accepts@2.0.0:
    resolution: {integrity: sha512-5cvg6CtKwfgdmVqY1WIiXKc3Q1bkRqGLi+2W/6ao+6Y7gu/RCwRuAhGEzh5B4KlszSuTLgZYuqFqo5bImjNKng==}
    engines: {node: '>= 0.6'}

  acorn-jsx@5.3.2:
    resolution: {integrity: sha512-rq9s+JNhf0IChjtDXxllJ7g41oZk5SlXtp0LHwyA5cejwn7vKmKp4pPri6YEePv2PU65sAsegbXtIinmDFDXgQ==}
    peerDependencies:
      acorn: ^6.0.0 || ^7.0.0 || ^8.0.0

  acorn@8.15.0:
    resolution: {integrity: sha512-NZyJarBfL7nWwIq+FDL6Zp/yHEhePMNnnJ0y3qfieCrmNvYct8uvtiV41UvlSe6apAfk0fY1FbWx+NwfmpvtTg==}
    engines: {node: '>=0.4.0'}
    hasBin: true

  agent-base@6.0.2:
    resolution: {integrity: sha512-RZNwNclF7+MS/8bDg70amg32dyeZGZxiDuQmZxKLAlQjr3jGyLx+4Kkk58UO7D2QdgFIQCovuSuZESne6RG6XQ==}
    engines: {node: '>= 6.0.0'}

  agent-base@7.1.3:
    resolution: {integrity: sha512-jRR5wdylq8CkOe6hei19GGZnxM6rBGwFl3Bg0YItGDimvjGtAvdZk4Pu6Cl4u4Igsws4a1fd1Vq3ezrhn4KmFw==}
    engines: {node: '>= 14'}

  agentkeepalive@4.6.0:
    resolution: {integrity: sha512-kja8j7PjmncONqaTsB8fQ+wE2mSU2DJ9D4XKoJ5PFWIdRMa6SLSN1ff4mOr4jCbfRSsxR4keIiySJU0N9T5hIQ==}
    engines: {node: '>= 8.0.0'}

  ajv-formats@3.0.1:
    resolution: {integrity: sha512-8iUql50EUR+uUcdRQ3HDqa6EVyo3docL8g5WJ3FNcWmu62IbkGUue/pEyLBW8VGKKucTPgqeks4fIU1DA4yowQ==}
    peerDependencies:
      ajv: ^8.0.0
    peerDependenciesMeta:
      ajv:
        optional: true

  ajv@6.12.6:
    resolution: {integrity: sha512-j3fVLgvTo527anyYyJOGTYJbG+vnnQYvE0m5mmkc1TK+nxAppkCLMIL0aZ4dblVCNoGShhm+kzE4ZUykBoMg4g==}

  ajv@8.17.1:
    resolution: {integrity: sha512-B/gBuNg5SiMTrPkC+A2+cW0RszwxYmn6VYxB/inlBStS5nx6xHIt/ehKRhIMhqusl7a8LjQoZnjCs5vhwxOQ1g==}

  ansi-colors@4.1.3:
    resolution: {integrity: sha512-/6w/C21Pm1A7aZitlI5Ni/2J6FFQN8i1Cvz3kHABAAbw93v/NlvKdVOqz7CCWz/3iv/JplRSEEZ83XION15ovw==}
    engines: {node: '>=6'}

  ansi-regex@5.0.1:
    resolution: {integrity: sha512-quJQXlTSUGL2LH9SUXo8VwsY4soanhgo6LNSm84E1LBcE8s3O0wpdiRzyR9z/ZZJMlMWv37qOOb9pdJlMUEKFQ==}
    engines: {node: '>=8'}

  ansi-regex@6.1.0:
    resolution: {integrity: sha512-7HSX4QQb4CspciLpVFwyRe79O3xsIZDDLER21kERQ71oaPodF8jL725AgJMFAYbooIqolJoRLuM81SpeUkpkvA==}
    engines: {node: '>=12'}

  ansi-styles@4.3.0:
    resolution: {integrity: sha512-zbB9rCJAT1rbjiVDb2hqKFHNYLxgtk8NURxZ3IZwD3F6NtxbXZQCnnSi1Lkx+IDohdPlFp222wVALIheZJQSEg==}
    engines: {node: '>=8'}

  ansi-styles@6.2.1:
    resolution: {integrity: sha512-bN798gFfQX+viw3R7yrGWRqnrN2oRkEkUjjl4JNn4E8GxxbjtG3FbrEIIY3l8/hrwUwIeCZvi4QuOTP4MErVug==}
    engines: {node: '>=12'}

  argparse@2.0.1:
    resolution: {integrity: sha512-8+9WqebbFzpX9OR+Wa6O29asIogeRMzcGtAINdpMHHyAg10f05aSFVBbcEqGf/PXw1EjAZ+q2/bEBg3DvurK3Q==}

  assertion-error@2.0.1:
    resolution: {integrity: sha512-Izi8RQcffqCeNVgFigKli1ssklIbpHnCYc6AknXGYoB6grJqyeby7jv12JUQgmTAnIDnbck1uxksT4dzN3PWBA==}
    engines: {node: '>=12'}

  asynckit@0.4.0:
    resolution: {integrity: sha512-Oei9OH4tRh0YqU3GxhX79dM/mwVgvbZJaSNaRk+bshkj0S5cfHcgYakreBjrHwatXKbz+IoIdYLxrKim2MjW0Q==}

  balanced-match@1.0.2:
    resolution: {integrity: sha512-3oSeUO0TMV67hN1AmbXsK4yaqU7tjiHlbxRDZOpH0KW9+CeX4bRAaX0Anxt0tx2MrpRpWwQaPwIlISEJhYU5Pw==}

  base64-js@1.5.1:
    resolution: {integrity: sha512-AKpaYlHn8t4SVbOHCy+b5+KKgvR4vrsD8vbvrbiQJps7fKDTkjkDry6ji0rUJjC0kzbNePLwzxq8iypo41qeWA==}

  bignumber.js@9.3.0:
    resolution: {integrity: sha512-EM7aMFTXbptt/wZdMlBv2t8IViwQL+h6SLHosp8Yf0dqJMTnY6iL32opnAB6kAdL0SZPuvcAzFr31o0c/R3/RA==}

  body-parser@2.2.0:
    resolution: {integrity: sha512-02qvAaxv8tp7fBa/mw1ga98OGm+eCbqzJOKoRt70sLmfEEi+jyBYVTDGfCL/k06/4EMk/z01gCe7HoCH/f2LTg==}
    engines: {node: '>=18'}

  bowser@2.11.0:
    resolution: {integrity: sha512-AlcaJBi/pqqJBIQ8U9Mcpc9i8Aqxn88Skv5d+xBX006BY5u8N3mGLHa5Lgppa7L/HfwgwLgZ6NYs+Ag6uUmJRA==}

  brace-expansion@1.1.12:
    resolution: {integrity: sha512-9T9UjW3r0UW5c1Q7GTwllptXwhvYmEzFhzMfZ9H7FQWt+uZePjZPjBP/W1ZEyZ1twGWom5/56TF4lPcqjnDHcg==}

  brace-expansion@2.0.2:
    resolution: {integrity: sha512-Jt0vHyM+jmUBqojB7E1NIYadt0vI0Qxjxd2TErW94wDz+E2LAm5vKMXXwg6ZZBTHPuUlDgQHKXvjGBdfcF1ZDQ==}

  braces@3.0.3:
    resolution: {integrity: sha512-yQbXgO/OSZVD2IsiLlro+7Hf6Q18EJrKSEsdoMzKePKXct3gvD8oLcOQdIzGupr5Fj+EDe8gO/lxc1BzfMpxvA==}
    engines: {node: '>=8'}

  buffer-equal-constant-time@1.0.1:
    resolution: {integrity: sha512-zRpUiDwd/xk6ADqPMATG8vc9VPrkck7T07OIx0gnjmJAnHnTVXNQG3vfvWNuiZIkwu9KrKdA1iJKfsfTVxE6NA==}

  buffer@5.6.0:
    resolution: {integrity: sha512-/gDYp/UtU0eA1ys8bOs9J6a+E/KWIY+DZ+Q2WESNUA0jFRsJOc0SNUO6xJ5SGA1xueg3NL65W6s+NY5l9cunuw==}

  buffer@6.0.3:
    resolution: {integrity: sha512-FTiCpNxtwiZZHEZbcbTIcZjERVICn9yq/pDFkTl95/AxzD1naBctN7YO68riM/gLSDY7sdrMby8hofADYuuqOA==}

  bundle-name@4.1.0:
    resolution: {integrity: sha512-tjwM5exMg6BGRI+kNmTntNsvdZS1X8BFYS6tnJ2hdH0kVxM6/eVZ2xy+FqStSWvYmtfFMDLIxurorHwDKfDz5Q==}
    engines: {node: '>=18'}

  bytes@3.1.2:
    resolution: {integrity: sha512-/Nf7TyzTx6S3yRJObOAV7956r8cr2+Oj8AC5dt8wSP3BQAoeX58NoHyCU8P8zGkNXStjTSi6fzO6F0pBdcYbEg==}
    engines: {node: '>= 0.8'}

  cac@6.7.14:
    resolution: {integrity: sha512-b6Ilus+c3RrdDk+JhLKUAQfzzgLEPy6wcXqS7f/xe1EETvsDP6GORG7SFuOs6cID5YkqchW/LXZbX5bc8j7ZcQ==}
    engines: {node: '>=8'}

  call-bind-apply-helpers@1.0.2:
    resolution: {integrity: sha512-Sp1ablJ0ivDkSzjcaJdxEunN5/XvksFJ2sMBFfq6x0ryhQV/2b/KwFe21cMpmHtPOSij8K99/wSfoEuTObmuMQ==}
    engines: {node: '>= 0.4'}

  call-bound@1.0.4:
    resolution: {integrity: sha512-+ys997U96po4Kx/ABpBCqhA9EuxJaQWDQg7295H4hBphv3IZg0boBKuwYpt4YXp6MZ5AmZQnU/tyMTlRpaSejg==}
    engines: {node: '>= 0.4'}

  callsites@3.1.0:
    resolution: {integrity: sha512-P8BjAsXvZS+VIDUI11hHCQEv74YT67YUi5JJFNWIqL235sBmjX4+qx9Muvls5ivyNENctx46xQLQ3aTuE7ssaQ==}
    engines: {node: '>=6'}

  chai@5.2.1:
    resolution: {integrity: sha512-5nFxhUrX0PqtyogoYOA8IPswy5sZFTOsBFl/9bNsmDLgsxYTzSZQJDPppDnZPTQbzSEm0hqGjWPzRemQCYbD6A==}
    engines: {node: '>=18'}

  chalk@4.1.2:
    resolution: {integrity: sha512-oKnbhFyRIXpUuez8iBMmyEa4nbj4IOQyuhc/wy9kY7/WVPcwIO9VA668Pu8RkO7+0G76SLROeyw9CpQ061i4mA==}
    engines: {node: '>=10'}

  check-error@2.1.1:
    resolution: {integrity: sha512-OAlb+T7V4Op9OwdkjmguYRqncdlx5JiofwOAUkmTF+jNdHwzTaTs4sRAGpzLF3oOz5xAyDGrPgeIDFQmDOTiJw==}
    engines: {node: '>= 16'}

  cliui@8.0.1:
    resolution: {integrity: sha512-BSeNnyus75C4//NQ9gQt1/csTXyo/8Sb+afLAkzAptFuMsod9HFokGNudZpi/oQV73hnVK+sR+5PVRMd+Dr7YQ==}
    engines: {node: '>=12'}

  color-convert@2.0.1:
    resolution: {integrity: sha512-RRECPsj7iu/xb5oKYcsFHSppFNnsj/52OVTRKb4zP5onXwVF3zVmmToNcOfGC+CRDpfK/U584fMg38ZHCaElKQ==}
    engines: {node: '>=7.0.0'}

  color-name@1.1.4:
    resolution: {integrity: sha512-dOy+3AuW3a2wNbZHIuMZpTcgjGuLU/uBL/ubcZF9OXbDo8ff4O8yVp5Bf0efS8uEoYo5q4Fx7dY9OgQGXgAsQA==}

  combined-stream@1.0.8:
    resolution: {integrity: sha512-FQN4MRfuJeHf7cBbBMJFXhKSDq+2kAArBlmRBvcvFE5BB1HZKXtSFASDhdlz9zOYwxh8lDdnvmMOe/+5cdoEdg==}
    engines: {node: '>= 0.8'}

  commander@11.1.0:
    resolution: {integrity: sha512-yPVavfyCcRhmorC7rWlkHn15b4wDVgVmBA7kV4QVBsF7kv/9TKJAbAXVTxvTnwP8HHKjRCJDClKbciiYS7p0DQ==}
    engines: {node: '>=16'}

  concat-map@0.0.1:
    resolution: {integrity: sha512-/Srv4dswyQNBfohGpz9o6Yb3Gz3SrUDqBH5rTuhGR7ahtlbYKnVxw2bCFMRljaA7EXHaXZ8wsHdodFvbkhKmqg==}

  content-disposition@1.0.0:
    resolution: {integrity: sha512-Au9nRL8VNUut/XSzbQA38+M78dzP4D+eqg3gfJHMIHHYa3bg067xj1KxMUWj+VULbiZMowKngFFbKczUrNJ1mg==}
    engines: {node: '>= 0.6'}

  content-type@1.0.5:
    resolution: {integrity: sha512-nTjqfcBFEipKdXCv4YDQWCfmcLZKm81ldF0pAopTvyrFGVbcR6P/VAAd5G7N+0tTr8QqiU0tFadD6FK4NtJwOA==}
    engines: {node: '>= 0.6'}

  cookie-signature@1.2.2:
    resolution: {integrity: sha512-D76uU73ulSXrD1UXF4KE2TMxVVwhsnCgfAyTg9k8P6KGZjlXKrOLe4dJQKI3Bxi5wjesZoFXJWElNWBjPZMbhg==}
    engines: {node: '>=6.6.0'}

  cookie@0.7.2:
    resolution: {integrity: sha512-yki5XnKuf750l50uGTllt6kKILY4nQ1eNIQatoXEByZ5dWgnKqbnqmTrBE5B4N7lrMJKQ2ytWMiTO2o0v6Ew/w==}
    engines: {node: '>= 0.6'}

  cors@2.8.5:
    resolution: {integrity: sha512-KIHbLJqu73RGr/hnbrO9uBeixNGuvSQjul/jdFvS/KFSIH1hWVd1ng7zOHx+YrEfInLG7q4n6GHQ9cDtxv/P6g==}
    engines: {node: '>= 0.10'}

  cross-spawn@7.0.6:
    resolution: {integrity: sha512-uV2QOWP2nWzsy2aMp8aRibhi9dlzF5Hgh5SHaB9OiTGEyDTiJJyx0uy51QXdyWbtAHNua4XJzUKca3OzKUd3vA==}
    engines: {node: '>= 8'}

  debug@4.4.1:
    resolution: {integrity: sha512-KcKCqiftBJcZr++7ykoDIEwSa3XWowTfNPo92BYxjXiyYEVrUQh2aLyhxBCwww+heortUFxEJYcRzosstTEBYQ==}
    engines: {node: '>=6.0'}
    peerDependencies:
      supports-color: '*'
    peerDependenciesMeta:
      supports-color:
        optional: true

  deep-eql@5.0.2:
    resolution: {integrity: sha512-h5k/5U50IJJFpzfL6nO9jaaumfjO/f2NjK/oYB2Djzm4p9L+3T9qWpZqZ2hAbLPuuYq9wrU08WQyBTL5GbPk5Q==}
    engines: {node: '>=6'}

  deep-is@0.1.4:
    resolution: {integrity: sha512-oIPzksmTg4/MriiaYGO+okXDT7ztn/w3Eptv/+gSIdMdKsJo0u4CfYNFJPy+4SKMuCqGw2wxnA+URMg3t8a/bQ==}

  default-browser-id@5.0.0:
    resolution: {integrity: sha512-A6p/pu/6fyBcA1TRz/GqWYPViplrftcW2gZC9q79ngNCKAeR/X3gcEdXQHl4KNXV+3wgIJ1CPkJQ3IHM6lcsyA==}
    engines: {node: '>=18'}

  default-browser@5.2.1:
    resolution: {integrity: sha512-WY/3TUME0x3KPYdRRxEJJvXRHV4PyPoUsxtZa78lwItwRQRHhd2U9xOscaT/YTf8uCXIAjeJOFBVEh/7FtD8Xg==}
    engines: {node: '>=18'}

  define-lazy-prop@3.0.0:
    resolution: {integrity: sha512-N+MeXYoqr3pOgn8xfyRPREN7gHakLYjhsHhWGT3fWAiL4IkAt0iDw14QiiEm2bE30c5XX5q0FtAA3CK5f9/BUg==}
    engines: {node: '>=12'}

  delayed-stream@1.0.0:
    resolution: {integrity: sha512-ZySD7Nf91aLB0RxL4KGrKHBXl7Eds1DAmEdcoVawXnLD7SDhpNgtuII2aAkg7a7QS41jxPSZ17p4VdGnMHk3MQ==}
    engines: {node: '>=0.4.0'}

  depd@2.0.0:
    resolution: {integrity: sha512-g7nH6P6dyDioJogAAGprGpCtVImJhpPk/roCzdb3fIh61/s/nPsfR6onyMwkCAR/OlC3yBC0lESvUoQEAssIrw==}
    engines: {node: '>= 0.8'}

  dotenv@16.6.1:
    resolution: {integrity: sha512-uBq4egWHTcTt33a72vpSG0z3HnPuIl6NqYcTrKEg2azoEyl2hpW0zqlxysq2pK9HlDIHyHyakeYaYnSAwd8bow==}
    engines: {node: '>=12'}

  dunder-proto@1.0.1:
    resolution: {integrity: sha512-KIN/nDJBQRcXw0MLVhZE9iQHmG68qAVIBg9CqmUYjmQIhgij9U5MFvrqkUL5FbtyyzZuOeOt0zdeRe4UY7ct+A==}
    engines: {node: '>= 0.4'}

  duplexify@4.1.3:
    resolution: {integrity: sha512-M3BmBhwJRZsSx38lZyhE53Csddgzl5R7xGJNk7CVddZD6CcmwMCH8J+7AprIrQKH7TonKxaCjcv27Qmf+sQ+oA==}

  eastasianwidth@0.2.0:
    resolution: {integrity: sha512-I88TYZWc9XiYHRQ4/3c5rjjfgkjhLyW2luGIheGERbNQ6OY7yTybanSpDXZa8y7VUP9YmDcYa+eyq4ca7iLqWA==}

  ecdsa-sig-formatter@1.0.11:
    resolution: {integrity: sha512-nagl3RYrbNv6kQkeJIpt6NJZy8twLB/2vtz6yN9Z4vRKHN4/QZJIEbqohALSgwKdnksuY3k5Addp5lg8sVoVcQ==}

  ee-first@1.1.1:
    resolution: {integrity: sha512-WMwm9LhRUo+WUaRN+vRuETqG89IgZphVSNkdFgeb6sS/E4OrDIN7t48CAewSHXc6C8lefD8KKfr5vY61brQlow==}

  emoji-regex@8.0.0:
    resolution: {integrity: sha512-MSjYzcWNOA0ewAHpz0MxpYFvwg6yjy1NG3xteoqz644VCo/RPgnr1/GGt+ic3iJTzQ8Eu3TdM14SawnVUmGE6A==}

  emoji-regex@9.2.2:
    resolution: {integrity: sha512-L18DaJsXSUk2+42pv8mLs5jJT2hqFkFE4j21wOmgbUqsZ2hL72NsUU785g9RXgo3s0ZNgVl42TiHp3ZtOv/Vyg==}

  encodeurl@2.0.0:
    resolution: {integrity: sha512-Q0n9HRi4m6JuGIV1eFlmvJB7ZEVxu93IrMyiMsGC0lrMJMWzRgx6WGquyfQgZVb31vhGgXnfmPNNXmxnOkRBrg==}
    engines: {node: '>= 0.8'}

  end-of-stream@1.4.4:
    resolution: {integrity: sha512-+uw1inIHVPQoaVuHzRyXd21icM+cnt4CzD5rW+NC1wjOUSTOs+Te7FOv7AhN7vS9x/oIyhLP5PR1H+phQAHu5Q==}

  enquirer@2.4.1:
    resolution: {integrity: sha512-rRqJg/6gd538VHvR3PSrdRBb/1Vy2YfzHqzvbhGIQpDRKIa4FgV/54b5Q1xYSxOOwKvjXweS26E0Q+nAMwp2pQ==}
    engines: {node: '>=8.6'}

  es-define-property@1.0.1:
    resolution: {integrity: sha512-e3nRfgfUZ4rNGL232gUgX06QNyyez04KdjFrF+LTRoOXmrOgFKDg4BCdsjW8EnT69eqdYGmRpJwiPVYNrCaW3g==}
    engines: {node: '>= 0.4'}

  es-errors@1.3.0:
    resolution: {integrity: sha512-Zf5H2Kxt2xjTvbJvP2ZWLEICxA6j+hAmMzIlypy4xcBg1vKVnx89Wy0GbS+kf5cwCVFFzdCFh2XSCFNULS6csw==}
    engines: {node: '>= 0.4'}

  es-module-lexer@1.7.0:
    resolution: {integrity: sha512-jEQoCwk8hyb2AZziIOLhDqpm5+2ww5uIE6lkO/6jcOCusfk6LhMHpXXfBLXTZ7Ydyt0j4VoUQv6uGNYbdW+kBA==}

  es-object-atoms@1.1.1:
    resolution: {integrity: sha512-FGgH2h8zKNim9ljj7dankFPcICIK9Cp5bm+c2gQSYePhpaG5+esrLODihIorn+Pe6FGJzWhXQotPv73jTaldXA==}
    engines: {node: '>= 0.4'}

  es-set-tostringtag@2.1.0:
    resolution: {integrity: sha512-j6vWzfrGVfyXxge+O0x5sh6cvxAog0a/4Rdd2K36zCMV5eJ+/+tOAngRO8cODMNWbVRdVlmGZQL2YS3yR8bIUA==}
    engines: {node: '>= 0.4'}

  esbuild@0.25.6:
    resolution: {integrity: sha512-GVuzuUwtdsghE3ocJ9Bs8PNoF13HNQ5TXbEi2AhvVb8xU1Iwt9Fos9FEamfoee+u/TOsn7GUWc04lz46n2bbTg==}
    engines: {node: '>=18'}
    hasBin: true

  escalade@3.2.0:
    resolution: {integrity: sha512-WUj2qlxaQtO4g6Pq5c29GTcWGDyd8itL8zTlipgECz3JesAiiOKotd8JU6otB3PACgG6xkJUyVhboMS+bje/jA==}
    engines: {node: '>=6'}

  escape-html@1.0.3:
    resolution: {integrity: sha512-NiSupZ4OeuGwr68lGIeym/ksIZMJodUGOSCZ/FSnTxcrekbvqrgdUxlJOMpijaKZVjAJrWrGs/6Jy8OMuyj9ow==}

  escape-string-regexp@4.0.0:
    resolution: {integrity: sha512-TtpcNJ3XAzx3Gq8sWRzJaVajRs0uVxA2YAkdb1jm2YkPz4G6egUFAyA3n5vtEIZefPk5Wa4UXbKuS5fKkJWdgA==}
    engines: {node: '>=10'}

  eslint-scope@8.4.0:
    resolution: {integrity: sha512-sNXOfKCn74rt8RICKMvJS7XKV/Xk9kA7DyJr8mJik3S7Cwgy3qlkkmyS2uQB3jiJg6VNdZd/pDBJu0nvG2NlTg==}
    engines: {node: ^18.18.0 || ^20.9.0 || >=21.1.0}

  eslint-visitor-keys@3.4.3:
    resolution: {integrity: sha512-wpc+LXeiyiisxPlEkUzU6svyS1frIO3Mgxj1fdy7Pm8Ygzguax2N3Fa/D/ag1WqbOprdI+uY6wMUl8/a2G+iag==}
    engines: {node: ^12.22.0 || ^14.17.0 || >=16.0.0}

  eslint-visitor-keys@4.2.1:
    resolution: {integrity: sha512-Uhdk5sfqcee/9H/rCOJikYz67o0a2Tw2hGRPOG2Y1R2dg7brRe1uG0yaNQDHu+TO/uQPF/5eCapvYSmHUjt7JQ==}
    engines: {node: ^18.18.0 || ^20.9.0 || >=21.1.0}

  eslint@9.32.0:
    resolution: {integrity: sha512-LSehfdpgMeWcTZkWZVIJl+tkZ2nuSkyyB9C27MZqFWXuph7DvaowgcTvKqxvpLW1JZIk8PN7hFY3Rj9LQ7m7lg==}
    engines: {node: ^18.18.0 || ^20.9.0 || >=21.1.0}
    hasBin: true
    peerDependencies:
      jiti: '*'
    peerDependenciesMeta:
      jiti:
        optional: true

  espree@10.4.0:
    resolution: {integrity: sha512-j6PAQ2uUr79PZhBjP5C5fhl8e39FmRnOjsD5lGnWrFU8i2G776tBK7+nP8KuQUTTyAZUwfQqXAgrVH5MbH9CYQ==}
    engines: {node: ^18.18.0 || ^20.9.0 || >=21.1.0}

  esquery@1.6.0:
    resolution: {integrity: sha512-ca9pw9fomFcKPvFLXhBKUK90ZvGibiGOvRJNbjljY7s7uq/5YO4BOzcYtJqExdx99rF6aAcnRxHmcUHcz6sQsg==}
    engines: {node: '>=0.10'}

  esrecurse@4.3.0:
    resolution: {integrity: sha512-KmfKL3b6G+RXvP8N1vr3Tq1kL/oCFgn2NYXEtqP8/L3pKapUA4G8cFVaoF3SU323CD4XypR/ffioHmkti6/Tag==}
    engines: {node: '>=4.0'}

  estraverse@5.3.0:
    resolution: {integrity: sha512-MMdARuVEQziNTeJD8DgMqmhwR11BRQ/cBP+pLtYdSTnf3MIO8fFeiINEbX36ZdNlfU/7A9f3gUw49B3oQsvwBA==}
    engines: {node: '>=4.0'}

  estree-walker@3.0.3:
    resolution: {integrity: sha512-7RUKfXgSMMkzt6ZuXmqapOurLGPPfgj6l9uRZ7lRGolvk0y2yocc35LdcxKC5PQZdn2DMqioAQ2NoWcrTKmm6g==}

  esutils@2.0.3:
    resolution: {integrity: sha512-kVscqXk4OCp68SZ0dkgEKVi6/8ij300KBWTJq32P/dYeWTSwK41WyTxalN1eRmA5Z9UU/LX9D7FWSmV9SAYx6g==}
    engines: {node: '>=0.10.0'}

  etag@1.8.1:
    resolution: {integrity: sha512-aIL5Fx7mawVa300al2BnEE4iNvo1qETxLrPI/o05L7z6go7fCw1J6EQmbK4FmJ2AS7kgVF/KEZWufBfdClMcPg==}
    engines: {node: '>= 0.6'}

  event-target-shim@5.0.1:
    resolution: {integrity: sha512-i/2XbnSz/uxRCU6+NdVJgKWDTM427+MqYbkQzD321DuCQJUqOuJKIA0IM2+W2xtYHdKOmZ4dR6fExsd4SXL+WQ==}
    engines: {node: '>=6'}

  events@3.3.0:
    resolution: {integrity: sha512-mQw+2fkQbALzQ7V0MY0IqdnXNOeTtP4r0lN9z7AAawCXgqea7bDii20AYrIBrFd/Hx0M2Ocz6S111CaFkUcb0Q==}
    engines: {node: '>=0.8.x'}

  eventsource-parser@1.1.2:
    resolution: {integrity: sha512-v0eOBUbiaFojBu2s2NPBfYUoRR9GjcDNvCXVaqEf5vVfpIAh9f8RCo4vXTP8c63QRKCFwoLpMpTdPwwhEKVgzA==}
    engines: {node: '>=14.18'}

  eventsource-parser@3.0.3:
    resolution: {integrity: sha512-nVpZkTMM9rF6AQ9gPJpFsNAMt48wIzB5TQgiTLdHiuO8XEDhUgZEhqKlZWXbIzo9VmJ/HvysHqEaVeD5v9TPvA==}
    engines: {node: '>=20.0.0'}

  eventsource@3.0.7:
    resolution: {integrity: sha512-CRT1WTyuQoD771GW56XEZFQ/ZoSfWid1alKGDYMmkt2yl8UXrVR4pspqWNEcqKvVIzg6PAltWjxcSSPrboA4iA==}
    engines: {node: '>=18.0.0'}

  eventsource@4.0.0:
    resolution: {integrity: sha512-fvIkb9qZzdMxgZrEQDyll+9oJsyaVvY92I2Re+qK0qEJ+w5s0X3dtz+M0VAPOjP1gtU3iqWyjQ0G3nvd5CLZ2g==}
    engines: {node: '>=20.0.0'}

  expect-type@1.2.2:
    resolution: {integrity: sha512-JhFGDVJ7tmDJItKhYgJCGLOWjuK9vPxiXoUFLwLDc99NlmklilbiQJwoctZtt13+xMw91MCk/REan6MWHqDjyA==}
    engines: {node: '>=12.0.0'}

  express-rate-limit@7.5.1:
    resolution: {integrity: sha512-7iN8iPMDzOMHPUYllBEsQdWVB6fPDMPqwjBaFrgr4Jgr/+okjvzAy+UHlYYL/Vs0OsOrMkwS6PJDkFlJwoxUnw==}
    engines: {node: '>= 16'}
    peerDependencies:
      express: '>= 4.11'

  express@5.1.0:
    resolution: {integrity: sha512-DT9ck5YIRU+8GYzzU5kT3eHGA5iL+1Zd0EutOmTE9Dtk+Tvuzd23VBU+ec7HPNSTxXYO55gPV/hq4pSBJDjFpA==}
    engines: {node: '>= 18'}

  extend@3.0.2:
    resolution: {integrity: sha512-fjquC59cD7CyW6urNXK0FBufkZcoiGG80wTuPujX590cB5Ttln20E2UB4S/WARVqhXffZl2LNgS+gQdPIIim/g==}

  fast-deep-equal@3.1.3:
    resolution: {integrity: sha512-f3qQ9oQy9j2AhBe/H9VC91wLmKBCCU/gDOnKNAYG5hswO7BLKj09Hc5HYNz9cGI++xlpDCIgDaitVs03ATR84Q==}

  fast-glob@3.3.3:
    resolution: {integrity: sha512-7MptL8U0cqcFdzIzwOTHoilX9x5BrNqye7Z/LuC7kCMRio1EMSyqRK3BEAUD7sXRq4iT4AzTVuZdhgQ2TCvYLg==}
    engines: {node: '>=8.6.0'}

  fast-json-stable-stringify@2.1.0:
    resolution: {integrity: sha512-lhd/wF+Lk98HZoTCtlVraHtfh5XYijIjalXck7saUtuanSDyLMxnHhSXEDJqHxD7msR8D0uCmqlkwjCV8xvwHw==}

  fast-levenshtein@2.0.6:
    resolution: {integrity: sha512-DCXu6Ifhqcks7TZKY3Hxp3y6qphY5SJZmrWMDrKcERSOXWQdMhU9Ig/PYrzyw/ul9jOIyh0N4M0tbC5hodg8dw==}

  fast-uri@3.0.6:
    resolution: {integrity: sha512-Atfo14OibSv5wAp4VWNsFYE1AchQRTv9cBGWET4pZWHzYshFSS9NQI6I57rdKn9croWVMbYFbLhJ+yJvmZIIHw==}

  fast-xml-parser@4.4.1:
    resolution: {integrity: sha512-xkjOecfnKGkSsOwtZ5Pz7Us/T6mrbPQrq0nh+aCO5V9nk5NLWmasAHumTKjiPJPWANe+kAZ84Jc8ooJkzZ88Sw==}
    hasBin: true

  fast-xml-parser@5.2.5:
    resolution: {integrity: sha512-pfX9uG9Ki0yekDHx2SiuRIyFdyAr1kMIMitPvb0YBo8SUfKvia7w7FIyd/l6av85pFYRhZscS75MwMnbvY+hcQ==}
    hasBin: true

  fastq@1.19.1:
    resolution: {integrity: sha512-GwLTyxkCXjXbxqIhTsMI2Nui8huMPtnxg7krajPJAjnEG/iiOS7i+zCtWGZR9G0NBKbXKh6X9m9UIsYX/N6vvQ==}

  fdir@6.4.6:
    resolution: {integrity: sha512-hiFoqpyZcfNm1yc4u8oWCf9A2c4D3QjCrks3zmoVKVxpQRzmPNar1hUJcBG2RQHvEVGDN+Jm81ZheVLAQMK6+w==}
    peerDependencies:
      picomatch: ^3 || ^4
    peerDependenciesMeta:
      picomatch:
        optional: true

  file-entry-cache@8.0.0:
    resolution: {integrity: sha512-XXTUwCvisa5oacNGRP9SfNtYBNAMi+RPwBFmblZEF7N7swHYQS6/Zfk7SRwx4D5j3CH211YNRco1DEMNVfZCnQ==}
    engines: {node: '>=16.0.0'}

  fill-range@7.1.1:
    resolution: {integrity: sha512-YsGpe3WHLK8ZYi4tWDg2Jy3ebRz2rXowDxnld4bkQB00cc/1Zw9AWnC0i9ztDJitivtQvaI9KaLyKrc+hBW0yg==}
    engines: {node: '>=8'}

  finalhandler@2.1.0:
    resolution: {integrity: sha512-/t88Ty3d5JWQbWYgaOGCCYfXRwV1+be02WqYYlL6h0lEiUAMPM8o8qKGO01YIkOHzka2up08wvgYD0mDiI+q3Q==}
    engines: {node: '>= 0.8'}

  find-up@5.0.0:
    resolution: {integrity: sha512-78/PXT1wlLLDgTzDs7sjq9hzz0vXD+zn+7wypEe4fXQxCmdmqfGsEPQxmiCSQI3ajFV91bVSsvNtrJRiW6nGng==}
    engines: {node: '>=10'}

  flat-cache@4.0.1:
    resolution: {integrity: sha512-f7ccFPK3SXFHpx15UIGyRJ/FJQctuKZ0zVuN3frBo4HnK3cay9VEW0R6yPYFHC0AgqhukPzKjq22t5DmAyqGyw==}
    engines: {node: '>=16'}

  flatted@3.3.3:
    resolution: {integrity: sha512-GX+ysw4PBCz0PzosHDepZGANEuFCMLrnRTiEy9McGjmkCQYwRq4A/X786G/fjM/+OjsWSU1ZrY5qyARZmO/uwg==}

  foreground-child@3.3.1:
    resolution: {integrity: sha512-gIXjKqtFuWEgzFRJA9WCQeSJLZDjgJUOMCMzxtvFq/37KojM1BFGufqsCy0r4qSQmYLsZYMeyRqzIWOMup03sw==}
    engines: {node: '>=14'}

  form-data-encoder@1.7.2:
    resolution: {integrity: sha512-qfqtYan3rxrnCk1VYaA4H+Ms9xdpPqvLZa6xmMgFvhO32x7/3J/ExcTd6qpxM0vH2GdMI+poehyBZvqfMTto8A==}

  form-data@2.5.5:
    resolution: {integrity: sha512-jqdObeR2rxZZbPSGL+3VckHMYtu+f9//KXBsVny6JSX/pa38Fy+bGjuG8eW/H6USNQWhLi8Num++cU2yOCNz4A==}
    engines: {node: '>= 0.12'}

  form-data@4.0.4:
    resolution: {integrity: sha512-KrGhL9Q4zjj0kiUt5OO4Mr/A/jlI2jDYs5eHBpYHPcBEVSiipAvn2Ko2HnPe20rmcuuvMHNdZFp+4IlGTMF0Ow==}
    engines: {node: '>= 6'}

  formdata-node@4.4.1:
    resolution: {integrity: sha512-0iirZp3uVDjVGt9p49aTaqjk84TrglENEDuqfdlZQ1roC9CWlPk6Avf8EEnZNcAqPonwkG35x4n3ww/1THYAeQ==}
    engines: {node: '>= 12.20'}

  forwarded@0.2.0:
    resolution: {integrity: sha512-buRG0fpBtRHSTCOASe6hD258tEubFoRLb4ZNA6NxMVHNw2gOcwHo9wyablzMzOA5z9xA9L1KNjk/Nt6MT9aYow==}
    engines: {node: '>= 0.6'}

  fresh@2.0.0:
    resolution: {integrity: sha512-Rx/WycZ60HOaqLKAi6cHRKKI7zxWbJ31MhntmtwMoaTeF7XFH9hhBp8vITaMidfljRQ6eYWCKkaTK+ykVJHP2A==}
    engines: {node: '>= 0.8'}

  fsevents@2.3.3:
    resolution: {integrity: sha512-5xoDfX+fL7faATnagmWPpbFtwh/R77WmMMqqHGS65C3vvB0YHrgF+B1YmZ3441tMj5n63k0212XNoJwzlhffQw==}
    engines: {node: ^8.16.0 || ^10.6.0 || >=11.0.0}
    os: [darwin]

  function-bind@1.1.2:
    resolution: {integrity: sha512-7XHNxH7qX9xG5mIwxkhumTox/MIRNcOgDrxWsMt2pAr23WHp6MrRlN7FBSFpCpr+oVO0F744iUgR82nJMfG2SA==}

  gaxios@6.7.1:
    resolution: {integrity: sha512-LDODD4TMYx7XXdpwxAVRAIAuB0bzv0s+ywFonY46k126qzQHT9ygyoa9tncmOiQmmDrik65UYsEkv3lbfqQ3yQ==}
    engines: {node: '>=14'}

  gcp-metadata@6.1.1:
    resolution: {integrity: sha512-a4tiq7E0/5fTjxPAaH4jpjkSv/uCaU2p5KC6HVGrvl0cDjA8iBZv4vv1gyzlmK0ZUKqwpOyQMKzZQe3lTit77A==}
    engines: {node: '>=14'}

  get-caller-file@2.0.5:
    resolution: {integrity: sha512-DyFP3BM/3YHTQOCUL/w0OZHR0lpKeGrxotcHWcqNEdnltqFwXVfhEBQ94eIo34AfQpo0rGki4cyIiftY06h2Fg==}
    engines: {node: 6.* || 8.* || >= 10.*}

  get-intrinsic@1.3.0:
    resolution: {integrity: sha512-9fSjSaos/fRIVIp+xSJlE6lfwhES7LNtKaCBIamHsjr2na1BiABJPo0mOjjz8GJDURarmCPGqaiVg5mfjb98CQ==}
    engines: {node: '>= 0.4'}

  get-proto@1.0.1:
    resolution: {integrity: sha512-sTSfBjoXBp89JvIKIefqw7U2CCebsc74kiY6awiGogKtoSGbgjYE/G/+l9sF3MWFPNc9IcoOC4ODfKHfxFmp0g==}
    engines: {node: '>= 0.4'}

  glob-parent@5.1.2:
    resolution: {integrity: sha512-AOIgSQCepiJYwP3ARnGx+5VnTu2HBYdzbGP45eLw1vr3zB3vZLeyed1sC9hnbcOc9/SrMyM5RPQrkGz4aS9Zow==}
    engines: {node: '>= 6'}

  glob-parent@6.0.2:
    resolution: {integrity: sha512-XxwI8EOhVQgWp6iDL+3b0r86f4d6AX6zSU55HfB4ydCEuXLXc5FcYeOu+nnGftS4TEju/11rt4KJPTMgbfmv4A==}
    engines: {node: '>=10.13.0'}

  glob@10.4.5:
    resolution: {integrity: sha512-7Bv8RF0k6xjo7d4A/PxYLbUCfb6c+Vpd2/mB2yRDlew7Jb5hEXiCD9ibfO7wpk8i4sevK6DFny9h7EYbM3/sHg==}
    hasBin: true

  glob@11.0.1:
    resolution: {integrity: sha512-zrQDm8XPnYEKawJScsnM0QzobJxlT/kHOOlRTio8IH/GrmxRE5fjllkzdaHclIuNjUQTJYH2xHNIGfdpJkDJUw==}
    engines: {node: 20 || >=22}
    hasBin: true

  globals@14.0.0:
    resolution: {integrity: sha512-oahGvuMGQlPw/ivIYBjVSrWAfWLBeku5tpPE2fOPLi+WHffIWbuh2tCjhyQhTBPMf5E9jDEH4FOmTYgYwbKwtQ==}
    engines: {node: '>=18'}

  google-auth-library@9.15.1:
    resolution: {integrity: sha512-Jb6Z0+nvECVz+2lzSMt9u98UsoakXxA2HGHMCxh+so3n90XgYWkq5dur19JAJV7ONiJY22yBTyJB1TSkvPq9Ng==}
    engines: {node: '>=14'}

  google-gax@4.4.1:
    resolution: {integrity: sha512-Phyp9fMfA00J3sZbJxbbB4jC55b7DBjE3F6poyL3wKMEBVKA79q6BGuHcTiM28yOzVql0NDbRL8MLLh8Iwk9Dg==}
    engines: {node: '>=14'}

  google-logging-utils@0.0.2:
    resolution: {integrity: sha512-NEgUnEcBiP5HrPzufUkBzJOD/Sxsco3rLNo1F1TNf7ieU8ryUzBhqba8r756CjLX7rn3fHl6iLEwPYuqpoKgQQ==}
    engines: {node: '>=14'}

  gopd@1.2.0:
    resolution: {integrity: sha512-ZUKRh6/kUFoAiTAtTYPZJ3hw9wNxx+BIBOijnlG9PnrJsCcSjs1wyyD6vJpaYtgnzDrKYRSqf3OO6Rfa93xsRg==}
    engines: {node: '>= 0.4'}

  graphemer@1.4.0:
    resolution: {integrity: sha512-EtKwoO6kxCL9WO5xipiHTZlSzBm7WLT627TqC/uVRd0HKmq8NXyebnNYxDoBi7wt8eTWrUrKXCOVaFq9x1kgag==}

  groq-sdk@0.26.0:
    resolution: {integrity: sha512-2ehKqPYHw4NpikaJQ/z+YYmvMgQj7Hf84YQKgElU3ORobiUYwdPTXZkgnTJ7walxqOjgI5NdpK7iYxBBaZ94Hg==}

  gtoken@7.1.0:
    resolution: {integrity: sha512-pCcEwRi+TKpMlxAQObHDQ56KawURgyAf6jtIY046fJ5tIv3zDe/LEIubckAO8fj6JnAxLdmWkUfNyulQ2iKdEw==}
    engines: {node: '>=14.0.0'}

  has-flag@4.0.0:
    resolution: {integrity: sha512-EykJT/Q1KjTWctppgIAgfSO0tKVuZUjhgMr17kqTumMl6Afv3EISleU7qZUzoXDFTAHTDC4NOoG/ZxU3EvlMPQ==}
    engines: {node: '>=8'}

  has-symbols@1.1.0:
    resolution: {integrity: sha512-1cDNdwJ2Jaohmb3sg4OmKaMBwuC48sYni5HUw2DvsC8LjGTLK9h+eb1X6RyuOHe4hT0ULCW68iomhjUoKUqlPQ==}
    engines: {node: '>= 0.4'}

  has-tostringtag@1.0.2:
    resolution: {integrity: sha512-NqADB8VjPFLM2V0VvHUewwwsw0ZWBaIdgo+ieHtK3hasLz4qeCRjYcqfB6AQrBggRKppKF8L52/VqdVsO47Dlw==}
    engines: {node: '>= 0.4'}

  hasown@2.0.2:
    resolution: {integrity: sha512-0hJU9SCPvmMzIBdZFqNPXWa6dqh7WdH0cII9y+CyS8rG3nL48Bclra9HmKhVVUHyPWNH5Y7xDwAB7bfgSjkUMQ==}
    engines: {node: '>= 0.4'}

  http-errors@2.0.0:
    resolution: {integrity: sha512-FtwrG/euBzaEjYeRqOgly7G0qviiXoJWnvEH2Z1plBdXgbyjv34pHTSb9zoeHMyDy33+DWy5Wt9Wo+TURtOYSQ==}
    engines: {node: '>= 0.8'}

  http-proxy-agent@5.0.0:
    resolution: {integrity: sha512-n2hY8YdoRE1i7r6M0w9DIw5GgZN0G25P8zLCRQ8rjXtTU3vsNFBI/vWK/UIeE6g5MUUz6avwAPXmL6Fy9D/90w==}
    engines: {node: '>= 6'}

  http-proxy-agent@7.0.2:
    resolution: {integrity: sha512-T1gkAiYYDWYx3V5Bmyu7HcfcvL7mUrTWiM6yOfa3PIphViJ/gFPbvidQ+veqSOHci/PxBcDabeUNCzpOODJZig==}
    engines: {node: '>= 14'}

  https-proxy-agent@5.0.1:
    resolution: {integrity: sha512-dFcAjpTQFgoLMzC2VwU+C/CbS7uRL0lWmxDITmqm7C+7F0Odmj6s9l6alZc6AELXhrnggM2CeWSXHGOdX2YtwA==}
    engines: {node: '>= 6'}

  https-proxy-agent@7.0.6:
    resolution: {integrity: sha512-vK9P5/iUfdl95AI+JVyUuIcVtd4ofvtrOr3HNtM2yxC9bnMbEdp3x01OhQNnjb8IJYi38VlTE3mBXwcfvywuSw==}
    engines: {node: '>= 14'}

  humanize-ms@1.2.1:
    resolution: {integrity: sha512-Fl70vYtsAFb/C06PTS9dZBo7ihau+Tu/DNCk/OyHhea07S+aeMWpFFkUaXRa8fI+ScZbEI8dfSxwY7gxZ9SAVQ==}

  iconv-lite@0.6.3:
    resolution: {integrity: sha512-4fCk79wshMdzMp2rH06qWrJE4iolqLhCUH+OiuIgU++RB0+94NlDL81atO7GX55uUKueo0txHNtvEyI6D7WdMw==}
    engines: {node: '>=0.10.0'}

  ieee754@1.2.1:
    resolution: {integrity: sha512-dcyqhDvX1C46lXZcVqCpK+FtMRQVdIMN6/Df5js2zouUsqG7I6sFxitIC+7KYK29KdXOLHdu9zL4sFnoVQnqaA==}

  ignore@5.3.2:
    resolution: {integrity: sha512-hsBTNUqQTDwkWtcdYI2i06Y/nUBEsNEDJKjWdigLvegy8kDuJAS8uRlpkkcQpyEXL0Z/pjDy5HBmMjRCJ2gq+g==}
    engines: {node: '>= 4'}

  ignore@7.0.5:
    resolution: {integrity: sha512-Hs59xBNfUIunMFgWAbGX5cq6893IbWg4KnrjbYwX3tx0ztorVgTDA6B2sxf8ejHJ4wz8BqGUMYlnzNBer5NvGg==}
    engines: {node: '>= 4'}

  import-fresh@3.3.1:
    resolution: {integrity: sha512-TR3KfrTZTYLPB6jUjfx6MF9WcWrHL9su5TObK4ZkYgBdWKPOFoSoQIdEuTuR82pmtxH2spWG9h6etwfr1pLBqQ==}
    engines: {node: '>=6'}

  imurmurhash@0.1.4:
    resolution: {integrity: sha512-JmXMZ6wuvDmLiHEml9ykzqO6lwFbof0GG4IkcGaENdCRDDmMVnny7s5HsIgHCbaq0w2MyPhDqkhTUgS2LU2PHA==}
    engines: {node: '>=0.8.19'}

  inherits@2.0.4:
    resolution: {integrity: sha512-k/vGaX4/Yla3WzyMCvTQOXYeIHvqOKtnqBduzTHpzpQZzAskKMhZ2K+EnBiSM9zGSoIFeMpXKxa4dYeZIQqewQ==}

  ipaddr.js@1.9.1:
    resolution: {integrity: sha512-0KI/607xoxSToH7GjN1FfSbLoU0+btTicjsQSWQlh/hZykN8KpmMf7uYwPW3R+akZ6R/w18ZlXSHBYXiYUPO3g==}
    engines: {node: '>= 0.10'}

  is-docker@3.0.0:
    resolution: {integrity: sha512-eljcgEDlEns/7AXFosB5K/2nCM4P7FQPkGc/DWLy5rmFEWvZayGrik1d9/QIY5nJ4f9YsVvBkA6kJpHn9rISdQ==}
    engines: {node: ^12.20.0 || ^14.13.1 || >=16.0.0}
    hasBin: true

  is-extglob@2.1.1:
    resolution: {integrity: sha512-SbKbANkN603Vi4jEZv49LeVJMn4yGwsbzZworEoyEiutsN3nJYdbO36zfhGJ6QEDpOZIFkDtnq5JRxmvl3jsoQ==}
    engines: {node: '>=0.10.0'}

  is-fullwidth-code-point@3.0.0:
    resolution: {integrity: sha512-zymm5+u+sCsSWyD9qNaejV3DFvhCKclKdizYaJUuHA83RLjb7nSuGnddCHGv0hk+KY7BMAlsWeK4Ueg6EV6XQg==}
    engines: {node: '>=8'}

  is-glob@4.0.3:
    resolution: {integrity: sha512-xelSayHH36ZgE7ZWhli7pW34hNbNl8Ojv5KVmkJD4hBdD3th8Tfk9vYasLM+mXWOZhFkgZfxhLSnrwRr4elSSg==}
    engines: {node: '>=0.10.0'}

  is-inside-container@1.0.0:
    resolution: {integrity: sha512-KIYLCCJghfHZxqjYBE7rEy0OBuTd5xCHS7tHVgvCLkx7StIoaxwNW3hCALgEUjFfeRk+MG/Qxmp/vtETEF3tRA==}
    engines: {node: '>=14.16'}
    hasBin: true

  is-number@7.0.0:
    resolution: {integrity: sha512-41Cifkg6e8TylSpdtTpeLVMqvSBEVzTttHvERD741+pnZ8ANv0004MRL43QKPDlK9cGvNp6NZWZUBlbGXYxxng==}
    engines: {node: '>=0.12.0'}

  is-promise@4.0.0:
    resolution: {integrity: sha512-hvpoI6korhJMnej285dSg6nu1+e6uxs7zG3BYAm5byqDsgJNWwxzM6z6iZiAgQR4TJ30JmBTOwqZUw3WlyH3AQ==}

  is-stream@2.0.1:
    resolution: {integrity: sha512-hFoiJiTl63nn+kstHGBtewWSKnQLpyb155KHheA1l39uvtO9nWIop1p3udqPcUd/xbF1VLMO4n7OI6p7RbngDg==}
    engines: {node: '>=8'}

  is-wsl@3.1.0:
    resolution: {integrity: sha512-UcVfVfaK4Sc4m7X3dUSoHoozQGBEFeDC+zVo06t98xe8CzHSZZBekNXH+tu0NalHolcJ/QAGqS46Hef7QXBIMw==}
    engines: {node: '>=16'}

  isexe@2.0.0:
    resolution: {integrity: sha512-RHxMLp9lnKHGHRng9QFhRCMbYAcVpn69smSGcq3f36xjgVVWThj4qqLbTLlq7Ssj8B+fIQ1EuCEGI2lKsyQeIw==}

  jackspeak@3.4.3:
    resolution: {integrity: sha512-OGlZQpz2yfahA/Rd1Y8Cd9SIEsqvXkLVoSw/cgwhnhFMDbsQFeZYoJJ7bIZBS9BcamUW96asq/npPWugM+RQBw==}

  jackspeak@4.1.0:
    resolution: {integrity: sha512-9DDdhb5j6cpeitCbvLO7n7J4IxnbM6hoF6O1g4HQ5TfhvvKN8ywDM7668ZhMHRqVmxqhps/F6syWK2KcPxYlkw==}
    engines: {node: 20 || >=22}

  js-tokens@9.0.1:
    resolution: {integrity: sha512-mxa9E9ITFOt0ban3j6L5MpjwegGz6lBQmM1IJkWeBZGcMxto50+eWdjC/52xDbS2vy0k7vIMK0Fe2wfL9OQSpQ==}

  js-yaml@4.1.0:
    resolution: {integrity: sha512-wpxZs9NoxZaJESJGIZTyDEaYpl0FKSA+FB9aJiyemKhMwkxQg63h4T1KJgUGHpTqPDNRcmmYLugrRjJlBtWvRA==}
    hasBin: true

  json-bigint@1.0.0:
    resolution: {integrity: sha512-SiPv/8VpZuWbvLSMtTDU8hEfrZWg/mH/nV/b4o0CYbSxu1UIQPLdwKOCIyLQX+VIPO5vrLX3i8qtqFyhdPSUSQ==}

  json-buffer@3.0.1:
    resolution: {integrity: sha512-4bV5BfR2mqfQTJm+V5tPPdf+ZpuhiIvTuAB5g8kcrXOZpTT/QwwVRWBywX1ozr6lEuPdbHxwaJlm9G6mI2sfSQ==}

  json-schema-traverse@0.4.1:
    resolution: {integrity: sha512-xbbCH5dCYU5T8LcEhhuh7HJ88HXuW3qsI3Y0zOZFKfZEHcpWiHU/Jxzk629Brsab/mMiHQti9wMP+845RPe3Vg==}

  json-schema-traverse@1.0.0:
    resolution: {integrity: sha512-NM8/P9n3XjXhIZn1lLhkFaACTOURQXjWhV4BA/RnOv8xvgqtqpAX9IO4mRQxSx1Rlo4tqzeqb0sOlruaOy3dug==}

  json-stable-stringify-without-jsonify@1.0.1:
    resolution: {integrity: sha512-Bdboy+l7tA3OGW6FjyFHWkP5LuByj1Tk33Ljyq0axyzdk9//JSi2u3fP1QSmd1KNwq6VOKYGlAu87CisVir6Pw==}

  jsonwebtoken@9.0.2:
    resolution: {integrity: sha512-PRp66vJ865SSqOlgqS8hujT5U4AOgMfhrwYIuIhfKaoSCZcirrmASQr8CX7cUg+RMih+hgznrjp99o+W4pJLHQ==}
    engines: {node: '>=12', npm: '>=6'}

  jwa@1.4.2:
    resolution: {integrity: sha512-eeH5JO+21J78qMvTIDdBXidBd6nG2kZjg5Ohz/1fpa28Z4CcsWUzJ1ZZyFq/3z3N17aZy+ZuBoHljASbL1WfOw==}

  jwa@2.0.1:
    resolution: {integrity: sha512-hRF04fqJIP8Abbkq5NKGN0Bbr3JxlQ+qhZufXVr0DvujKy93ZCbXZMHDL4EOtodSbCWxOqR8MS1tXA5hwqCXDg==}

  jws@3.2.2:
    resolution: {integrity: sha512-YHlZCB6lMTllWDtSPHz/ZXTsi8S00usEV6v1tjq8tOUZzw7DpSDWVXjXDre6ed1w/pd495ODpHZYSdkRTsa0HA==}

  jws@4.0.0:
    resolution: {integrity: sha512-KDncfTmOZoOMTFG4mBlG0qUIOlc03fmzH+ru6RgYVZhPkyiy/92Owlt/8UEN+a4TXR1FQetfIpJE8ApdvdVxTg==}

  keyv@4.5.4:
    resolution: {integrity: sha512-oxVHkHR/EJf2CNXnWxRLW6mg7JyCCUcG0DtEGmL2ctUo1PNTin1PUil+r/+4r5MpVgC/fn1kjsx7mjSujKqIpw==}

  levn@0.4.1:
    resolution: {integrity: sha512-+bT2uH4E5LGE7h/n3evcS/sQlJXCpIp6ym8OWJ5eV6+67Dsql/LaaT7qJBAt2rzfoa/5QBGBhxDix1dMt2kQKQ==}
    engines: {node: '>= 0.8.0'}

  locate-path@6.0.0:
    resolution: {integrity: sha512-iPZK6eYjbxRu3uB4/WZ3EsEIMJFMqAoopl3R+zuq0UjcAm/MO6KCweDgPfP3elTztoKP3KtnVHxTn2NHBSDVUw==}
    engines: {node: '>=10'}

  lodash.camelcase@4.3.0:
    resolution: {integrity: sha512-TwuEnCnxbc3rAvhf/LbG7tJUDzhqXyFnv3dtzLOPgCG/hODL7WFnsbwktkD7yUV0RrreP/l1PALq/YSg6VvjlA==}

  lodash.includes@4.3.0:
    resolution: {integrity: sha512-W3Bx6mdkRTGtlJISOvVD/lbqjTlPPUDTMnlXZFnVwi9NKJ6tiAk6LVdlhZMm17VZisqhKcgzpO5Wz91PCt5b0w==}

  lodash.isboolean@3.0.3:
    resolution: {integrity: sha512-Bz5mupy2SVbPHURB98VAcw+aHh4vRV5IPNhILUCsOzRmsTmSQ17jIuqopAentWoehktxGd9e/hbIXq980/1QJg==}

  lodash.isinteger@4.0.4:
    resolution: {integrity: sha512-DBwtEWN2caHQ9/imiNeEA5ys1JoRtRfY3d7V9wkqtbycnAmTvRRmbHKDV4a0EYc678/dia0jrte4tjYwVBaZUA==}

  lodash.isnumber@3.0.3:
    resolution: {integrity: sha512-QYqzpfwO3/CWf3XP+Z+tkQsfaLL/EnUlXWVkIk5FUPc4sBdTehEqZONuyRt2P67PXAk+NXmTBcc97zw9t1FQrw==}

  lodash.isplainobject@4.0.6:
    resolution: {integrity: sha512-oSXzaWypCMHkPC3NvBEaPHf0KsA5mvPrOPgQWDsbg8n7orZ290M0BmC/jgRZ4vcJ6DTAhjrsSYgdsW/F+MFOBA==}

  lodash.isstring@4.0.1:
    resolution: {integrity: sha512-0wJxfxH1wgO3GrbuP+dTTk7op+6L41QCXbGINEmD+ny/G/eCqGzxyCsh7159S+mgDDcoarnBw6PC1PS5+wUGgw==}

  lodash.merge@4.6.2:
    resolution: {integrity: sha512-0KpjqXRVvrYyCsX1swR/XTK0va6VQkQM6MNo7PqW77ByjAhoARA8EfrP1N4+KlKj8YS0ZUCtRT/YUuhyYDujIQ==}

  lodash.once@4.1.1:
    resolution: {integrity: sha512-Sb487aTOCr9drQVL8pIxOzVhafOjZN9UU54hiN8PU3uAiSV7lx1yYNpbNmex2PK6dSJoNTSJUUswT651yww3Mg==}

  long@1.1.5:
    resolution: {integrity: sha512-TU6nAF5SdasnTr28c7e74P4Crbn9o3/zwo1pM22Wvg2i2vlZ4Eelxwu4QT7j21z0sDBlJDEnEZjXTZg2J8WJrg==}
    engines: {node: '>=0.6'}

  long@5.3.1:
    resolution: {integrity: sha512-ka87Jz3gcx/I7Hal94xaN2tZEOPoUOEVftkQqZx2EeQRN7LGdfLlI3FvZ+7WDplm+vK2Urx9ULrvSowtdCieng==}

  loupe@3.1.4:
    resolution: {integrity: sha512-wJzkKwJrheKtknCOKNEtDK4iqg/MxmZheEMtSTYvnzRdEYaZzmgH976nenp8WdJRdx5Vc1X/9MO0Oszl6ezeXg==}

  lru-cache@10.4.3:
    resolution: {integrity: sha512-JNAzZcXrCt42VGLuYz0zfAzDfAvJWW6AfYlDBQyDV5DClI2m5sAmK+OIO7s59XfsRsWHp02jAJrRadPRGTt6SQ==}

  lru-cache@11.1.0:
    resolution: {integrity: sha512-QIXZUBJUx+2zHUdQujWejBkcD9+cs94tLn0+YL8UrCh+D5sCXZ4c7LaEH48pNwRY3MLDgqUFyhlCyjJPf1WP0A==}
    engines: {node: 20 || >=22}

  magic-string@0.30.17:
    resolution: {integrity: sha512-sNPKHvyjVf7gyjwS4xGTaW/mCnF8wnjtifKBEhxfZ7E/S8tQ0rssrwGNn6q8JH/ohItJfSQp9mBtQYuTlH5QnA==}

  math-intrinsics@1.1.0:
    resolution: {integrity: sha512-/IXtbwEk5HTPyEwyKX6hGkYXxM9nbj64B+ilVJnC/R6B0pH5G4V3b0pVbL7DBj4tkhBAppbQUlf6F6Xl9LHu1g==}
    engines: {node: '>= 0.4'}

  media-typer@1.1.0:
    resolution: {integrity: sha512-aisnrDP4GNe06UcKFnV5bfMNPBUw4jsLGaWwWfnH3v02GnBuXX2MCVn5RbrWo0j3pczUilYblq7fQ7Nw2t5XKw==}
    engines: {node: '>= 0.8'}

  merge-descriptors@2.0.0:
    resolution: {integrity: sha512-Snk314V5ayFLhp3fkUREub6WtjBfPdCPY1Ln8/8munuLuiYhsABgBVWsozAG+MWMbVEvcdcpbi9R7ww22l9Q3g==}
    engines: {node: '>=18'}

  merge2@1.4.1:
    resolution: {integrity: sha512-8q7VEgMJW4J8tcfVPy8g09NcQwZdbwFEqhe/WZkoIzjn/3TGDwtOCYtXGxA3O8tPzpczCCDgv+P2P5y00ZJOOg==}
    engines: {node: '>= 8'}

  micromatch@4.0.8:
    resolution: {integrity: sha512-PXwfBhYu0hBCPw8Dn0E+WDYb7af3dSLVWKi3HGv84IdF4TyFoC0ysxFd0Goxw7nSv4T/PzEJQxsYsEiFCKo2BA==}
    engines: {node: '>=8.6'}

  mime-db@1.52.0:
    resolution: {integrity: sha512-sPU4uV7dYlvtWJxwwxHD0PuihVNiE7TyAbQ5SWxDCB9mUYvOgroQOwYQQOKPJ8CIbE+1ETVlOoK1UC2nU3gYvg==}
    engines: {node: '>= 0.6'}

  mime-db@1.54.0:
    resolution: {integrity: sha512-aU5EJuIN2WDemCcAp2vFBfp/m4EAhWJnUNSSw0ixs7/kXbd6Pg64EmwJkNdFhB8aWt1sH2CTXrLxo/iAGV3oPQ==}
    engines: {node: '>= 0.6'}

  mime-types@2.1.35:
    resolution: {integrity: sha512-ZDY+bPm5zTTF+YpCrAU9nK0UgICYPT0QtT1NZWFv4s++TNkcgVaT0g6+4R2uI4MjQjzysHB1zxuWL50hzaeXiw==}
    engines: {node: '>= 0.6'}

  mime-types@3.0.1:
    resolution: {integrity: sha512-xRc4oEhT6eaBpU1XF7AjpOFD+xQmXNB5OVKwp4tqCuBpHLS/ZbBDrc07mYTDqVMg6PfxUjjNp85O6Cd2Z/5HWA==}
    engines: {node: '>= 0.6'}

  minimatch@10.0.3:
    resolution: {integrity: sha512-IPZ167aShDZZUMdRk66cyQAW3qr0WzbHkPdMYa8bzZhlHhO3jALbKdxcaak7W9FfT2rZNpQuUu4Od7ILEpXSaw==}
    engines: {node: 20 || >=22}

  minimatch@3.1.2:
    resolution: {integrity: sha512-J7p63hRiAjw1NDEww1W7i37+ByIrOWO5XQQAzZ3VOcL0PNybwpfmV/N05zFAzwQ9USyEcX6t3UO+K5aqBQOIHw==}

  minimatch@9.0.5:
    resolution: {integrity: sha512-G6T0ZX48xgozx7587koeX9Ys2NYy6Gmv//P89sEte9V9whIapMNF4idKxnW2QtCcLiTWlb/wfCabAtAFWhhBow==}
    engines: {node: '>=16 || 14 >=14.17'}

  minipass@7.1.2:
    resolution: {integrity: sha512-qOOzS1cBTWYF4BH8fVePDBOO9iptMnGUEZwNc/cMWnTV2nVLZ7VoNWEPHkYczZA0pdoA7dl6e7FL659nX9S2aw==}
    engines: {node: '>=16 || 14 >=14.17'}

  mnemonist@0.40.3:
    resolution: {integrity: sha512-Vjyr90sJ23CKKH/qPAgUKicw/v6pRoamxIEDFOF8uSgFME7DqPRpHgRTejWVjkdGg5dXj0/NyxZHZ9bcjH+2uQ==}

  ms@2.1.3:
    resolution: {integrity: sha512-6FlzubTLZG3J2a/NVCAleEhjzq5oxgHyaCU9yYXvcLsvoVaHJq/s5xXI6/XXP6tz7R9xAOtHnSO/tXtF3WRTlA==}

  nanoid@3.3.11:
    resolution: {integrity: sha512-N8SpfPUnUp1bK+PMYW8qSWdl9U+wwNWI4QKxOYDy9JAro3WMX7p2OeVRF9v+347pnakNevPmiHhNmZ2HbFA76w==}
    engines: {node: ^10 || ^12 || ^13.7 || ^14 || >=15.0.1}
    hasBin: true

  natural-compare@1.4.0:
    resolution: {integrity: sha512-OWND8ei3VtNC9h7V60qff3SVobHr996CTwgxubgyQYEpg290h9J0buyECNNJexkFm5sOajh5G116RYA1c8ZMSw==}

  negotiator@1.0.0:
    resolution: {integrity: sha512-8Ofs/AUQh8MaEcrlq5xOX0CQ9ypTF5dl78mjlMNfOK08fzpgTHQRQPBxcPlEtIw0yRpws+Zo/3r+5WRby7u3Gg==}
    engines: {node: '>= 0.6'}

  node-domexception@1.0.0:
    resolution: {integrity: sha512-/jKZoMpw0F8GRwl4/eLROPA3cfcXtLApP0QzLmUT/HuPCZWyB7IY9ZrMeKw2O/nFIqPQB3PVM9aYm0F312AXDQ==}
    engines: {node: '>=10.5.0'}
    deprecated: Use your platform's native DOMException instead

  node-fetch@2.7.0:
    resolution: {integrity: sha512-c4FRfUm/dbcWZ7U+1Wq0AwCyFL+3nt2bEw05wfxSz+DWpWsitgmSgYmy2dQdWyKC1694ELPqMs/YzUSNozLt8A==}
    engines: {node: 4.x || >=6.0.0}
    peerDependencies:
      encoding: ^0.1.0
    peerDependenciesMeta:
      encoding:
        optional: true

  node-web-stream-adapters@0.2.1:
    resolution: {integrity: sha512-9wHGcVhyYz4BJrDOdVAiS9ENJXzX3XnRCaocGl0/awuDQLEKuFxd48LSQjIXClAb5f6NHvagGWv/Y14Dpxlo6Q==}

  npm-ws-tools@0.3.0:
    resolution: {integrity: sha512-EETKCd/Qe7HxCPWYc6ZM5e8mFGPOgZ9jMioYW0Piizu7/I1T8l+ZOYW9Ro2zy0Ln4/K264VnRSnpfMO/2QskMA==}
    hasBin: true

  object-assign@4.1.1:
    resolution: {integrity: sha512-rJgTQnkUnH1sFw8yT6VSU3zD3sWmu6sZhIseY8VX+GRu3P6F7Fu+JNDoXfklElbLJSnc3FUQHVe4cU5hj+BcUg==}
    engines: {node: '>=0.10.0'}

  object-hash@3.0.0:
    resolution: {integrity: sha512-RSn9F68PjH9HqtltsSnqYC1XXoWe9Bju5+213R98cNGttag9q9yAOTzdbsqvIa7aNm5WffBZFpWYr2aWrklWAw==}
    engines: {node: '>= 6'}

  object-inspect@1.13.4:
    resolution: {integrity: sha512-W67iLl4J2EXEGTbfeHCffrjDfitvLANg0UlX3wFUUSTx92KXRFegMHUVgSqE+wvhAbi4WqjGg9czysTV2Epbew==}
    engines: {node: '>= 0.4'}

  obliterator@2.0.5:
    resolution: {integrity: sha512-42CPE9AhahZRsMNslczq0ctAEtqk8Eka26QofnqC346BZdHDySk3LWka23LI7ULIw11NmltpiLagIq8gBozxTw==}

  on-finished@2.4.1:
    resolution: {integrity: sha512-oVlzkg3ENAhCk2zdv7IJwd/QUD4z2RxRwpkcGY8psCVcCYZNq4wYnVWALHM+brtuJjePWiYF/ClmuDr8Ch5+kg==}
    engines: {node: '>= 0.8'}

  once@1.4.0:
    resolution: {integrity: sha512-lNaJgI+2Q5URQBkccEKHTQOPaXdUxnZZElQTZY0MFUAuaEqe1E+Nyvgdz/aIyNi6Z9MzO5dv1H8n58/GELp3+w==}

  open@10.1.0:
    resolution: {integrity: sha512-mnkeQ1qP5Ue2wd+aivTD3NHd/lZ96Lu0jgf0pwktLPtx6cTZiH7tyeGRRHs0zX0rbrahXPnXlUnbeXyaBBuIaw==}
    engines: {node: '>=18'}

  openai@4.104.0:
    resolution: {integrity: sha512-p99EFNsA/yX6UhVO93f5kJsDRLAg+CTA2RBqdHK4RtK8u5IJw32Hyb2dTGKbnnFmnuoBv5r7Z2CURI9sGZpSuA==}
    hasBin: true
    peerDependencies:
      ws: ^8.18.0
      zod: ^3.23.8
    peerDependenciesMeta:
      ws:
        optional: true
      zod:
        optional: true

  optionator@0.9.4:
    resolution: {integrity: sha512-6IpQ7mKUxRcZNLIObR0hz7lxsapSSIYNZJwXPGeF0mTVqGKFIXj1DQcMoT22S3ROcLyY/rz0PWaWZ9ayWmad9g==}
    engines: {node: '>= 0.8.0'}

  p-limit@3.1.0:
    resolution: {integrity: sha512-TYOanM3wGwNGsZN2cVTYPArw454xnXj5qmWF1bEoAc4+cU/ol7GVh7odevjp1FNHduHc3KZMcFduxU5Xc6uJRQ==}
    engines: {node: '>=10'}

  p-locate@5.0.0:
    resolution: {integrity: sha512-LaNjtRWUBY++zB5nE/NwcaoMylSPk+S+ZHNB1TzdbMJMny6dynpAGt7X/tl/QYq3TIeE6nxHppbo2LGymrG5Pw==}
    engines: {node: '>=10'}

  package-json-from-dist@1.0.1:
    resolution: {integrity: sha512-UEZIS3/by4OC8vL3P2dTXRETpebLI2NiI5vIrjaD/5UtrkFX/tNbwjTSRAGC/+7CAo2pIcBaRgWmcBBHcsaCIw==}

  parent-module@1.0.1:
    resolution: {integrity: sha512-GQ2EWRpQV8/o+Aw8YqtfZZPfNRWZYkbidE9k5rpl/hC3vtHHBfGm2Ifi6qWV+coDGkrUKZAxE3Lot5kcsRlh+g==}
    engines: {node: '>=6'}

  parseurl@1.3.3:
    resolution: {integrity: sha512-CiyeOxFT/JZyN5m0z9PfXw4SCBJ6Sygz1Dpl0wqjlhDEGGBP1GnsUVEL0p63hoG1fcj3fHynXi9NYO4nWOL+qQ==}
    engines: {node: '>= 0.8'}

  path-exists@4.0.0:
    resolution: {integrity: sha512-ak9Qy5Q7jYb2Wwcey5Fpvg2KoAc/ZIhLSLOSBmRmygPsGwkVVt0fZa0qrtMz+m6tJTAHfZQ8FnmB4MG4LWy7/w==}
    engines: {node: '>=8'}

  path-key@3.1.1:
    resolution: {integrity: sha512-ojmeN0qd+y0jszEtoY48r0Peq5dwMEkIlCOu6Q5f41lfkswXuKtYrhgoTpLnyIcHm24Uhqx+5Tqm2InSwLhE6Q==}
    engines: {node: '>=8'}

  path-scurry@1.11.1:
    resolution: {integrity: sha512-Xa4Nw17FS9ApQFJ9umLiJS4orGjm7ZzwUrwamcGQuHSzDyth9boKDaycYdDcZDuqYATXw4HFXgaqWTctW/v1HA==}
    engines: {node: '>=16 || 14 >=14.18'}

  path-scurry@2.0.0:
    resolution: {integrity: sha512-ypGJsmGtdXUOeM5u93TyeIEfEhM6s+ljAhrk5vAvSx8uyY/02OvrZnA0YNGUrPXfpJMgI1ODd3nwz8Npx4O4cg==}
    engines: {node: 20 || >=22}

  path-to-regexp@8.2.0:
    resolution: {integrity: sha512-TdrF7fW9Rphjq4RjrW0Kp2AW0Ahwu9sRGTkS6bvDi0SCwZlEZYmcfDbEsTz8RVk0EHIS/Vd1bv3JhG+1xZuAyQ==}
    engines: {node: '>=16'}

  pathe@2.0.3:
    resolution: {integrity: sha512-WUjGcAqP1gQacoQe+OBJsFA7Ld4DyXuUIjZ5cc75cLHvJ7dtNsTugphxIADwspS+AraAUePCKrSVtPLFj/F88w==}

  pathval@2.0.1:
    resolution: {integrity: sha512-//nshmD55c46FuFw26xV/xFAaB5HF9Xdap7HJBBnrKdAd6/GxDBaNA1870O79+9ueg61cZLSVc+OaFlfmObYVQ==}
    engines: {node: '>= 14.16'}

  picocolors@1.1.1:
    resolution: {integrity: sha512-xceH2snhtb5M9liqDsmEw56le376mTZkEX/jEb/RxNFyegNul7eNslCXP9FDj/Lcu0X8KEyMceP2ntpaHrDEVA==}

  picomatch@2.3.1:
    resolution: {integrity: sha512-JU3teHTNjmE2VCGFzuY8EXzCDVwEqB2a8fsIvwaStHhAWJEeVd1o1QD80CU6+ZdEXXSLbSsuLwJjkCBWqRQUVA==}
    engines: {node: '>=8.6'}

  picomatch@4.0.3:
    resolution: {integrity: sha512-5gTmgEY/sqK6gFXLIsQNH19lWb4ebPDLA4SdLP7dsWkIXHWlG66oPuVvXSGFPppYZz8ZDZq0dYYrbHfBCVUb1Q==}
    engines: {node: '>=12'}

  pkce-challenge@5.0.0:
    resolution: {integrity: sha512-ueGLflrrnvwB3xuo/uGob5pd5FN7l0MsLf0Z87o/UQmRtwjvfylfc9MurIxRAWywCYTgrvpXBcqjV4OfCYGCIQ==}
    engines: {node: '>=16.20.0'}

  postcss@8.5.6:
    resolution: {integrity: sha512-3Ybi1tAuwAP9s0r1UQ2J4n5Y0G05bJkpUIO0/bI9MhwmD70S5aTWbXGBwxHrelT+XM1k6dM0pk+SwNkpTRN7Pg==}
    engines: {node: ^10 || ^12 || >=14}

  prelude-ls@1.2.1:
    resolution: {integrity: sha512-vkcDPrRZo1QZLbn5RLGPpg/WmIQ65qoWWhcGKf/b5eplkkarX0m9z8ppCat4mlOqUsWpyNuYgO3VRyrYHSzX5g==}
    engines: {node: '>= 0.8.0'}

  process@0.11.10:
    resolution: {integrity: sha512-cdGef/drWFoydD1JsMzuFf8100nZl+GT+yacc2bEced5f9Rjk4z+WtFUTBu9PhOi9j/jfmBPu0mMEY4wIdAF8A==}
    engines: {node: '>= 0.6.0'}

  proto3-json-serializer@2.0.2:
    resolution: {integrity: sha512-SAzp/O4Yh02jGdRc+uIrGoe87dkN/XtwxfZ4ZyafJHymd79ozp5VG5nyZ7ygqPM5+cpLDjjGnYFUkngonyDPOQ==}
    engines: {node: '>=14.0.0'}

  protobuf.js@1.1.2:
    resolution: {integrity: sha512-USO7Xus/pzPw549M1TguiyoOrKEhm9VMXv+CkDufcjMC8Rd7EPbxeRQPEjCV8ua1tm0k7z9xHkogcxovZogWdA==}

  protobufjs@7.4.0:
    resolution: {integrity: sha512-mRUWCc3KUU4w1jU8sGxICXH/gNS94DvI1gxqDvBzhj1JpcsimQkYiOJfwsPUykUI5ZaspFbSgmBLER8IrQ3tqw==}
    engines: {node: '>=12.0.0'}

  proxy-addr@2.0.7:
    resolution: {integrity: sha512-llQsMLSUDUPT44jdrU/O37qlnifitDP+ZwrmmZcoSKyLKvtZxpyV0n2/bD/N4tBAAZ/gJEdZU7KMraoK1+XYAg==}
    engines: {node: '>= 0.10'}

  punycode@2.3.1:
    resolution: {integrity: sha512-vYt7UD1U9Wg6138shLtLOvdAu+8DsC/ilFtEVHcH+wydcSpNE20AfSOduf6MkRFahL5FY7X1oU7nKVZFtfq8Fg==}
    engines: {node: '>=6'}

  qs@6.14.0:
    resolution: {integrity: sha512-YWWTjgABSKcvs/nWBi9PycY/JiPJqOD4JA6o9Sej2AtvSGarXxKC3OQSk4pAarbdQlKAh5D4FCQkJNkW+GAn3w==}
    engines: {node: '>=0.6'}

  queue-microtask@1.2.3:
    resolution: {integrity: sha512-NuaNSa6flKT5JaSYQzJok04JzTL1CA6aGhv5rfLW3PgqA+M2ChpZQnAC8h8i4ZFkBS8X5RqkDBHA7r4hej3K9A==}

  range-parser@1.2.1:
    resolution: {integrity: sha512-Hrgsx+orqoygnmhFbKaHE6c296J+HTAQXoxEF6gNupROmmGJRoyzfG3ccAveqCBrwr/2yxQ5BVd/GTl5agOwSg==}
    engines: {node: '>= 0.6'}

  raw-body@3.0.0:
    resolution: {integrity: sha512-RmkhL8CAyCRPXCE28MMH0z2PNWQBNk2Q09ZdxM9IOOXwxwZbN+qbWaatPkdkWIKL2ZVDImrN/pK5HTRz2PcS4g==}
    engines: {node: '>= 0.8'}

  readable-stream@3.6.2:
    resolution: {integrity: sha512-9u/sniCrY3D5WdsERHzHE4G2YCXqoG5FTHUiCC4SIbr6XcLZBY05ya9EKjYek9O5xOAwjGq+1JdGBAS7Q9ScoA==}
    engines: {node: '>= 6'}

  readable-stream@4.7.0:
    resolution: {integrity: sha512-oIGGmcpTLwPga8Bn6/Z75SVaH1z5dUut2ibSyAMVhmUggWpmDn2dapB0n7f8nwaSiRtepAsfJyfXIO5DCVAODg==}
    engines: {node: ^12.22.0 || ^14.17.0 || >=16.0.0}

  replicate@1.0.1:
    resolution: {integrity: sha512-EY+rK1YR5bKHcM9pd6WyaIbv6m2aRIvHfHDh51j/LahlHTLKemTYXF6ptif2sLa+YospupAsIoxw8Ndt5nI3vg==}
    engines: {git: '>=2.11.0', node: '>=18.0.0', npm: '>=7.19.0', yarn: '>=1.7.0'}

  require-directory@2.1.1:
    resolution: {integrity: sha512-fGxEI7+wsG9xrvdjsrlmL22OMTTiHRwAMroiEeMgq8gzoLC/PQr7RsRDSTLUg/bZAZtF+TVIkHc6/4RIKrui+Q==}
    engines: {node: '>=0.10.0'}

  require-from-string@2.0.2:
    resolution: {integrity: sha512-Xf0nWe6RseziFMu+Ap9biiUbmplq6S9/p+7w7YXP/JBHhrUDDUhwa+vANyubuqfZWTveU//DYVGsDG7RKL/vEw==}
    engines: {node: '>=0.10.0'}

  resolve-from@4.0.0:
    resolution: {integrity: sha512-pb/MYmXstAkysRFx8piNI1tGFNQIFA3vkE3Gq4EuA1dF6gHp/+vgZqsCGJapvy8N3Q+4o7FwvquPJcnZ7RYy4g==}
    engines: {node: '>=4'}

  retry-request@7.0.2:
    resolution: {integrity: sha512-dUOvLMJ0/JJYEn8NrpOaGNE7X3vpI5XlZS/u0ANjqtcZVKnIxP7IgCFwrKTxENw29emmwug53awKtaMm4i9g5w==}
    engines: {node: '>=14'}

  reusify@1.1.0:
    resolution: {integrity: sha512-g6QUff04oZpHs0eG5p83rFLhHeV00ug/Yf9nZM6fLeUrPguBTkTQOdpAWWspMh55TZfVQDPaN3NQJfbVRAxdIw==}
    engines: {iojs: '>=1.0.0', node: '>=0.10.0'}

  rimraf@6.0.1:
    resolution: {integrity: sha512-9dkvaxAsk/xNXSJzMgFqqMCuFgt2+KsOFek3TMLfo8NCPfWpBmqwyNn5Y+NX56QUYfCtsyhF3ayiboEoUmJk/A==}
    engines: {node: 20 || >=22}
    hasBin: true

  rollup@4.46.2:
    resolution: {integrity: sha512-WMmLFI+Boh6xbop+OAGo9cQ3OgX9MIg7xOQjn+pTCwOkk+FNDAeAemXkJ3HzDJrVXleLOFVa1ipuc1AmEx1Dwg==}
    engines: {node: '>=18.0.0', npm: '>=8.0.0'}
    hasBin: true

  router@2.2.0:
    resolution: {integrity: sha512-nLTrUKm2UyiL7rlhapu/Zl45FwNgkZGaCpZbIHajDYgwlJCOzLSk+cIPAnsEqV955GjILJnKbdQC1nVPz+gAYQ==}
    engines: {node: '>= 18'}

  run-applescript@7.0.0:
    resolution: {integrity: sha512-9by4Ij99JUr/MCFBUkDKLWK3G9HVXmabKz9U5MlIAIuvuzkiOicRYs8XJLxX+xahD+mLiiCYDqF9dKAgtzKP1A==}
    engines: {node: '>=18'}

  run-parallel@1.2.0:
    resolution: {integrity: sha512-5l4VyZR86LZ/lDxZTR6jqL8AFE2S0IFLMP26AbjsLVADxHdhB/c0GUsH+y39UfCi3dzz8OlQuPmnaJOMoDHQBA==}

  safe-buffer@5.2.1:
    resolution: {integrity: sha512-rp3So07KcdmmKbGvgaNxQSJr7bGVSVk5S9Eq1F+ppbRo70+YeaDxkw5Dd8NPN+GD6bjnYm2VuPuCXmpuYvmCXQ==}

  safer-buffer@2.1.2:
    resolution: {integrity: sha512-YZo3K82SD7Riyi0E1EQPojLz7kpepnSQI9IyPbHHg1XXXevb5dJI7tpyN2ADxGcQbHG7vcyRHk0cbwqcQriUtg==}

  semver@7.7.2:
    resolution: {integrity: sha512-RF0Fw+rO5AMf9MAyaRXI4AV0Ulj5lMHqVxxdSgiVbixSCXoEmmX/jk0CuJw4+3SqroYO9VoUh+HcuJivvtJemA==}
    engines: {node: '>=10'}
    hasBin: true

  send@1.2.0:
    resolution: {integrity: sha512-uaW0WwXKpL9blXE2o0bRhoL2EGXIrZxQ2ZQ4mgcfoBxdFmQold+qWsD2jLrfZ0trjKL6vOw0j//eAwcALFjKSw==}
    engines: {node: '>= 18'}

  serve-static@2.2.0:
    resolution: {integrity: sha512-61g9pCh0Vnh7IutZjtLGGpTA355+OPn2TyDv/6ivP2h/AdAVX9azsoxmg2/M6nZeQZNYBEwIcsne1mJd9oQItQ==}
    engines: {node: '>= 18'}

  setprototypeof@1.2.0:
    resolution: {integrity: sha512-E5LDX7Wrp85Kil5bhZv46j8jOeboKq5JMmYM3gVGdGH8xFpPWXUMsNrlODCrkoxMEeNi/XZIwuRvY4XNwYMJpw==}

  shebang-command@2.0.0:
    resolution: {integrity: sha512-kHxr2zZpYtdmrN1qDjrrX/Z1rR1kG8Dx+gkpK1G4eXmvXswmcE1hTWBWYUzlraYw1/yZp6YuDY77YtvbN0dmDA==}
    engines: {node: '>=8'}

  shebang-regex@3.0.0:
    resolution: {integrity: sha512-7++dFhtcx3353uBaq8DDR4NuxBetBzC7ZQOhmTQInHEd6bSrXdiEyzCvG07Z44UYdLShWUyXt5M/yhz8ekcb1A==}
    engines: {node: '>=8'}

  side-channel-list@1.0.0:
    resolution: {integrity: sha512-FCLHtRD/gnpCiCHEiJLOwdmFP+wzCmDEkc9y7NsYxeF4u7Btsn1ZuwgwJGxImImHicJArLP4R0yX4c2KCrMrTA==}
    engines: {node: '>= 0.4'}

  side-channel-map@1.0.1:
    resolution: {integrity: sha512-VCjCNfgMsby3tTdo02nbjtM/ewra6jPHmpThenkTYh8pG9ucZ/1P8So4u4FGBek/BjpOVsDCMoLA/iuBKIFXRA==}
    engines: {node: '>= 0.4'}

  side-channel-weakmap@1.0.2:
    resolution: {integrity: sha512-WPS/HvHQTYnHisLo9McqBHOJk2FkHO/tlpvldyrnem4aeQp4hai3gythswg6p01oSoTl58rcpiFAjF2br2Ak2A==}
    engines: {node: '>= 0.4'}

  side-channel@1.1.0:
    resolution: {integrity: sha512-ZX99e6tRweoUXqR+VBrslhda51Nh5MTQwou5tnUDgbtyM0dBgmhEDtWGP/xbKn6hqfPRHujUNwz5fy/wbbhnpw==}
    engines: {node: '>= 0.4'}

  siginfo@2.0.0:
    resolution: {integrity: sha512-ybx0WO1/8bSBLEWXZvEd7gMW3Sn3JFlW3TvX1nREbDLRNQNaeNN8WK0meBwPdAaOI7TtRRRJn/Es1zhrrCHu7g==}

  signal-exit@4.1.0:
    resolution: {integrity: sha512-bzyZ1e88w9O1iNJbKnOlvYTrWPDl46O1bG0D3XInv+9tkPrxrN8jUUTiFlDkkmKWgn1M6CfIA13SuGqOa9Korw==}
    engines: {node: '>=14'}

  source-map-js@1.2.1:
    resolution: {integrity: sha512-UXWMKhLOwVKb728IUtQPXxfYU+usdybtUrK/8uGE8CQMvrhOpwvzDBwj0QhSL7MQc7vIsISBG8VQ8+IDQxpfQA==}
    engines: {node: '>=0.10.0'}

  stackback@0.0.2:
    resolution: {integrity: sha512-1XMJE5fQo1jGH6Y/7ebnwPOBEkIEnT4QF32d5R1+VXdXveM0IBMJt8zfaxX1P3QhVwrYe+576+jkANtSS2mBbw==}

  statuses@2.0.1:
    resolution: {integrity: sha512-RwNA9Z/7PrK06rYLIzFMlaF+l73iwpzsqRIFgbMLbTcLD6cOao82TaWefPXQvB2fOC4AjuYSEndS7N/mTCbkdQ==}
    engines: {node: '>= 0.8'}

  statuses@2.0.2:
    resolution: {integrity: sha512-DvEy55V3DB7uknRo+4iOGT5fP1slR8wQohVdknigZPMpMstaKJQWhwiYBACJE3Ul2pTnATihhBYnRhZQHGBiRw==}
    engines: {node: '>= 0.8'}

  std-env@3.9.0:
    resolution: {integrity: sha512-UGvjygr6F6tpH7o2qyqR6QYpwraIjKSdtzyBdyytFOHmPZY917kwdwLG0RbOjWOnKmnm3PeHjaoLLMie7kPLQw==}

  stream-browserify@3.0.0:
    resolution: {integrity: sha512-H73RAHsVBapbim0tU2JwwOiXUj+fikfiaoYAKHF3VJfA0pe2BCzkhAHBlLG6REzE+2WNZcxOXjK7lkso+9euLA==}

  stream-events@1.0.5:
    resolution: {integrity: sha512-E1GUzBSgvct8Jsb3v2X15pjzN1tYebtbLaMg+eBOUOAxgbLoSbT2NS91ckc5lJD1KfLjId+jXJRgo0qnV5Nerg==}

  stream-shift@1.0.3:
    resolution: {integrity: sha512-76ORR0DO1o1hlKwTbi/DM3EXWGf3ZJYO8cXX5RJwnul2DEg2oyoZyjLNoQM8WsvZiFKCRfC1O0J7iCvie3RZmQ==}

  string-width@4.2.3:
    resolution: {integrity: sha512-wKyQRQpjJ0sIp62ErSZdGsjMJWsap5oRNihHhu6G7JVO/9jIB6UyevL+tXuOqrng8j/cxKTWyWUwvSTriiZz/g==}
    engines: {node: '>=8'}

  string-width@5.1.2:
    resolution: {integrity: sha512-HnLOCR3vjcY8beoNLtcjZ5/nxn2afmME6lhrDrebokqMap+XbeW8n9TXpPDOqdGK5qcI3oT0GKTW6wC7EMiVqA==}
    engines: {node: '>=12'}

  string_decoder@1.3.0:
    resolution: {integrity: sha512-hkRX8U1WjJFd8LsDJ2yQ/wWWxaopEsABU1XfkM8A+j0+85JAGppt16cr1Whg6KIbb4okU6Mql6BOj+uup/wKeA==}

  strip-ansi@6.0.1:
    resolution: {integrity: sha512-Y38VPSHcqkFrCpFnQ9vuSXmquuv5oXOKpGeT6aGrr3o3Gc9AlVa6JBfUSOCnbxGGZF+/0ooI7KrPuUSztUdU5A==}
    engines: {node: '>=8'}

  strip-ansi@7.1.0:
    resolution: {integrity: sha512-iq6eVVI64nQQTRYq2KtEg2d2uU7LElhTJwsH4YzIHZshxlgZms/wIc4VoDQTlG/IvVIrBKG06CrZnp0qv7hkcQ==}
    engines: {node: '>=12'}

  strip-json-comments@3.1.1:
    resolution: {integrity: sha512-6fPc+R4ihwqP6N/aIv2f1gMH8lOVtWQHoqC4yK6oSDVVocumAsfCqjkXnqiYMhmMwS/mEHLp7Vehlt3ql6lEig==}
    engines: {node: '>=8'}

  strip-literal@3.0.0:
    resolution: {integrity: sha512-TcccoMhJOM3OebGhSBEmp3UZ2SfDMZUEBdRA/9ynfLi8yYajyWX3JiXArcJt4Umh4vISpspkQIY8ZZoCqjbviA==}

  strnum@1.1.2:
    resolution: {integrity: sha512-vrN+B7DBIoTTZjnPNewwhx6cBA/H+IS7rfW68n7XxC1y7uoiGQBxaKzqucGUgavX15dJgiGztLJ8vxuEzwqBdA==}

  strnum@2.1.1:
    resolution: {integrity: sha512-7ZvoFTiCnGxBtDqJ//Cu6fWtZtc7Y3x+QOirG15wztbdngGSkht27o2pyGWrVy0b4WAy3jbKmnoK6g5VlVNUUw==}

  stubs@3.0.0:
    resolution: {integrity: sha512-PdHt7hHUJKxvTCgbKX9C1V/ftOcjJQgz8BZwNfV5c4B6dcGqlpelTbJ999jBGZ2jYiPAwcX5dP6oBwVlBlUbxw==}

  supports-color@7.2.0:
    resolution: {integrity: sha512-qpCAvRl9stuOHveKsn7HncJRvv501qIacKzQlO/+Lwxc9+0q2wLyv4Dfvt80/DPn2pqOBsJdDiogXGR9+OvwRw==}
    engines: {node: '>=8'}

  teeny-request@9.0.0:
    resolution: {integrity: sha512-resvxdc6Mgb7YEThw6G6bExlXKkv6+YbuzGg9xuXxSgxJF7Ozs+o8Y9+2R3sArdWdW8nOokoQb1yrpFB0pQK2g==}
    engines: {node: '>=14'}

  tinybench@2.9.0:
    resolution: {integrity: sha512-0+DUvqWMValLmha6lr4kD8iAMK1HzV0/aKnCtWb9v9641TnP/MFb7Pc2bxoxQjTXAErryXVgUOfv2YqNllqGeg==}

  tinyexec@0.3.2:
    resolution: {integrity: sha512-KQQR9yN7R5+OSwaK0XQoj22pwHoTlgYqmUscPYoknOoWCWfj/5/ABTMRi69FrKU5ffPVh5QcFikpWJI/P1ocHA==}

  tinyglobby@0.2.14:
    resolution: {integrity: sha512-tX5e7OM1HnYr2+a2C/4V0htOcSQcoSTH9KgJnVvNm5zm/cyEWKJ7j7YutsH9CxMdtOkkLFy2AHrMci9IM8IPZQ==}
    engines: {node: '>=12.0.0'}

  tinypool@1.1.1:
    resolution: {integrity: sha512-Zba82s87IFq9A9XmjiX5uZA/ARWDrB03OHlq+Vw1fSdt0I+4/Kutwy8BP4Y/y/aORMo61FQ0vIb5j44vSo5Pkg==}
    engines: {node: ^18.0.0 || >=20.0.0}

  tinyrainbow@2.0.0:
    resolution: {integrity: sha512-op4nsTR47R6p0vMUUoYl/a+ljLFVtlfaXkLQmqfLR1qHma1h/ysYk4hEXZ880bf2CYgTskvTa/e196Vd5dDQXw==}
    engines: {node: '>=14.0.0'}

  tinyspy@4.0.3:
    resolution: {integrity: sha512-t2T/WLB2WRgZ9EpE4jgPJ9w+i66UZfDc8wHh0xrwiRNN+UwH98GIJkTeZqX9rg0i0ptwzqW+uYeIF0T4F8LR7A==}
    engines: {node: '>=14.0.0'}

  to-regex-range@5.0.1:
    resolution: {integrity: sha512-65P7iz6X5yEr1cwcgvQxbbIw7Uk3gOy5dIdtZ4rDveLqhrdJP+Li/Hx6tyK0NEb+2GCyneCMJiGqrADCSNk8sQ==}
    engines: {node: '>=8.0'}

  toidentifier@1.0.1:
    resolution: {integrity: sha512-o5sSPKEkg/DIQNmH43V0/uerLrpzVedkUh8tGNvaeXpfpuwjKenlSox/2O/BTlZUtEe+JG7s5YhEz608PlAHRA==}
    engines: {node: '>=0.6'}

  tr46@0.0.3:
    resolution: {integrity: sha512-N3WMsuqV66lT30CrXNbEjx4GEwlow3v6rr4mCcv6prnfwhS01rkgyFdjPNBYd9br7LpXV1+Emh01fHnq2Gdgrw==}

  ts-api-utils@2.1.0:
    resolution: {integrity: sha512-CUgTZL1irw8u29bzrOD/nH85jqyc74D6SshFgujOIA7osm2Rz7dYH77agkx7H4FBNxDq7Cjf+IjaX/8zwFW+ZQ==}
    engines: {node: '>=18.12'}
    peerDependencies:
      typescript: '>=4.8.4'

  ts-dual-module@0.6.3:
    resolution: {integrity: sha512-pBUAYDgy1HtVmDySNyybAduDvIm9e7yyC7Gn6spe3Z2t4H8lUNioTMsbbIFh6Xymv4uXwyty/39LV2WUrMej5A==}
    hasBin: true

  tslib@2.8.1:
    resolution: {integrity: sha512-oJFu94HQb+KVduSUQL7wnpmqnfmLsOA/nAh6b6EH0wCEoK0/mPeXU6c3wKDV83MkOuHPRHtSXKKU99IBazS/2w==}

  type-check@0.4.0:
    resolution: {integrity: sha512-XleUoc9uwGXqjWwXaUTZAmzMcFZ5858QA2vvx1Ur5xIcixXIP+8LnFDgRplU30us6teqdlskFfu+ae4K79Ooew==}
    engines: {node: '>= 0.8.0'}

  type-is@2.0.1:
    resolution: {integrity: sha512-OZs6gsjF4vMp32qrCbiVSkrFmXtG/AZhY3t0iAMrMBiAZyV9oALtXO8hsrHbMXF9x6L3grlFuwW2oAz7cav+Gw==}
    engines: {node: '>= 0.6'}

  typescript-eslint@8.38.0:
    resolution: {integrity: sha512-FsZlrYK6bPDGoLeZRuvx2v6qrM03I0U0SnfCLPs/XCCPCFD80xU9Pg09H/K+XFa68uJuZo7l/Xhs+eDRg2l3hg==}
    engines: {node: ^18.18.0 || ^20.9.0 || >=21.1.0}
    peerDependencies:
      eslint: ^8.57.0 || ^9.0.0
      typescript: '>=4.8.4 <5.9.0'

  typescript@5.8.3:
    resolution: {integrity: sha512-p1diW6TqL9L07nNxvRMM7hMMw4c5XOo/1ibL4aAIGmSAt9slTE1Xgw5KWuof2uTOvCg9BY7ZRi+GaF+7sfgPeQ==}
    engines: {node: '>=14.17'}
    hasBin: true

  undici-types@5.26.5:
    resolution: {integrity: sha512-JlCMO+ehdEIKqlFxk6IfVoAUVmgz7cU7zD/h9XZ0qzeosSHmUJVOzSQvvYSYWXkFXC+IfLKSIffhv0sVZup6pA==}

  undici-types@6.21.0:
    resolution: {integrity: sha512-iwDZqg0QAGrg9Rav5H4n0M64c3mkR59cJ6wQp+7C4nI0gsmExaedaYLNO44eT4AtBBwjbTiGPMlt2Md0T9H9JQ==}

  unpipe@1.0.0:
    resolution: {integrity: sha512-pjy2bYhSsufwWlKwPc+l3cN7+wuJlK6uz0YdJEOlQDbl6jo/YlPi4mb8agUkVC8BF7V8NuzeyPNqRksA3hztKQ==}
    engines: {node: '>= 0.8'}

  uri-js@4.4.1:
    resolution: {integrity: sha512-7rKUyy33Q1yc98pQ1DAmLtwX109F7TIfWlW1Ydo8Wl1ii1SeHieeh0HHfPeL2fMXK6z0s8ecKs9frCuLJvndBg==}

  util-deprecate@1.0.2:
    resolution: {integrity: sha512-EPD5q1uXyFxJpCrLnCc1nHnq3gOa6DZBocAIiI2TaSCA7VCJ1UJDMagCzIkXNsUYfD1daK//LTEQ8xiIbrHtcw==}

  uuid@8.3.2:
    resolution: {integrity: sha512-+NYs2QeMWy+GWFOEm9xnn6HCDp0l7QBD7ml8zLUmJ+93Q5NF0NocErnwkTkXVFNiX3/fpC6afS8Dhb/gz7R7eg==}
    hasBin: true

  uuid@9.0.1:
    resolution: {integrity: sha512-b+1eJOlsR9K8HJpow9Ok3fiWOWSIcIzXodvv0rQjVoOVNpWMpxf1wZNpt4y9h10odCNrqnYp1OBzRktckBe3sA==}
    hasBin: true

  vary@1.1.2:
    resolution: {integrity: sha512-BNGbWLfd0eUPabhkXUVm0j8uuvREyTh5ovRa/dyow/BqAbZJyC+5fU+IzQOzmAKzYqYRAISoRhdQr3eIZ/PXqg==}
    engines: {node: '>= 0.8'}

  vite-node@3.2.4:
    resolution: {integrity: sha512-EbKSKh+bh1E1IFxeO0pg1n4dvoOTt0UDiXMd/qn++r98+jPO1xtJilvXldeuQ8giIB5IkpjCgMleHMNEsGH6pg==}
    engines: {node: ^18.0.0 || ^20.0.0 || >=22.0.0}
    hasBin: true

  vite@6.3.5:
    resolution: {integrity: sha512-cZn6NDFE7wdTpINgs++ZJ4N49W2vRp8LCKrn3Ob1kYNtOo21vfDoaV5GzBfLU4MovSAB8uNRm4jgzVQZ+mBzPQ==}
    engines: {node: ^18.0.0 || ^20.0.0 || >=22.0.0}
    hasBin: true
    peerDependencies:
      '@types/node': ^18.0.0 || ^20.0.0 || >=22.0.0
      jiti: '>=1.21.0'
      less: '*'
      lightningcss: ^1.21.0
      sass: '*'
      sass-embedded: '*'
      stylus: '*'
      sugarss: '*'
      terser: ^5.16.0
      tsx: ^4.8.1
      yaml: ^2.4.2
    peerDependenciesMeta:
      '@types/node':
        optional: true
      jiti:
        optional: true
      less:
        optional: true
      lightningcss:
        optional: true
      sass:
        optional: true
      sass-embedded:
        optional: true
      stylus:
        optional: true
      sugarss:
        optional: true
      terser:
        optional: true
      tsx:
        optional: true
      yaml:
        optional: true

  vitest@3.2.4:
    resolution: {integrity: sha512-LUCP5ev3GURDysTWiP47wRRUpLKMOfPh+yKTx3kVIEiu5KOMeqzpnYNsKyOoVrULivR8tLcks4+lga33Whn90A==}
    engines: {node: ^18.0.0 || ^20.0.0 || >=22.0.0}
    hasBin: true
    peerDependencies:
      '@edge-runtime/vm': '*'
      '@types/debug': ^4.1.12
      '@types/node': ^18.0.0 || ^20.0.0 || >=22.0.0
      '@vitest/browser': 3.2.4
      '@vitest/ui': 3.2.4
      happy-dom: '*'
      jsdom: '*'
    peerDependenciesMeta:
      '@edge-runtime/vm':
        optional: true
      '@types/debug':
        optional: true
      '@types/node':
        optional: true
      '@vitest/browser':
        optional: true
      '@vitest/ui':
        optional: true
      happy-dom:
        optional: true
      jsdom:
        optional: true

  web-streams-polyfill@4.0.0-beta.3:
    resolution: {integrity: sha512-QW95TCTaHmsYfHDybGMwO5IJIM93I/6vTRk+daHTWFPhwh+C8Cg7j7XyKrwrj8Ib6vYXe0ocYNrmzY4xAAN6ug==}
    engines: {node: '>= 14'}

  webidl-conversions@3.0.1:
    resolution: {integrity: sha512-2JAn3z8AR6rjK8Sm8orRC0h/bcl/DqL7tRPdGZ4I1CjdF+EaMLmYxBHyXuKL849eucPFhvBoxMsflfOb8kxaeQ==}

  whatwg-url@5.0.0:
    resolution: {integrity: sha512-saE57nupxk6v3HY35+jzBwYa0rKSy0XR8JSxZPwgLr7ys0IBzhGviA1/TUGJLmSVqs8pb9AnvICXEuOHLprYTw==}

  which@2.0.2:
    resolution: {integrity: sha512-BLI3Tl1TW3Pvl70l3yq3Y64i+awpwXqsGBYWkkqMtnbXgrMD+yj7rhW0kuEDxzJaYXGjEW5ogapKNMEKNMjibA==}
    engines: {node: '>= 8'}
    hasBin: true

  why-is-node-running@2.3.0:
    resolution: {integrity: sha512-hUrmaWBdVDcxvYqnyh09zunKzROWjbZTiNy8dBEjkS7ehEDQibXJ7XvlmtbwuTclUiIyN+CyXQD4Vmko8fNm8w==}
    engines: {node: '>=8'}
    hasBin: true

  word-wrap@1.2.5:
    resolution: {integrity: sha512-BN22B5eaMMI9UMtjrGd5g5eCYPpCPDUy0FJXbYsaT5zYxjFOckS53SQDE3pWkVoWpHXVb3BrYcEN4Twa55B5cA==}
    engines: {node: '>=0.10.0'}

  wrap-ansi@7.0.0:
    resolution: {integrity: sha512-YVGIj2kamLSTxw6NsZjoBxfSwsn0ycdesmc4p+Q21c5zPuZ1pl+NfxVdxPtdHvmNVOQ6XSYG4AUtyt/Fi7D16Q==}
    engines: {node: '>=10'}

  wrap-ansi@8.1.0:
    resolution: {integrity: sha512-si7QWI6zUMq56bESFvagtmzMdGOtoxfR+Sez11Mobfc7tm+VkUckk9bW2UeffTGVUbOksxmSw0AA2gs8g71NCQ==}
    engines: {node: '>=12'}

  wrappy@1.0.2:
    resolution: {integrity: sha512-l4Sp/DRseor9wL6EvV2+TuQn63dMkPjZ/sp9XkghTEbV9KlPS1xUsZ3u7/IQO4wxtcFB4bgpQPRcR3QCvezPcQ==}

  ws@8.18.2:
    resolution: {integrity: sha512-DMricUmwGZUVr++AEAe2uiVM7UoO9MAVZMDu05UQOaUII0lp+zOzLLU4Xqh/JvTqklB1T4uELaaPBKyjE1r4fQ==}
    engines: {node: '>=10.0.0'}
    peerDependencies:
      bufferutil: ^4.0.1
      utf-8-validate: '>=5.0.2'
    peerDependenciesMeta:
      bufferutil:
        optional: true
      utf-8-validate:
        optional: true

  y18n@5.0.8:
    resolution: {integrity: sha512-0pfFzegeDWJHJIAmTLRP2DwHjdF5s7jo9tuztdQxAhINCdvS+3nGINqPd00AphqJR/0LhANUS6/+7SCb98YOfA==}
    engines: {node: '>=10'}

  yargs-parser@21.1.1:
    resolution: {integrity: sha512-tVpsJW7DdjecAiFpbIB1e3qxIQsE6NoPc5/eTdrbbIC4h0LVsWhnoa3g+m2HclBIujHzsxZ4VJVA+GUuc2/LBw==}
    engines: {node: '>=12'}

  yargs@17.7.2:
    resolution: {integrity: sha512-7dSzzRQ++CKnNI/krKnYRV7JKKPUXMEh61soaHKg9mrWEhzFWhFnxPxGl+69cD1Ou63C13NUPCnmIcrvqCuM6w==}
    engines: {node: '>=12'}

  yocto-queue@0.1.0:
    resolution: {integrity: sha512-rVksvsnNCdJ/ohGc6xgPwyN8eheCxsiLM8mxuE/t/mOVqJewPuO1miLpTHQiRgTKCLexL4MeAFVagts7HmNZ2Q==}
    engines: {node: '>=10'}

  zod-to-json-schema@3.24.6:
    resolution: {integrity: sha512-h/z3PKvcTcTetyjl1fkj79MHNEjm+HpD6NXheWjzOekY7kV+lwDYnHw+ivHkijnCSMz1yJaWBD9vu/Fcmk+vEg==}
    peerDependencies:
      zod: ^3.24.1

  zod@3.25.63:
    resolution: {integrity: sha512-3ttCkqhtpncYXfP0f6dsyabbYV/nEUW+Xlu89jiXbTBifUfjaSqXOG6JnQPLtqt87n7KAmnMqcjay6c0Wq0Vbw==}

snapshots:

  '@anthropic-ai/sdk@0.59.0': {}

  '@anthropic-ai/vertex-sdk@0.13.0':
    dependencies:
      '@anthropic-ai/sdk': 0.59.0
      google-auth-library: 9.15.1
    transitivePeerDependencies:
      - encoding
      - supports-color

  '@aws-crypto/crc32@5.2.0':
    dependencies:
      '@aws-crypto/util': 5.2.0
      '@aws-sdk/types': 3.840.0
      tslib: 2.8.1

  '@aws-crypto/crc32c@5.2.0':
    dependencies:
      '@aws-crypto/util': 5.2.0
      '@aws-sdk/types': 3.840.0
      tslib: 2.8.1

  '@aws-crypto/sha1-browser@5.2.0':
    dependencies:
      '@aws-crypto/supports-web-crypto': 5.2.0
      '@aws-crypto/util': 5.2.0
      '@aws-sdk/types': 3.840.0
      '@aws-sdk/util-locate-window': 3.804.0
      '@smithy/util-utf8': 2.3.0
      tslib: 2.8.1

  '@aws-crypto/sha256-browser@5.2.0':
    dependencies:
      '@aws-crypto/sha256-js': 5.2.0
      '@aws-crypto/supports-web-crypto': 5.2.0
      '@aws-crypto/util': 5.2.0
      '@aws-sdk/types': 3.840.0
      '@aws-sdk/util-locate-window': 3.804.0
      '@smithy/util-utf8': 2.3.0
      tslib: 2.8.1

  '@aws-crypto/sha256-js@5.2.0':
    dependencies:
      '@aws-crypto/util': 5.2.0
      '@aws-sdk/types': 3.840.0
      tslib: 2.8.1

  '@aws-crypto/supports-web-crypto@5.2.0':
    dependencies:
      tslib: 2.8.1

  '@aws-crypto/util@5.2.0':
    dependencies:
      '@aws-sdk/types': 3.840.0
      '@smithy/util-utf8': 2.3.0
      tslib: 2.8.1

  '@aws-sdk/client-bedrock-runtime@3.840.0':
    dependencies:
      '@aws-crypto/sha256-browser': 5.2.0
      '@aws-crypto/sha256-js': 5.2.0
      '@aws-sdk/core': 3.840.0
      '@aws-sdk/credential-provider-node': 3.840.0
      '@aws-sdk/eventstream-handler-node': 3.840.0
      '@aws-sdk/middleware-eventstream': 3.840.0
      '@aws-sdk/middleware-host-header': 3.840.0
      '@aws-sdk/middleware-logger': 3.840.0
      '@aws-sdk/middleware-recursion-detection': 3.840.0
      '@aws-sdk/middleware-user-agent': 3.840.0
      '@aws-sdk/region-config-resolver': 3.840.0
      '@aws-sdk/token-providers': 3.840.0
      '@aws-sdk/types': 3.840.0
      '@aws-sdk/util-endpoints': 3.840.0
      '@aws-sdk/util-user-agent-browser': 3.840.0
      '@aws-sdk/util-user-agent-node': 3.840.0
      '@smithy/config-resolver': 4.1.4
      '@smithy/core': 3.6.0
      '@smithy/eventstream-serde-browser': 4.0.4
      '@smithy/eventstream-serde-config-resolver': 4.1.2
      '@smithy/eventstream-serde-node': 4.0.4
      '@smithy/fetch-http-handler': 5.0.4
      '@smithy/hash-node': 4.0.4
      '@smithy/invalid-dependency': 4.0.4
      '@smithy/middleware-content-length': 4.0.4
      '@smithy/middleware-endpoint': 4.1.13
      '@smithy/middleware-retry': 4.1.14
      '@smithy/middleware-serde': 4.0.8
      '@smithy/middleware-stack': 4.0.4
      '@smithy/node-config-provider': 4.1.3
      '@smithy/node-http-handler': 4.0.6
      '@smithy/protocol-http': 5.1.2
      '@smithy/smithy-client': 4.4.5
      '@smithy/types': 4.3.1
      '@smithy/url-parser': 4.0.4
      '@smithy/util-base64': 4.0.0
      '@smithy/util-body-length-browser': 4.0.0
      '@smithy/util-body-length-node': 4.0.0
      '@smithy/util-defaults-mode-browser': 4.0.21
      '@smithy/util-defaults-mode-node': 4.0.21
      '@smithy/util-endpoints': 3.0.6
      '@smithy/util-middleware': 4.0.4
      '@smithy/util-retry': 4.0.6
      '@smithy/util-stream': 4.2.2
      '@smithy/util-utf8': 4.0.0
      '@types/uuid': 9.0.8
      tslib: 2.8.1
      uuid: 9.0.1
    transitivePeerDependencies:
      - aws-crt

  '@aws-sdk/client-bedrock@3.840.0':
    dependencies:
      '@aws-crypto/sha256-browser': 5.2.0
      '@aws-crypto/sha256-js': 5.2.0
      '@aws-sdk/core': 3.840.0
      '@aws-sdk/credential-provider-node': 3.840.0
      '@aws-sdk/middleware-host-header': 3.840.0
      '@aws-sdk/middleware-logger': 3.840.0
      '@aws-sdk/middleware-recursion-detection': 3.840.0
      '@aws-sdk/middleware-user-agent': 3.840.0
      '@aws-sdk/region-config-resolver': 3.840.0
      '@aws-sdk/token-providers': 3.840.0
      '@aws-sdk/types': 3.840.0
      '@aws-sdk/util-endpoints': 3.840.0
      '@aws-sdk/util-user-agent-browser': 3.840.0
      '@aws-sdk/util-user-agent-node': 3.840.0
      '@smithy/config-resolver': 4.1.4
      '@smithy/core': 3.6.0
      '@smithy/fetch-http-handler': 5.0.4
      '@smithy/hash-node': 4.0.4
      '@smithy/invalid-dependency': 4.0.4
      '@smithy/middleware-content-length': 4.0.4
      '@smithy/middleware-endpoint': 4.1.13
      '@smithy/middleware-retry': 4.1.14
      '@smithy/middleware-serde': 4.0.8
      '@smithy/middleware-stack': 4.0.4
      '@smithy/node-config-provider': 4.1.3
      '@smithy/node-http-handler': 4.0.6
      '@smithy/protocol-http': 5.1.2
      '@smithy/smithy-client': 4.4.5
      '@smithy/types': 4.3.1
      '@smithy/url-parser': 4.0.4
      '@smithy/util-base64': 4.0.0
      '@smithy/util-body-length-browser': 4.0.0
      '@smithy/util-body-length-node': 4.0.0
      '@smithy/util-defaults-mode-browser': 4.0.21
      '@smithy/util-defaults-mode-node': 4.0.21
      '@smithy/util-endpoints': 3.0.6
      '@smithy/util-middleware': 4.0.4
      '@smithy/util-retry': 4.0.6
      '@smithy/util-utf8': 4.0.0
      '@types/uuid': 9.0.8
      tslib: 2.8.1
      uuid: 9.0.1
    transitivePeerDependencies:
      - aws-crt

  '@aws-sdk/client-cognito-identity@3.840.0':
    dependencies:
      '@aws-crypto/sha256-browser': 5.2.0
      '@aws-crypto/sha256-js': 5.2.0
      '@aws-sdk/core': 3.840.0
      '@aws-sdk/credential-provider-node': 3.840.0
      '@aws-sdk/middleware-host-header': 3.840.0
      '@aws-sdk/middleware-logger': 3.840.0
      '@aws-sdk/middleware-recursion-detection': 3.840.0
      '@aws-sdk/middleware-user-agent': 3.840.0
      '@aws-sdk/region-config-resolver': 3.840.0
      '@aws-sdk/types': 3.840.0
      '@aws-sdk/util-endpoints': 3.840.0
      '@aws-sdk/util-user-agent-browser': 3.840.0
      '@aws-sdk/util-user-agent-node': 3.840.0
      '@smithy/config-resolver': 4.1.4
      '@smithy/core': 3.6.0
      '@smithy/fetch-http-handler': 5.0.4
      '@smithy/hash-node': 4.0.4
      '@smithy/invalid-dependency': 4.0.4
      '@smithy/middleware-content-length': 4.0.4
      '@smithy/middleware-endpoint': 4.1.13
      '@smithy/middleware-retry': 4.1.14
      '@smithy/middleware-serde': 4.0.8
      '@smithy/middleware-stack': 4.0.4
      '@smithy/node-config-provider': 4.1.3
      '@smithy/node-http-handler': 4.0.6
      '@smithy/protocol-http': 5.1.2
      '@smithy/smithy-client': 4.4.5
      '@smithy/types': 4.3.1
      '@smithy/url-parser': 4.0.4
      '@smithy/util-base64': 4.0.0
      '@smithy/util-body-length-browser': 4.0.0
      '@smithy/util-body-length-node': 4.0.0
      '@smithy/util-defaults-mode-browser': 4.0.21
      '@smithy/util-defaults-mode-node': 4.0.21
      '@smithy/util-endpoints': 3.0.6
      '@smithy/util-middleware': 4.0.4
      '@smithy/util-retry': 4.0.6
      '@smithy/util-utf8': 4.0.0
      tslib: 2.8.1
    transitivePeerDependencies:
      - aws-crt

  '@aws-sdk/client-s3@3.840.0':
    dependencies:
      '@aws-crypto/sha1-browser': 5.2.0
      '@aws-crypto/sha256-browser': 5.2.0
      '@aws-crypto/sha256-js': 5.2.0
      '@aws-sdk/core': 3.840.0
      '@aws-sdk/credential-provider-node': 3.840.0
      '@aws-sdk/middleware-bucket-endpoint': 3.840.0
      '@aws-sdk/middleware-expect-continue': 3.840.0
      '@aws-sdk/middleware-flexible-checksums': 3.840.0
      '@aws-sdk/middleware-host-header': 3.840.0
      '@aws-sdk/middleware-location-constraint': 3.840.0
      '@aws-sdk/middleware-logger': 3.840.0
      '@aws-sdk/middleware-recursion-detection': 3.840.0
      '@aws-sdk/middleware-sdk-s3': 3.840.0
      '@aws-sdk/middleware-ssec': 3.840.0
      '@aws-sdk/middleware-user-agent': 3.840.0
      '@aws-sdk/region-config-resolver': 3.840.0
      '@aws-sdk/signature-v4-multi-region': 3.840.0
      '@aws-sdk/types': 3.840.0
      '@aws-sdk/util-endpoints': 3.840.0
      '@aws-sdk/util-user-agent-browser': 3.840.0
      '@aws-sdk/util-user-agent-node': 3.840.0
      '@aws-sdk/xml-builder': 3.821.0
      '@smithy/config-resolver': 4.1.4
      '@smithy/core': 3.6.0
      '@smithy/eventstream-serde-browser': 4.0.4
      '@smithy/eventstream-serde-config-resolver': 4.1.2
      '@smithy/eventstream-serde-node': 4.0.4
      '@smithy/fetch-http-handler': 5.0.4
      '@smithy/hash-blob-browser': 4.0.4
      '@smithy/hash-node': 4.0.4
      '@smithy/hash-stream-node': 4.0.4
      '@smithy/invalid-dependency': 4.0.4
      '@smithy/md5-js': 4.0.4
      '@smithy/middleware-content-length': 4.0.4
      '@smithy/middleware-endpoint': 4.1.13
      '@smithy/middleware-retry': 4.1.14
      '@smithy/middleware-serde': 4.0.8
      '@smithy/middleware-stack': 4.0.4
      '@smithy/node-config-provider': 4.1.3
      '@smithy/node-http-handler': 4.0.6
      '@smithy/protocol-http': 5.1.2
      '@smithy/smithy-client': 4.4.5
      '@smithy/types': 4.3.1
      '@smithy/url-parser': 4.0.4
      '@smithy/util-base64': 4.0.0
      '@smithy/util-body-length-browser': 4.0.0
      '@smithy/util-body-length-node': 4.0.0
      '@smithy/util-defaults-mode-browser': 4.0.21
      '@smithy/util-defaults-mode-node': 4.0.21
      '@smithy/util-endpoints': 3.0.6
      '@smithy/util-middleware': 4.0.4
      '@smithy/util-retry': 4.0.6
      '@smithy/util-stream': 4.2.2
      '@smithy/util-utf8': 4.0.0
      '@smithy/util-waiter': 4.0.6
      '@types/uuid': 9.0.8
      tslib: 2.8.1
      uuid: 9.0.1
    transitivePeerDependencies:
      - aws-crt

  '@aws-sdk/client-sso@3.840.0':
    dependencies:
      '@aws-crypto/sha256-browser': 5.2.0
      '@aws-crypto/sha256-js': 5.2.0
      '@aws-sdk/core': 3.840.0
      '@aws-sdk/middleware-host-header': 3.840.0
      '@aws-sdk/middleware-logger': 3.840.0
      '@aws-sdk/middleware-recursion-detection': 3.840.0
      '@aws-sdk/middleware-user-agent': 3.840.0
      '@aws-sdk/region-config-resolver': 3.840.0
      '@aws-sdk/types': 3.840.0
      '@aws-sdk/util-endpoints': 3.840.0
      '@aws-sdk/util-user-agent-browser': 3.840.0
      '@aws-sdk/util-user-agent-node': 3.840.0
      '@smithy/config-resolver': 4.1.4
      '@smithy/core': 3.6.0
      '@smithy/fetch-http-handler': 5.0.4
      '@smithy/hash-node': 4.0.4
      '@smithy/invalid-dependency': 4.0.4
      '@smithy/middleware-content-length': 4.0.4
      '@smithy/middleware-endpoint': 4.1.13
      '@smithy/middleware-retry': 4.1.14
      '@smithy/middleware-serde': 4.0.8
      '@smithy/middleware-stack': 4.0.4
      '@smithy/node-config-provider': 4.1.3
      '@smithy/node-http-handler': 4.0.6
      '@smithy/protocol-http': 5.1.2
      '@smithy/smithy-client': 4.4.5
      '@smithy/types': 4.3.1
      '@smithy/url-parser': 4.0.4
      '@smithy/util-base64': 4.0.0
      '@smithy/util-body-length-browser': 4.0.0
      '@smithy/util-body-length-node': 4.0.0
      '@smithy/util-defaults-mode-browser': 4.0.21
      '@smithy/util-defaults-mode-node': 4.0.21
      '@smithy/util-endpoints': 3.0.6
      '@smithy/util-middleware': 4.0.4
      '@smithy/util-retry': 4.0.6
      '@smithy/util-utf8': 4.0.0
      tslib: 2.8.1
    transitivePeerDependencies:
      - aws-crt

  '@aws-sdk/core@3.840.0':
    dependencies:
      '@aws-sdk/types': 3.840.0
      '@aws-sdk/xml-builder': 3.821.0
      '@smithy/core': 3.6.0
      '@smithy/node-config-provider': 4.1.3
      '@smithy/property-provider': 4.0.4
      '@smithy/protocol-http': 5.1.2
      '@smithy/signature-v4': 5.1.2
      '@smithy/smithy-client': 4.4.5
      '@smithy/types': 4.3.1
      '@smithy/util-base64': 4.0.0
      '@smithy/util-body-length-browser': 4.0.0
      '@smithy/util-middleware': 4.0.4
      '@smithy/util-utf8': 4.0.0
      fast-xml-parser: 4.4.1
      tslib: 2.8.1

  '@aws-sdk/credential-provider-cognito-identity@3.840.0':
    dependencies:
      '@aws-sdk/client-cognito-identity': 3.840.0
      '@aws-sdk/types': 3.840.0
      '@smithy/property-provider': 4.0.4
      '@smithy/types': 4.3.1
      tslib: 2.8.1
    transitivePeerDependencies:
      - aws-crt

  '@aws-sdk/credential-provider-env@3.840.0':
    dependencies:
      '@aws-sdk/core': 3.840.0
      '@aws-sdk/types': 3.840.0
      '@smithy/property-provider': 4.0.4
      '@smithy/types': 4.3.1
      tslib: 2.8.1

  '@aws-sdk/credential-provider-http@3.840.0':
    dependencies:
      '@aws-sdk/core': 3.840.0
      '@aws-sdk/types': 3.840.0
      '@smithy/fetch-http-handler': 5.0.4
      '@smithy/node-http-handler': 4.0.6
      '@smithy/property-provider': 4.0.4
      '@smithy/protocol-http': 5.1.2
      '@smithy/smithy-client': 4.4.5
      '@smithy/types': 4.3.1
      '@smithy/util-stream': 4.2.2
      tslib: 2.8.1

  '@aws-sdk/credential-provider-ini@3.840.0':
    dependencies:
      '@aws-sdk/core': 3.840.0
      '@aws-sdk/credential-provider-env': 3.840.0
      '@aws-sdk/credential-provider-http': 3.840.0
      '@aws-sdk/credential-provider-process': 3.840.0
      '@aws-sdk/credential-provider-sso': 3.840.0
      '@aws-sdk/credential-provider-web-identity': 3.840.0
      '@aws-sdk/nested-clients': 3.840.0
      '@aws-sdk/types': 3.840.0
      '@smithy/credential-provider-imds': 4.0.6
      '@smithy/property-provider': 4.0.4
      '@smithy/shared-ini-file-loader': 4.0.4
      '@smithy/types': 4.3.1
      tslib: 2.8.1
    transitivePeerDependencies:
      - aws-crt

  '@aws-sdk/credential-provider-node@3.840.0':
    dependencies:
      '@aws-sdk/credential-provider-env': 3.840.0
      '@aws-sdk/credential-provider-http': 3.840.0
      '@aws-sdk/credential-provider-ini': 3.840.0
      '@aws-sdk/credential-provider-process': 3.840.0
      '@aws-sdk/credential-provider-sso': 3.840.0
      '@aws-sdk/credential-provider-web-identity': 3.840.0
      '@aws-sdk/types': 3.840.0
      '@smithy/credential-provider-imds': 4.0.6
      '@smithy/property-provider': 4.0.4
      '@smithy/shared-ini-file-loader': 4.0.4
      '@smithy/types': 4.3.1
      tslib: 2.8.1
    transitivePeerDependencies:
      - aws-crt

  '@aws-sdk/credential-provider-process@3.840.0':
    dependencies:
      '@aws-sdk/core': 3.840.0
      '@aws-sdk/types': 3.840.0
      '@smithy/property-provider': 4.0.4
      '@smithy/shared-ini-file-loader': 4.0.4
      '@smithy/types': 4.3.1
      tslib: 2.8.1

  '@aws-sdk/credential-provider-sso@3.840.0':
    dependencies:
      '@aws-sdk/client-sso': 3.840.0
      '@aws-sdk/core': 3.840.0
      '@aws-sdk/token-providers': 3.840.0
      '@aws-sdk/types': 3.840.0
      '@smithy/property-provider': 4.0.4
      '@smithy/shared-ini-file-loader': 4.0.4
      '@smithy/types': 4.3.1
      tslib: 2.8.1
    transitivePeerDependencies:
      - aws-crt

  '@aws-sdk/credential-provider-web-identity@3.840.0':
    dependencies:
      '@aws-sdk/core': 3.840.0
      '@aws-sdk/nested-clients': 3.840.0
      '@aws-sdk/types': 3.840.0
      '@smithy/property-provider': 4.0.4
      '@smithy/types': 4.3.1
      tslib: 2.8.1
    transitivePeerDependencies:
      - aws-crt

  '@aws-sdk/credential-providers@3.840.0':
    dependencies:
      '@aws-sdk/client-cognito-identity': 3.840.0
      '@aws-sdk/core': 3.840.0
      '@aws-sdk/credential-provider-cognito-identity': 3.840.0
      '@aws-sdk/credential-provider-env': 3.840.0
      '@aws-sdk/credential-provider-http': 3.840.0
      '@aws-sdk/credential-provider-ini': 3.840.0
      '@aws-sdk/credential-provider-node': 3.840.0
      '@aws-sdk/credential-provider-process': 3.840.0
      '@aws-sdk/credential-provider-sso': 3.840.0
      '@aws-sdk/credential-provider-web-identity': 3.840.0
      '@aws-sdk/nested-clients': 3.840.0
      '@aws-sdk/types': 3.840.0
      '@smithy/config-resolver': 4.1.4
      '@smithy/core': 3.6.0
      '@smithy/credential-provider-imds': 4.0.6
      '@smithy/node-config-provider': 4.1.3
      '@smithy/property-provider': 4.0.4
      '@smithy/types': 4.3.1
      tslib: 2.8.1
    transitivePeerDependencies:
      - aws-crt

  '@aws-sdk/eventstream-handler-node@3.840.0':
    dependencies:
      '@aws-sdk/types': 3.840.0
      '@smithy/eventstream-codec': 4.0.4
      '@smithy/types': 4.3.1
      tslib: 2.8.1

  '@aws-sdk/lib-storage@3.840.0(@aws-sdk/client-s3@3.840.0)':
    dependencies:
      '@aws-sdk/client-s3': 3.840.0
      '@smithy/abort-controller': 4.0.4
      '@smithy/middleware-endpoint': 4.1.13
      '@smithy/smithy-client': 4.4.5
      buffer: 5.6.0
      events: 3.3.0
      stream-browserify: 3.0.0
      tslib: 2.8.1

  '@aws-sdk/middleware-bucket-endpoint@3.840.0':
    dependencies:
      '@aws-sdk/types': 3.840.0
      '@aws-sdk/util-arn-parser': 3.804.0
      '@smithy/node-config-provider': 4.1.3
      '@smithy/protocol-http': 5.1.2
      '@smithy/types': 4.3.1
      '@smithy/util-config-provider': 4.0.0
      tslib: 2.8.1

  '@aws-sdk/middleware-eventstream@3.840.0':
    dependencies:
      '@aws-sdk/types': 3.840.0
      '@smithy/protocol-http': 5.1.2
      '@smithy/types': 4.3.1
      tslib: 2.8.1

  '@aws-sdk/middleware-expect-continue@3.840.0':
    dependencies:
      '@aws-sdk/types': 3.840.0
      '@smithy/protocol-http': 5.1.2
      '@smithy/types': 4.3.1
      tslib: 2.8.1

  '@aws-sdk/middleware-flexible-checksums@3.840.0':
    dependencies:
      '@aws-crypto/crc32': 5.2.0
      '@aws-crypto/crc32c': 5.2.0
      '@aws-crypto/util': 5.2.0
      '@aws-sdk/core': 3.840.0
      '@aws-sdk/types': 3.840.0
      '@smithy/is-array-buffer': 4.0.0
      '@smithy/node-config-provider': 4.1.3
      '@smithy/protocol-http': 5.1.2
      '@smithy/types': 4.3.1
      '@smithy/util-middleware': 4.0.4
      '@smithy/util-stream': 4.2.2
      '@smithy/util-utf8': 4.0.0
      tslib: 2.8.1

  '@aws-sdk/middleware-host-header@3.840.0':
    dependencies:
      '@aws-sdk/types': 3.840.0
      '@smithy/protocol-http': 5.1.2
      '@smithy/types': 4.3.1
      tslib: 2.8.1

  '@aws-sdk/middleware-location-constraint@3.840.0':
    dependencies:
      '@aws-sdk/types': 3.840.0
      '@smithy/types': 4.3.1
      tslib: 2.8.1

  '@aws-sdk/middleware-logger@3.840.0':
    dependencies:
      '@aws-sdk/types': 3.840.0
      '@smithy/types': 4.3.1
      tslib: 2.8.1

  '@aws-sdk/middleware-recursion-detection@3.840.0':
    dependencies:
      '@aws-sdk/types': 3.840.0
      '@smithy/protocol-http': 5.1.2
      '@smithy/types': 4.3.1
      tslib: 2.8.1

  '@aws-sdk/middleware-sdk-s3@3.840.0':
    dependencies:
      '@aws-sdk/core': 3.840.0
      '@aws-sdk/types': 3.840.0
      '@aws-sdk/util-arn-parser': 3.804.0
      '@smithy/core': 3.6.0
      '@smithy/node-config-provider': 4.1.3
      '@smithy/protocol-http': 5.1.2
      '@smithy/signature-v4': 5.1.2
      '@smithy/smithy-client': 4.4.5
      '@smithy/types': 4.3.1
      '@smithy/util-config-provider': 4.0.0
      '@smithy/util-middleware': 4.0.4
      '@smithy/util-stream': 4.2.2
      '@smithy/util-utf8': 4.0.0
      tslib: 2.8.1

  '@aws-sdk/middleware-ssec@3.840.0':
    dependencies:
      '@aws-sdk/types': 3.840.0
      '@smithy/types': 4.3.1
      tslib: 2.8.1

  '@aws-sdk/middleware-user-agent@3.840.0':
    dependencies:
      '@aws-sdk/core': 3.840.0
      '@aws-sdk/types': 3.840.0
      '@aws-sdk/util-endpoints': 3.840.0
      '@smithy/core': 3.6.0
      '@smithy/protocol-http': 5.1.2
      '@smithy/types': 4.3.1
      tslib: 2.8.1

  '@aws-sdk/nested-clients@3.840.0':
    dependencies:
      '@aws-crypto/sha256-browser': 5.2.0
      '@aws-crypto/sha256-js': 5.2.0
      '@aws-sdk/core': 3.840.0
      '@aws-sdk/middleware-host-header': 3.840.0
      '@aws-sdk/middleware-logger': 3.840.0
      '@aws-sdk/middleware-recursion-detection': 3.840.0
      '@aws-sdk/middleware-user-agent': 3.840.0
      '@aws-sdk/region-config-resolver': 3.840.0
      '@aws-sdk/types': 3.840.0
      '@aws-sdk/util-endpoints': 3.840.0
      '@aws-sdk/util-user-agent-browser': 3.840.0
      '@aws-sdk/util-user-agent-node': 3.840.0
      '@smithy/config-resolver': 4.1.4
      '@smithy/core': 3.6.0
      '@smithy/fetch-http-handler': 5.0.4
      '@smithy/hash-node': 4.0.4
      '@smithy/invalid-dependency': 4.0.4
      '@smithy/middleware-content-length': 4.0.4
      '@smithy/middleware-endpoint': 4.1.13
      '@smithy/middleware-retry': 4.1.14
      '@smithy/middleware-serde': 4.0.8
      '@smithy/middleware-stack': 4.0.4
      '@smithy/node-config-provider': 4.1.3
      '@smithy/node-http-handler': 4.0.6
      '@smithy/protocol-http': 5.1.2
      '@smithy/smithy-client': 4.4.5
      '@smithy/types': 4.3.1
      '@smithy/url-parser': 4.0.4
      '@smithy/util-base64': 4.0.0
      '@smithy/util-body-length-browser': 4.0.0
      '@smithy/util-body-length-node': 4.0.0
      '@smithy/util-defaults-mode-browser': 4.0.21
      '@smithy/util-defaults-mode-node': 4.0.21
      '@smithy/util-endpoints': 3.0.6
      '@smithy/util-middleware': 4.0.4
      '@smithy/util-retry': 4.0.6
      '@smithy/util-utf8': 4.0.0
      tslib: 2.8.1
    transitivePeerDependencies:
      - aws-crt

  '@aws-sdk/region-config-resolver@3.840.0':
    dependencies:
      '@aws-sdk/types': 3.840.0
      '@smithy/node-config-provider': 4.1.3
      '@smithy/types': 4.3.1
      '@smithy/util-config-provider': 4.0.0
      '@smithy/util-middleware': 4.0.4
      tslib: 2.8.1

  '@aws-sdk/signature-v4-multi-region@3.840.0':
    dependencies:
      '@aws-sdk/middleware-sdk-s3': 3.840.0
      '@aws-sdk/types': 3.840.0
      '@smithy/protocol-http': 5.1.2
      '@smithy/signature-v4': 5.1.2
      '@smithy/types': 4.3.1
      tslib: 2.8.1

  '@aws-sdk/token-providers@3.840.0':
    dependencies:
      '@aws-sdk/core': 3.840.0
      '@aws-sdk/nested-clients': 3.840.0
      '@aws-sdk/types': 3.840.0
      '@smithy/property-provider': 4.0.4
      '@smithy/shared-ini-file-loader': 4.0.4
      '@smithy/types': 4.3.1
      tslib: 2.8.1
    transitivePeerDependencies:
      - aws-crt

  '@aws-sdk/types@3.840.0':
    dependencies:
      '@smithy/types': 4.3.1
      tslib: 2.8.1

  '@aws-sdk/util-arn-parser@3.804.0':
    dependencies:
      tslib: 2.8.1

  '@aws-sdk/util-endpoints@3.840.0':
    dependencies:
      '@aws-sdk/types': 3.840.0
      '@smithy/types': 4.3.1
      '@smithy/util-endpoints': 3.0.6
      tslib: 2.8.1

  '@aws-sdk/util-locate-window@3.804.0':
    dependencies:
      tslib: 2.8.1

  '@aws-sdk/util-user-agent-browser@3.840.0':
    dependencies:
      '@aws-sdk/types': 3.840.0
      '@smithy/types': 4.3.1
      bowser: 2.11.0
      tslib: 2.8.1

  '@aws-sdk/util-user-agent-node@3.840.0':
    dependencies:
      '@aws-sdk/middleware-user-agent': 3.840.0
      '@aws-sdk/types': 3.840.0
      '@smithy/node-config-provider': 4.1.3
      '@smithy/types': 4.3.1
      tslib: 2.8.1

  '@aws-sdk/xml-builder@3.821.0':
    dependencies:
      '@smithy/types': 4.3.1
      tslib: 2.8.1

  '@azure-rest/ai-inference@1.0.0-beta.6':
    dependencies:
      '@azure-rest/core-client': 2.3.4
      '@azure/abort-controller': 2.1.2
      '@azure/core-auth': 1.10.0
      '@azure/core-lro': 2.7.2
      '@azure/core-rest-pipeline': 1.21.0
      '@azure/core-tracing': 1.2.0
      '@azure/logger': 1.1.4
      tslib: 2.8.1
    transitivePeerDependencies:
      - supports-color

  '@azure-rest/core-client@2.3.4':
    dependencies:
      '@azure/abort-controller': 2.1.2
      '@azure/core-auth': 1.10.0
      '@azure/core-rest-pipeline': 1.21.0
      '@azure/core-tracing': 1.2.0
      '@azure/core-util': 1.11.0
      tslib: 2.8.1
    transitivePeerDependencies:
      - supports-color

  '@azure/abort-controller@2.1.2':
    dependencies:
      tslib: 2.8.1

  '@azure/ai-agents@1.0.0':
    dependencies:
      '@azure-rest/core-client': 2.3.4
      '@azure/abort-controller': 2.1.2
      '@azure/core-auth': 1.10.0
      '@azure/core-lro': 3.2.0
      '@azure/core-paging': 1.6.2
      '@azure/core-rest-pipeline': 1.21.0
      '@azure/core-sse': 2.3.0
      '@azure/core-tracing': 1.2.0
      '@azure/core-util': 1.11.0
      '@azure/logger': 1.1.4
      tslib: 2.8.1
    transitivePeerDependencies:
      - supports-color

  '@azure/ai-projects@1.0.0-beta.10(ws@8.18.2)(zod@3.25.63)':
    dependencies:
      '@azure-rest/ai-inference': 1.0.0-beta.6
      '@azure-rest/core-client': 2.3.4
      '@azure/abort-controller': 2.1.2
      '@azure/ai-agents': 1.0.0
      '@azure/core-auth': 1.10.0
      '@azure/core-lro': 3.2.0
      '@azure/core-paging': 1.6.2
      '@azure/core-rest-pipeline': 1.21.0
      '@azure/core-sse': 2.3.0
      '@azure/core-tracing': 1.2.0
      '@azure/core-util': 1.11.0
      '@azure/logger': 1.1.4
      '@azure/storage-blob': 12.27.0
      openai: 4.104.0(ws@8.18.2)(zod@3.25.63)
      tslib: 2.8.1
    transitivePeerDependencies:
      - encoding
      - supports-color
      - ws
      - zod

  '@azure/core-auth@1.10.0':
    dependencies:
      '@azure/abort-controller': 2.1.2
      '@azure/core-util': 1.11.0
      tslib: 2.8.1

  '@azure/core-client@1.9.3':
    dependencies:
      '@azure/abort-controller': 2.1.2
      '@azure/core-auth': 1.10.0
      '@azure/core-rest-pipeline': 1.21.0
      '@azure/core-tracing': 1.2.0
      '@azure/core-util': 1.11.0
      '@azure/logger': 1.1.4
      tslib: 2.8.1
    transitivePeerDependencies:
      - supports-color

  '@azure/core-http-compat@2.3.0':
    dependencies:
      '@azure/abort-controller': 2.1.2
      '@azure/core-client': 1.9.3
      '@azure/core-rest-pipeline': 1.21.0
    transitivePeerDependencies:
      - supports-color

  '@azure/core-lro@2.7.2':
    dependencies:
      '@azure/abort-controller': 2.1.2
      '@azure/core-util': 1.11.0
      '@azure/logger': 1.1.4
      tslib: 2.8.1

  '@azure/core-lro@3.2.0':
    dependencies:
      '@azure/abort-controller': 2.1.2
      '@azure/core-util': 1.11.0
      '@azure/logger': 1.1.4
      tslib: 2.8.1

  '@azure/core-paging@1.6.2':
    dependencies:
      tslib: 2.8.1

  '@azure/core-rest-pipeline@1.21.0':
    dependencies:
      '@azure/abort-controller': 2.1.2
      '@azure/core-auth': 1.10.0
      '@azure/core-tracing': 1.2.0
      '@azure/core-util': 1.11.0
      '@azure/logger': 1.1.4
      '@typespec/ts-http-runtime': 0.2.3
      tslib: 2.8.1
    transitivePeerDependencies:
      - supports-color

  '@azure/core-sse@2.3.0':
    dependencies:
      tslib: 2.8.1

  '@azure/core-tracing@1.2.0':
    dependencies:
      tslib: 2.8.1

  '@azure/core-util@1.11.0':
    dependencies:
      '@azure/abort-controller': 2.1.2
      tslib: 2.8.1

  '@azure/core-xml@1.4.5':
    dependencies:
      fast-xml-parser: 5.2.5
      tslib: 2.8.1

  '@azure/identity@4.10.1':
    dependencies:
      '@azure/abort-controller': 2.1.2
      '@azure/core-auth': 1.10.0
      '@azure/core-client': 1.9.3
      '@azure/core-rest-pipeline': 1.21.0
      '@azure/core-tracing': 1.2.0
      '@azure/core-util': 1.11.0
      '@azure/logger': 1.1.4
      '@azure/msal-browser': 4.8.0
      '@azure/msal-node': 3.5.3
      open: 10.1.0
      tslib: 2.8.1
    transitivePeerDependencies:
      - supports-color

  '@azure/logger@1.1.4':
    dependencies:
      tslib: 2.8.1

  '@azure/msal-browser@4.8.0':
    dependencies:
      '@azure/msal-common': 15.3.0

  '@azure/msal-common@15.3.0': {}

  '@azure/msal-common@15.6.0': {}

  '@azure/msal-node@3.5.3':
    dependencies:
      '@azure/msal-common': 15.6.0
      jsonwebtoken: 9.0.2
      uuid: 8.3.2

  '@azure/openai@2.0.0':
    dependencies:
      '@azure-rest/core-client': 2.3.4
      tslib: 2.8.1
    transitivePeerDependencies:
      - supports-color

  '@azure/storage-blob@12.27.0':
    dependencies:
      '@azure/abort-controller': 2.1.2
      '@azure/core-auth': 1.10.0
      '@azure/core-client': 1.9.3
      '@azure/core-http-compat': 2.3.0
      '@azure/core-lro': 2.7.2
      '@azure/core-paging': 1.6.2
      '@azure/core-rest-pipeline': 1.21.0
      '@azure/core-tracing': 1.2.0
      '@azure/core-util': 1.11.0
      '@azure/core-xml': 1.4.5
      '@azure/logger': 1.1.4
      events: 3.3.0
      tslib: 2.8.1
    transitivePeerDependencies:
      - supports-color

  '@esbuild/aix-ppc64@0.25.6':
    optional: true

  '@esbuild/android-arm64@0.25.6':
    optional: true

  '@esbuild/android-arm@0.25.6':
    optional: true

  '@esbuild/android-x64@0.25.6':
    optional: true

  '@esbuild/darwin-arm64@0.25.6':
    optional: true

  '@esbuild/darwin-x64@0.25.6':
    optional: true

  '@esbuild/freebsd-arm64@0.25.6':
    optional: true

  '@esbuild/freebsd-x64@0.25.6':
    optional: true

  '@esbuild/linux-arm64@0.25.6':
    optional: true

  '@esbuild/linux-arm@0.25.6':
    optional: true

  '@esbuild/linux-ia32@0.25.6':
    optional: true

  '@esbuild/linux-loong64@0.25.6':
    optional: true

  '@esbuild/linux-mips64el@0.25.6':
    optional: true

  '@esbuild/linux-ppc64@0.25.6':
    optional: true

  '@esbuild/linux-riscv64@0.25.6':
    optional: true

  '@esbuild/linux-s390x@0.25.6':
    optional: true

  '@esbuild/linux-x64@0.25.6':
    optional: true

  '@esbuild/netbsd-arm64@0.25.6':
    optional: true

  '@esbuild/netbsd-x64@0.25.6':
    optional: true

  '@esbuild/openbsd-arm64@0.25.6':
    optional: true

  '@esbuild/openbsd-x64@0.25.6':
    optional: true

  '@esbuild/openharmony-arm64@0.25.6':
    optional: true

  '@esbuild/sunos-x64@0.25.6':
    optional: true

  '@esbuild/win32-arm64@0.25.6':
    optional: true

  '@esbuild/win32-ia32@0.25.6':
    optional: true

  '@esbuild/win32-x64@0.25.6':
    optional: true

  '@eslint-community/eslint-utils@4.7.0(eslint@9.32.0)':
    dependencies:
      eslint: 9.32.0
      eslint-visitor-keys: 3.4.3

  '@eslint-community/regexpp@4.12.1': {}

  '@eslint/config-array@0.21.0':
    dependencies:
      '@eslint/object-schema': 2.1.6
      debug: 4.4.1
      minimatch: 3.1.2
    transitivePeerDependencies:
      - supports-color

  '@eslint/config-helpers@0.3.0': {}

  '@eslint/core@0.15.1':
    dependencies:
      '@types/json-schema': 7.0.15

  '@eslint/eslintrc@3.3.1':
    dependencies:
      ajv: 6.12.6
      debug: 4.4.1
      espree: 10.4.0
      globals: 14.0.0
      ignore: 5.3.2
      import-fresh: 3.3.1
      js-yaml: 4.1.0
      minimatch: 3.1.2
      strip-json-comments: 3.1.1
    transitivePeerDependencies:
      - supports-color

  '@eslint/js@9.32.0': {}

  '@eslint/object-schema@2.1.6': {}

  '@eslint/plugin-kit@0.3.4':
    dependencies:
      '@eslint/core': 0.15.1
      levn: 0.4.1

  '@google-cloud/aiplatform@3.35.0':
    dependencies:
      google-gax: 4.4.1
      protobuf.js: 1.1.2
    transitivePeerDependencies:
      - encoding
      - supports-color

  '@google/genai@1.7.0(@modelcontextprotocol/sdk@1.12.0)':
    dependencies:
      google-auth-library: 9.15.1
      ws: 8.18.2
      zod: 3.25.63
      zod-to-json-schema: 3.24.6(zod@3.25.63)
    optionalDependencies:
      '@modelcontextprotocol/sdk': 1.12.0
    transitivePeerDependencies:
      - bufferutil
      - encoding
      - supports-color
      - utf-8-validate

  '@grpc/grpc-js@1.13.2':
    dependencies:
      '@grpc/proto-loader': 0.7.13
      '@js-sdsl/ordered-map': 4.4.2

  '@grpc/proto-loader@0.7.13':
    dependencies:
      lodash.camelcase: 4.3.0
      long: 5.3.1
      protobufjs: 7.4.0
      yargs: 17.7.2

  '@huggingface/inference@2.6.7': {}

  '@humanfs/core@0.19.1': {}

  '@humanfs/node@0.16.6':
    dependencies:
      '@humanfs/core': 0.19.1
      '@humanwhocodes/retry': 0.3.1

  '@humanwhocodes/module-importer@1.0.1': {}

  '@humanwhocodes/retry@0.3.1': {}

  '@humanwhocodes/retry@0.4.3': {}

  '@isaacs/balanced-match@4.0.1': {}

  '@isaacs/brace-expansion@5.0.0':
    dependencies:
      '@isaacs/balanced-match': 4.0.1

  '@isaacs/cliui@8.0.2':
    dependencies:
      string-width: 5.1.2
      string-width-cjs: string-width@4.2.3
      strip-ansi: 7.1.0
      strip-ansi-cjs: strip-ansi@6.0.1
      wrap-ansi: 8.1.0
      wrap-ansi-cjs: wrap-ansi@7.0.0

  '@jridgewell/sourcemap-codec@1.5.4': {}

  '@js-sdsl/ordered-map@4.4.2': {}

  '@modelcontextprotocol/sdk@1.12.0':
    dependencies:
      ajv: 6.12.6
      content-type: 1.0.5
      cors: 2.8.5
      cross-spawn: 7.0.6
      eventsource: 3.0.7
      express: 5.1.0
      express-rate-limit: 7.5.1(express@5.1.0)
      pkce-challenge: 5.0.0
      raw-body: 3.0.0
      zod: 3.25.63
      zod-to-json-schema: 3.24.6(zod@3.25.63)
    transitivePeerDependencies:
      - supports-color
    optional: true

  '@nodelib/fs.scandir@2.1.5':
    dependencies:
      '@nodelib/fs.stat': 2.0.5
      run-parallel: 1.2.0

  '@nodelib/fs.stat@2.0.5': {}

  '@nodelib/fs.walk@1.2.8':
    dependencies:
      '@nodelib/fs.scandir': 2.1.5
      fastq: 1.19.1

  '@pkgjs/parseargs@0.11.0':
    optional: true

  '@protobufjs/aspromise@1.1.2': {}

  '@protobufjs/base64@1.1.2': {}

  '@protobufjs/codegen@2.0.4': {}

  '@protobufjs/eventemitter@1.1.0': {}

  '@protobufjs/fetch@1.1.0':
    dependencies:
      '@protobufjs/aspromise': 1.1.2
      '@protobufjs/inquire': 1.1.0

  '@protobufjs/float@1.0.2': {}

  '@protobufjs/inquire@1.1.0': {}

  '@protobufjs/path@1.1.2': {}

  '@protobufjs/pool@1.1.0': {}

  '@protobufjs/utf8@1.1.0': {}

  '@rollup/rollup-android-arm-eabi@4.46.2':
    optional: true

  '@rollup/rollup-android-arm64@4.46.2':
    optional: true

  '@rollup/rollup-darwin-arm64@4.46.2':
    optional: true

  '@rollup/rollup-darwin-x64@4.46.2':
    optional: true

  '@rollup/rollup-freebsd-arm64@4.46.2':
    optional: true

  '@rollup/rollup-freebsd-x64@4.46.2':
    optional: true

  '@rollup/rollup-linux-arm-gnueabihf@4.46.2':
    optional: true

  '@rollup/rollup-linux-arm-musleabihf@4.46.2':
    optional: true

  '@rollup/rollup-linux-arm64-gnu@4.46.2':
    optional: true

  '@rollup/rollup-linux-arm64-musl@4.46.2':
    optional: true

  '@rollup/rollup-linux-loongarch64-gnu@4.46.2':
    optional: true

  '@rollup/rollup-linux-ppc64-gnu@4.46.2':
    optional: true

  '@rollup/rollup-linux-riscv64-gnu@4.46.2':
    optional: true

  '@rollup/rollup-linux-riscv64-musl@4.46.2':
    optional: true

  '@rollup/rollup-linux-s390x-gnu@4.46.2':
    optional: true

  '@rollup/rollup-linux-x64-gnu@4.46.2':
    optional: true

  '@rollup/rollup-linux-x64-musl@4.46.2':
    optional: true

  '@rollup/rollup-win32-arm64-msvc@4.46.2':
    optional: true

  '@rollup/rollup-win32-ia32-msvc@4.46.2':
    optional: true

  '@rollup/rollup-win32-x64-msvc@4.46.2':
    optional: true

  '@smithy/abort-controller@4.0.4':
    dependencies:
      '@smithy/types': 4.3.1
      tslib: 2.8.1

  '@smithy/chunked-blob-reader-native@4.0.0':
    dependencies:
      '@smithy/util-base64': 4.0.0
      tslib: 2.8.1

  '@smithy/chunked-blob-reader@5.0.0':
    dependencies:
      tslib: 2.8.1

  '@smithy/config-resolver@4.1.4':
    dependencies:
      '@smithy/node-config-provider': 4.1.3
      '@smithy/types': 4.3.1
      '@smithy/util-config-provider': 4.0.0
      '@smithy/util-middleware': 4.0.4
      tslib: 2.8.1

  '@smithy/core@3.6.0':
    dependencies:
      '@smithy/middleware-serde': 4.0.8
      '@smithy/protocol-http': 5.1.2
      '@smithy/types': 4.3.1
      '@smithy/util-base64': 4.0.0
      '@smithy/util-body-length-browser': 4.0.0
      '@smithy/util-middleware': 4.0.4
      '@smithy/util-stream': 4.2.2
      '@smithy/util-utf8': 4.0.0
      tslib: 2.8.1

  '@smithy/credential-provider-imds@4.0.6':
    dependencies:
      '@smithy/node-config-provider': 4.1.3
      '@smithy/property-provider': 4.0.4
      '@smithy/types': 4.3.1
      '@smithy/url-parser': 4.0.4
      tslib: 2.8.1

  '@smithy/eventstream-codec@4.0.4':
    dependencies:
      '@aws-crypto/crc32': 5.2.0
      '@smithy/types': 4.3.1
      '@smithy/util-hex-encoding': 4.0.0
      tslib: 2.8.1

  '@smithy/eventstream-serde-browser@4.0.4':
    dependencies:
      '@smithy/eventstream-serde-universal': 4.0.4
      '@smithy/types': 4.3.1
      tslib: 2.8.1

  '@smithy/eventstream-serde-config-resolver@4.1.2':
    dependencies:
      '@smithy/types': 4.3.1
      tslib: 2.8.1

  '@smithy/eventstream-serde-node@4.0.4':
    dependencies:
      '@smithy/eventstream-serde-universal': 4.0.4
      '@smithy/types': 4.3.1
      tslib: 2.8.1

  '@smithy/eventstream-serde-universal@4.0.4':
    dependencies:
      '@smithy/eventstream-codec': 4.0.4
      '@smithy/types': 4.3.1
      tslib: 2.8.1

  '@smithy/fetch-http-handler@5.0.4':
    dependencies:
      '@smithy/protocol-http': 5.1.2
      '@smithy/querystring-builder': 4.0.4
      '@smithy/types': 4.3.1
      '@smithy/util-base64': 4.0.0
      tslib: 2.8.1

  '@smithy/hash-blob-browser@4.0.4':
    dependencies:
      '@smithy/chunked-blob-reader': 5.0.0
      '@smithy/chunked-blob-reader-native': 4.0.0
      '@smithy/types': 4.3.1
      tslib: 2.8.1

  '@smithy/hash-node@4.0.4':
    dependencies:
      '@smithy/types': 4.3.1
      '@smithy/util-buffer-from': 4.0.0
      '@smithy/util-utf8': 4.0.0
      tslib: 2.8.1

  '@smithy/hash-stream-node@4.0.4':
    dependencies:
      '@smithy/types': 4.3.1
      '@smithy/util-utf8': 4.0.0
      tslib: 2.8.1

  '@smithy/invalid-dependency@4.0.4':
    dependencies:
      '@smithy/types': 4.3.1
      tslib: 2.8.1

  '@smithy/is-array-buffer@2.2.0':
    dependencies:
      tslib: 2.8.1

  '@smithy/is-array-buffer@4.0.0':
    dependencies:
      tslib: 2.8.1

  '@smithy/md5-js@4.0.4':
    dependencies:
      '@smithy/types': 4.3.1
      '@smithy/util-utf8': 4.0.0
      tslib: 2.8.1

  '@smithy/middleware-content-length@4.0.4':
    dependencies:
      '@smithy/protocol-http': 5.1.2
      '@smithy/types': 4.3.1
      tslib: 2.8.1

  '@smithy/middleware-endpoint@4.1.13':
    dependencies:
      '@smithy/core': 3.6.0
      '@smithy/middleware-serde': 4.0.8
      '@smithy/node-config-provider': 4.1.3
      '@smithy/shared-ini-file-loader': 4.0.4
      '@smithy/types': 4.3.1
      '@smithy/url-parser': 4.0.4
      '@smithy/util-middleware': 4.0.4
      tslib: 2.8.1

  '@smithy/middleware-retry@4.1.14':
    dependencies:
      '@smithy/node-config-provider': 4.1.3
      '@smithy/protocol-http': 5.1.2
      '@smithy/service-error-classification': 4.0.6
      '@smithy/smithy-client': 4.4.5
      '@smithy/types': 4.3.1
      '@smithy/util-middleware': 4.0.4
      '@smithy/util-retry': 4.0.6
      tslib: 2.8.1
      uuid: 9.0.1

  '@smithy/middleware-serde@4.0.8':
    dependencies:
      '@smithy/protocol-http': 5.1.2
      '@smithy/types': 4.3.1
      tslib: 2.8.1

  '@smithy/middleware-stack@4.0.4':
    dependencies:
      '@smithy/types': 4.3.1
      tslib: 2.8.1

  '@smithy/node-config-provider@4.1.3':
    dependencies:
      '@smithy/property-provider': 4.0.4
      '@smithy/shared-ini-file-loader': 4.0.4
      '@smithy/types': 4.3.1
      tslib: 2.8.1

  '@smithy/node-http-handler@4.0.6':
    dependencies:
      '@smithy/abort-controller': 4.0.4
      '@smithy/protocol-http': 5.1.2
      '@smithy/querystring-builder': 4.0.4
      '@smithy/types': 4.3.1
      tslib: 2.8.1

  '@smithy/property-provider@4.0.4':
    dependencies:
      '@smithy/types': 4.3.1
      tslib: 2.8.1

  '@smithy/protocol-http@5.1.2':
    dependencies:
      '@smithy/types': 4.3.1
      tslib: 2.8.1

  '@smithy/querystring-builder@4.0.4':
    dependencies:
      '@smithy/types': 4.3.1
      '@smithy/util-uri-escape': 4.0.0
      tslib: 2.8.1

  '@smithy/querystring-parser@4.0.4':
    dependencies:
      '@smithy/types': 4.3.1
      tslib: 2.8.1

  '@smithy/service-error-classification@4.0.6':
    dependencies:
      '@smithy/types': 4.3.1

  '@smithy/shared-ini-file-loader@4.0.4':
    dependencies:
      '@smithy/types': 4.3.1
      tslib: 2.8.1

  '@smithy/signature-v4@5.1.2':
    dependencies:
      '@smithy/is-array-buffer': 4.0.0
      '@smithy/protocol-http': 5.1.2
      '@smithy/types': 4.3.1
      '@smithy/util-hex-encoding': 4.0.0
      '@smithy/util-middleware': 4.0.4
      '@smithy/util-uri-escape': 4.0.0
      '@smithy/util-utf8': 4.0.0
      tslib: 2.8.1

  '@smithy/smithy-client@4.4.5':
    dependencies:
      '@smithy/core': 3.6.0
      '@smithy/middleware-endpoint': 4.1.13
      '@smithy/middleware-stack': 4.0.4
      '@smithy/protocol-http': 5.1.2
      '@smithy/types': 4.3.1
      '@smithy/util-stream': 4.2.2
      tslib: 2.8.1

  '@smithy/types@4.3.1':
    dependencies:
      tslib: 2.8.1

  '@smithy/url-parser@4.0.4':
    dependencies:
      '@smithy/querystring-parser': 4.0.4
      '@smithy/types': 4.3.1
      tslib: 2.8.1

  '@smithy/util-base64@4.0.0':
    dependencies:
      '@smithy/util-buffer-from': 4.0.0
      '@smithy/util-utf8': 4.0.0
      tslib: 2.8.1

  '@smithy/util-body-length-browser@4.0.0':
    dependencies:
      tslib: 2.8.1

  '@smithy/util-body-length-node@4.0.0':
    dependencies:
      tslib: 2.8.1

  '@smithy/util-buffer-from@2.2.0':
    dependencies:
      '@smithy/is-array-buffer': 2.2.0
      tslib: 2.8.1

  '@smithy/util-buffer-from@4.0.0':
    dependencies:
      '@smithy/is-array-buffer': 4.0.0
      tslib: 2.8.1

  '@smithy/util-config-provider@4.0.0':
    dependencies:
      tslib: 2.8.1

  '@smithy/util-defaults-mode-browser@4.0.21':
    dependencies:
      '@smithy/property-provider': 4.0.4
      '@smithy/smithy-client': 4.4.5
      '@smithy/types': 4.3.1
      bowser: 2.11.0
      tslib: 2.8.1

  '@smithy/util-defaults-mode-node@4.0.21':
    dependencies:
      '@smithy/config-resolver': 4.1.4
      '@smithy/credential-provider-imds': 4.0.6
      '@smithy/node-config-provider': 4.1.3
      '@smithy/property-provider': 4.0.4
      '@smithy/smithy-client': 4.4.5
      '@smithy/types': 4.3.1
      tslib: 2.8.1

  '@smithy/util-endpoints@3.0.6':
    dependencies:
      '@smithy/node-config-provider': 4.1.3
      '@smithy/types': 4.3.1
      tslib: 2.8.1

  '@smithy/util-hex-encoding@4.0.0':
    dependencies:
      tslib: 2.8.1

  '@smithy/util-middleware@4.0.4':
    dependencies:
      '@smithy/types': 4.3.1
      tslib: 2.8.1

  '@smithy/util-retry@4.0.6':
    dependencies:
      '@smithy/service-error-classification': 4.0.6
      '@smithy/types': 4.3.1
      tslib: 2.8.1

  '@smithy/util-stream@4.2.2':
    dependencies:
      '@smithy/fetch-http-handler': 5.0.4
      '@smithy/node-http-handler': 4.0.6
      '@smithy/types': 4.3.1
      '@smithy/util-base64': 4.0.0
      '@smithy/util-buffer-from': 4.0.0
      '@smithy/util-hex-encoding': 4.0.0
      '@smithy/util-utf8': 4.0.0
      tslib: 2.8.1

  '@smithy/util-uri-escape@4.0.0':
    dependencies:
      tslib: 2.8.1

  '@smithy/util-utf8@2.3.0':
    dependencies:
      '@smithy/util-buffer-from': 2.2.0
      tslib: 2.8.1

  '@smithy/util-utf8@4.0.0':
    dependencies:
      '@smithy/util-buffer-from': 4.0.0
      tslib: 2.8.1

  '@smithy/util-waiter@4.0.6':
    dependencies:
      '@smithy/abort-controller': 4.0.4
      '@smithy/types': 4.3.1
      tslib: 2.8.1

  '@tootallnate/once@2.0.0': {}

  '@types/caseless@0.12.5': {}

  '@types/chai@5.2.2':
    dependencies:
      '@types/deep-eql': 4.0.2

  '@types/deep-eql@4.0.2': {}

  '@types/estree@1.0.8': {}

  '@types/json-schema@7.0.15': {}

  '@types/long@4.0.2': {}

  '@types/node-fetch@2.6.12':
    dependencies:
      '@types/node': 22.17.0
      form-data: 4.0.4

  '@types/node@18.19.86':
    dependencies:
      undici-types: 5.26.5

  '@types/node@22.17.0':
    dependencies:
      undici-types: 6.21.0

  '@types/request@2.48.12':
    dependencies:
      '@types/caseless': 0.12.5
      '@types/node': 22.17.0
      '@types/tough-cookie': 4.0.5
      form-data: 2.5.5

  '@types/tough-cookie@4.0.5': {}

  '@types/uuid@9.0.8': {}

  '@typescript-eslint/eslint-plugin@8.38.0(@typescript-eslint/parser@8.38.0(eslint@9.32.0)(typescript@5.8.3))(eslint@9.32.0)(typescript@5.8.3)':
    dependencies:
      '@eslint-community/regexpp': 4.12.1
      '@typescript-eslint/parser': 8.38.0(eslint@9.32.0)(typescript@5.8.3)
      '@typescript-eslint/scope-manager': 8.38.0
      '@typescript-eslint/type-utils': 8.38.0(eslint@9.32.0)(typescript@5.8.3)
      '@typescript-eslint/utils': 8.38.0(eslint@9.32.0)(typescript@5.8.3)
      '@typescript-eslint/visitor-keys': 8.38.0
      eslint: 9.32.0
      graphemer: 1.4.0
      ignore: 7.0.5
      natural-compare: 1.4.0
      ts-api-utils: 2.1.0(typescript@5.8.3)
      typescript: 5.8.3
    transitivePeerDependencies:
      - supports-color

  '@typescript-eslint/parser@8.38.0(eslint@9.32.0)(typescript@5.8.3)':
    dependencies:
      '@typescript-eslint/scope-manager': 8.38.0
      '@typescript-eslint/types': 8.38.0
      '@typescript-eslint/typescript-estree': 8.38.0(typescript@5.8.3)
      '@typescript-eslint/visitor-keys': 8.38.0
      debug: 4.4.1
      eslint: 9.32.0
      typescript: 5.8.3
    transitivePeerDependencies:
      - supports-color

  '@typescript-eslint/project-service@8.38.0(typescript@5.8.3)':
    dependencies:
      '@typescript-eslint/tsconfig-utils': 8.38.0(typescript@5.8.3)
      '@typescript-eslint/types': 8.38.0
      debug: 4.4.1
      typescript: 5.8.3
    transitivePeerDependencies:
      - supports-color

  '@typescript-eslint/scope-manager@8.38.0':
    dependencies:
      '@typescript-eslint/types': 8.38.0
      '@typescript-eslint/visitor-keys': 8.38.0

  '@typescript-eslint/tsconfig-utils@8.38.0(typescript@5.8.3)':
    dependencies:
      typescript: 5.8.3

  '@typescript-eslint/type-utils@8.38.0(eslint@9.32.0)(typescript@5.8.3)':
    dependencies:
      '@typescript-eslint/types': 8.38.0
      '@typescript-eslint/typescript-estree': 8.38.0(typescript@5.8.3)
      '@typescript-eslint/utils': 8.38.0(eslint@9.32.0)(typescript@5.8.3)
      debug: 4.4.1
      eslint: 9.32.0
      ts-api-utils: 2.1.0(typescript@5.8.3)
      typescript: 5.8.3
    transitivePeerDependencies:
      - supports-color

  '@typescript-eslint/types@8.38.0': {}

  '@typescript-eslint/typescript-estree@8.38.0(typescript@5.8.3)':
    dependencies:
      '@typescript-eslint/project-service': 8.38.0(typescript@5.8.3)
      '@typescript-eslint/tsconfig-utils': 8.38.0(typescript@5.8.3)
      '@typescript-eslint/types': 8.38.0
      '@typescript-eslint/visitor-keys': 8.38.0
      debug: 4.4.1
      fast-glob: 3.3.3
      is-glob: 4.0.3
      minimatch: 9.0.5
      semver: 7.7.2
      ts-api-utils: 2.1.0(typescript@5.8.3)
      typescript: 5.8.3
    transitivePeerDependencies:
      - supports-color

  '@typescript-eslint/utils@8.38.0(eslint@9.32.0)(typescript@5.8.3)':
    dependencies:
      '@eslint-community/eslint-utils': 4.7.0(eslint@9.32.0)
      '@typescript-eslint/scope-manager': 8.38.0
      '@typescript-eslint/types': 8.38.0
      '@typescript-eslint/typescript-estree': 8.38.0(typescript@5.8.3)
      eslint: 9.32.0
      typescript: 5.8.3
    transitivePeerDependencies:
      - supports-color

  '@typescript-eslint/visitor-keys@8.38.0':
    dependencies:
      '@typescript-eslint/types': 8.38.0
      eslint-visitor-keys: 4.2.1

  '@typespec/ts-http-runtime@0.2.3':
    dependencies:
      http-proxy-agent: 7.0.2
      https-proxy-agent: 7.0.6
      tslib: 2.8.1
    transitivePeerDependencies:
      - supports-color

<<<<<<< HEAD
  '@vertesia/api-fetch-client@0.72.0':
    dependencies:
      eventsource-parser: 1.1.2

=======
>>>>>>> a1d994a9
  '@vitest/expect@3.2.4':
    dependencies:
      '@types/chai': 5.2.2
      '@vitest/spy': 3.2.4
      '@vitest/utils': 3.2.4
      chai: 5.2.1
      tinyrainbow: 2.0.0

<<<<<<< HEAD
  '@vitest/mocker@3.2.4(vite@6.3.5(@types/node@22.17.0))':
=======
  '@vitest/mocker@3.2.4(vite@6.3.5(@types/node@22.14.1))':
>>>>>>> a1d994a9
    dependencies:
      '@vitest/spy': 3.2.4
      estree-walker: 3.0.3
      magic-string: 0.30.17
    optionalDependencies:
<<<<<<< HEAD
      vite: 6.3.5(@types/node@22.17.0)
=======
      vite: 6.3.5(@types/node@22.14.1)
>>>>>>> a1d994a9

  '@vitest/pretty-format@3.2.4':
    dependencies:
      tinyrainbow: 2.0.0

  '@vitest/runner@3.2.4':
    dependencies:
      '@vitest/utils': 3.2.4
      pathe: 2.0.3
      strip-literal: 3.0.0

  '@vitest/snapshot@3.2.4':
    dependencies:
      '@vitest/pretty-format': 3.2.4
      magic-string: 0.30.17
      pathe: 2.0.3

  '@vitest/spy@3.2.4':
    dependencies:
      tinyspy: 4.0.3

  '@vitest/utils@3.2.4':
    dependencies:
      '@vitest/pretty-format': 3.2.4
      loupe: 3.1.4
      tinyrainbow: 2.0.0

  abort-controller@3.0.0:
    dependencies:
      event-target-shim: 5.0.1

  accepts@2.0.0:
    dependencies:
      mime-types: 3.0.1
      negotiator: 1.0.0
    optional: true

  acorn-jsx@5.3.2(acorn@8.15.0):
    dependencies:
      acorn: 8.15.0

  acorn@8.15.0: {}

  agent-base@6.0.2:
    dependencies:
      debug: 4.4.1
    transitivePeerDependencies:
      - supports-color

  agent-base@7.1.3: {}

  agentkeepalive@4.6.0:
    dependencies:
      humanize-ms: 1.2.1

  ajv-formats@3.0.1(ajv@8.17.1):
    optionalDependencies:
      ajv: 8.17.1

  ajv@6.12.6:
    dependencies:
      fast-deep-equal: 3.1.3
      fast-json-stable-stringify: 2.1.0
      json-schema-traverse: 0.4.1
      uri-js: 4.4.1

  ajv@8.17.1:
    dependencies:
      fast-deep-equal: 3.1.3
      fast-uri: 3.0.6
      json-schema-traverse: 1.0.0
      require-from-string: 2.0.2

  ansi-colors@4.1.3: {}

  ansi-regex@5.0.1: {}

  ansi-regex@6.1.0: {}

  ansi-styles@4.3.0:
    dependencies:
      color-convert: 2.0.1

  ansi-styles@6.2.1: {}

  argparse@2.0.1: {}

  assertion-error@2.0.1: {}

  asynckit@0.4.0: {}

  balanced-match@1.0.2: {}

  base64-js@1.5.1: {}

  bignumber.js@9.3.0: {}

  body-parser@2.2.0:
    dependencies:
      bytes: 3.1.2
      content-type: 1.0.5
      debug: 4.4.1
      http-errors: 2.0.0
      iconv-lite: 0.6.3
      on-finished: 2.4.1
      qs: 6.14.0
      raw-body: 3.0.0
      type-is: 2.0.1
    transitivePeerDependencies:
      - supports-color
    optional: true

  bowser@2.11.0: {}

  brace-expansion@1.1.12:
    dependencies:
      balanced-match: 1.0.2
      concat-map: 0.0.1

  brace-expansion@2.0.2:
    dependencies:
      balanced-match: 1.0.2

  braces@3.0.3:
    dependencies:
      fill-range: 7.1.1

  buffer-equal-constant-time@1.0.1: {}

  buffer@5.6.0:
    dependencies:
      base64-js: 1.5.1
      ieee754: 1.2.1

  buffer@6.0.3:
    dependencies:
      base64-js: 1.5.1
      ieee754: 1.2.1
    optional: true

  bundle-name@4.1.0:
    dependencies:
      run-applescript: 7.0.0

  bytes@3.1.2:
    optional: true

  cac@6.7.14: {}

  call-bind-apply-helpers@1.0.2:
    dependencies:
      es-errors: 1.3.0
      function-bind: 1.1.2

  call-bound@1.0.4:
    dependencies:
      call-bind-apply-helpers: 1.0.2
      get-intrinsic: 1.3.0
    optional: true

  callsites@3.1.0: {}

  chai@5.2.1:
    dependencies:
      assertion-error: 2.0.1
      check-error: 2.1.1
      deep-eql: 5.0.2
      loupe: 3.1.4
      pathval: 2.0.1

  chalk@4.1.2:
    dependencies:
      ansi-styles: 4.3.0
      supports-color: 7.2.0

  check-error@2.1.1: {}

  cliui@8.0.1:
    dependencies:
      string-width: 4.2.3
      strip-ansi: 6.0.1
      wrap-ansi: 7.0.0

  color-convert@2.0.1:
    dependencies:
      color-name: 1.1.4

  color-name@1.1.4: {}

  combined-stream@1.0.8:
    dependencies:
      delayed-stream: 1.0.0

  commander@11.1.0: {}

  concat-map@0.0.1: {}

  content-disposition@1.0.0:
    dependencies:
      safe-buffer: 5.2.1
    optional: true

  content-type@1.0.5:
    optional: true

  cookie-signature@1.2.2:
    optional: true

  cookie@0.7.2:
    optional: true

  cors@2.8.5:
    dependencies:
      object-assign: 4.1.1
      vary: 1.1.2
    optional: true

  cross-spawn@7.0.6:
    dependencies:
      path-key: 3.1.1
      shebang-command: 2.0.0
      which: 2.0.2

  debug@4.4.1:
    dependencies:
      ms: 2.1.3

  deep-eql@5.0.2: {}

  deep-is@0.1.4: {}

  default-browser-id@5.0.0: {}

  default-browser@5.2.1:
    dependencies:
      bundle-name: 4.1.0
      default-browser-id: 5.0.0

  define-lazy-prop@3.0.0: {}

  delayed-stream@1.0.0: {}

  depd@2.0.0:
    optional: true

  dotenv@16.6.1: {}

  dunder-proto@1.0.1:
    dependencies:
      call-bind-apply-helpers: 1.0.2
      es-errors: 1.3.0
      gopd: 1.2.0

  duplexify@4.1.3:
    dependencies:
      end-of-stream: 1.4.4
      inherits: 2.0.4
      readable-stream: 3.6.2
      stream-shift: 1.0.3

  eastasianwidth@0.2.0: {}

  ecdsa-sig-formatter@1.0.11:
    dependencies:
      safe-buffer: 5.2.1

  ee-first@1.1.1:
    optional: true

  emoji-regex@8.0.0: {}

  emoji-regex@9.2.2: {}

  encodeurl@2.0.0:
    optional: true

  end-of-stream@1.4.4:
    dependencies:
      once: 1.4.0

  enquirer@2.4.1:
    dependencies:
      ansi-colors: 4.1.3
      strip-ansi: 6.0.1

  es-define-property@1.0.1: {}

  es-errors@1.3.0: {}

  es-module-lexer@1.7.0: {}

  es-object-atoms@1.1.1:
    dependencies:
      es-errors: 1.3.0

  es-set-tostringtag@2.1.0:
    dependencies:
      es-errors: 1.3.0
      get-intrinsic: 1.3.0
      has-tostringtag: 1.0.2
      hasown: 2.0.2

  esbuild@0.25.6:
    optionalDependencies:
      '@esbuild/aix-ppc64': 0.25.6
      '@esbuild/android-arm': 0.25.6
      '@esbuild/android-arm64': 0.25.6
      '@esbuild/android-x64': 0.25.6
      '@esbuild/darwin-arm64': 0.25.6
      '@esbuild/darwin-x64': 0.25.6
      '@esbuild/freebsd-arm64': 0.25.6
      '@esbuild/freebsd-x64': 0.25.6
      '@esbuild/linux-arm': 0.25.6
      '@esbuild/linux-arm64': 0.25.6
      '@esbuild/linux-ia32': 0.25.6
      '@esbuild/linux-loong64': 0.25.6
      '@esbuild/linux-mips64el': 0.25.6
      '@esbuild/linux-ppc64': 0.25.6
      '@esbuild/linux-riscv64': 0.25.6
      '@esbuild/linux-s390x': 0.25.6
      '@esbuild/linux-x64': 0.25.6
      '@esbuild/netbsd-arm64': 0.25.6
      '@esbuild/netbsd-x64': 0.25.6
      '@esbuild/openbsd-arm64': 0.25.6
      '@esbuild/openbsd-x64': 0.25.6
      '@esbuild/openharmony-arm64': 0.25.6
      '@esbuild/sunos-x64': 0.25.6
      '@esbuild/win32-arm64': 0.25.6
      '@esbuild/win32-ia32': 0.25.6
      '@esbuild/win32-x64': 0.25.6

  escalade@3.2.0: {}

  escape-html@1.0.3:
    optional: true

  escape-string-regexp@4.0.0: {}

  eslint-scope@8.4.0:
    dependencies:
      esrecurse: 4.3.0
      estraverse: 5.3.0

  eslint-visitor-keys@3.4.3: {}

  eslint-visitor-keys@4.2.1: {}

  eslint@9.32.0:
    dependencies:
      '@eslint-community/eslint-utils': 4.7.0(eslint@9.32.0)
      '@eslint-community/regexpp': 4.12.1
      '@eslint/config-array': 0.21.0
      '@eslint/config-helpers': 0.3.0
      '@eslint/core': 0.15.1
      '@eslint/eslintrc': 3.3.1
      '@eslint/js': 9.32.0
      '@eslint/plugin-kit': 0.3.4
      '@humanfs/node': 0.16.6
      '@humanwhocodes/module-importer': 1.0.1
      '@humanwhocodes/retry': 0.4.3
      '@types/estree': 1.0.8
      '@types/json-schema': 7.0.15
      ajv: 6.12.6
      chalk: 4.1.2
      cross-spawn: 7.0.6
      debug: 4.4.1
      escape-string-regexp: 4.0.0
      eslint-scope: 8.4.0
      eslint-visitor-keys: 4.2.1
      espree: 10.4.0
      esquery: 1.6.0
      esutils: 2.0.3
      fast-deep-equal: 3.1.3
      file-entry-cache: 8.0.0
      find-up: 5.0.0
      glob-parent: 6.0.2
      ignore: 5.3.2
      imurmurhash: 0.1.4
      is-glob: 4.0.3
      json-stable-stringify-without-jsonify: 1.0.1
      lodash.merge: 4.6.2
      minimatch: 3.1.2
      natural-compare: 1.4.0
      optionator: 0.9.4
    transitivePeerDependencies:
      - supports-color

  espree@10.4.0:
    dependencies:
      acorn: 8.15.0
      acorn-jsx: 5.3.2(acorn@8.15.0)
      eslint-visitor-keys: 4.2.1

  esquery@1.6.0:
    dependencies:
      estraverse: 5.3.0

  esrecurse@4.3.0:
    dependencies:
      estraverse: 5.3.0

  estraverse@5.3.0: {}

  estree-walker@3.0.3:
    dependencies:
      '@types/estree': 1.0.8

  esutils@2.0.3: {}

  etag@1.8.1:
    optional: true

  event-target-shim@5.0.1: {}

  events@3.3.0: {}

  eventsource-parser@1.1.2: {}

  eventsource-parser@3.0.3: {}

  eventsource@3.0.7:
    dependencies:
      eventsource-parser: 3.0.3
    optional: true

  eventsource@4.0.0:
    dependencies:
      eventsource-parser: 3.0.3

  expect-type@1.2.2: {}

  express-rate-limit@7.5.1(express@5.1.0):
    dependencies:
      express: 5.1.0
    optional: true

  express@5.1.0:
    dependencies:
      accepts: 2.0.0
      body-parser: 2.2.0
      content-disposition: 1.0.0
      content-type: 1.0.5
      cookie: 0.7.2
      cookie-signature: 1.2.2
      debug: 4.4.1
      encodeurl: 2.0.0
      escape-html: 1.0.3
      etag: 1.8.1
      finalhandler: 2.1.0
      fresh: 2.0.0
      http-errors: 2.0.0
      merge-descriptors: 2.0.0
      mime-types: 3.0.1
      on-finished: 2.4.1
      once: 1.4.0
      parseurl: 1.3.3
      proxy-addr: 2.0.7
      qs: 6.14.0
      range-parser: 1.2.1
      router: 2.2.0
      send: 1.2.0
      serve-static: 2.2.0
      statuses: 2.0.2
      type-is: 2.0.1
      vary: 1.1.2
    transitivePeerDependencies:
      - supports-color
    optional: true

  extend@3.0.2: {}

  fast-deep-equal@3.1.3: {}

  fast-glob@3.3.3:
    dependencies:
      '@nodelib/fs.stat': 2.0.5
      '@nodelib/fs.walk': 1.2.8
      glob-parent: 5.1.2
      merge2: 1.4.1
      micromatch: 4.0.8

  fast-json-stable-stringify@2.1.0: {}

  fast-levenshtein@2.0.6: {}

  fast-uri@3.0.6: {}

  fast-xml-parser@4.4.1:
    dependencies:
      strnum: 1.1.2

  fast-xml-parser@5.2.5:
    dependencies:
      strnum: 2.1.1

  fastq@1.19.1:
    dependencies:
      reusify: 1.1.0

  fdir@6.4.6(picomatch@4.0.3):
    optionalDependencies:
      picomatch: 4.0.3

  file-entry-cache@8.0.0:
    dependencies:
      flat-cache: 4.0.1

  fill-range@7.1.1:
    dependencies:
      to-regex-range: 5.0.1

  finalhandler@2.1.0:
    dependencies:
      debug: 4.4.1
      encodeurl: 2.0.0
      escape-html: 1.0.3
      on-finished: 2.4.1
      parseurl: 1.3.3
      statuses: 2.0.2
    transitivePeerDependencies:
      - supports-color
    optional: true

  find-up@5.0.0:
    dependencies:
      locate-path: 6.0.0
      path-exists: 4.0.0

  flat-cache@4.0.1:
    dependencies:
      flatted: 3.3.3
      keyv: 4.5.4

  flatted@3.3.3: {}

  foreground-child@3.3.1:
    dependencies:
      cross-spawn: 7.0.6
      signal-exit: 4.1.0

  form-data-encoder@1.7.2: {}

  form-data@2.5.5:
    dependencies:
      asynckit: 0.4.0
      combined-stream: 1.0.8
      es-set-tostringtag: 2.1.0
      hasown: 2.0.2
      mime-types: 2.1.35
      safe-buffer: 5.2.1

  form-data@4.0.4:
    dependencies:
      asynckit: 0.4.0
      combined-stream: 1.0.8
      es-set-tostringtag: 2.1.0
      hasown: 2.0.2
      mime-types: 2.1.35

  formdata-node@4.4.1:
    dependencies:
      node-domexception: 1.0.0
      web-streams-polyfill: 4.0.0-beta.3

  forwarded@0.2.0:
    optional: true

  fresh@2.0.0:
    optional: true

  fsevents@2.3.3:
    optional: true

  function-bind@1.1.2: {}

  gaxios@6.7.1:
    dependencies:
      extend: 3.0.2
      https-proxy-agent: 7.0.6
      is-stream: 2.0.1
      node-fetch: 2.7.0
      uuid: 9.0.1
    transitivePeerDependencies:
      - encoding
      - supports-color

  gcp-metadata@6.1.1:
    dependencies:
      gaxios: 6.7.1
      google-logging-utils: 0.0.2
      json-bigint: 1.0.0
    transitivePeerDependencies:
      - encoding
      - supports-color

  get-caller-file@2.0.5: {}

  get-intrinsic@1.3.0:
    dependencies:
      call-bind-apply-helpers: 1.0.2
      es-define-property: 1.0.1
      es-errors: 1.3.0
      es-object-atoms: 1.1.1
      function-bind: 1.1.2
      get-proto: 1.0.1
      gopd: 1.2.0
      has-symbols: 1.1.0
      hasown: 2.0.2
      math-intrinsics: 1.1.0

  get-proto@1.0.1:
    dependencies:
      dunder-proto: 1.0.1
      es-object-atoms: 1.1.1

  glob-parent@5.1.2:
    dependencies:
      is-glob: 4.0.3

  glob-parent@6.0.2:
    dependencies:
      is-glob: 4.0.3

  glob@10.4.5:
    dependencies:
      foreground-child: 3.3.1
      jackspeak: 3.4.3
      minimatch: 9.0.5
      minipass: 7.1.2
      package-json-from-dist: 1.0.1
      path-scurry: 1.11.1

  glob@11.0.1:
    dependencies:
      foreground-child: 3.3.1
      jackspeak: 4.1.0
      minimatch: 10.0.3
      minipass: 7.1.2
      package-json-from-dist: 1.0.1
      path-scurry: 2.0.0

  globals@14.0.0: {}

  google-auth-library@9.15.1:
    dependencies:
      base64-js: 1.5.1
      ecdsa-sig-formatter: 1.0.11
      gaxios: 6.7.1
      gcp-metadata: 6.1.1
      gtoken: 7.1.0
      jws: 4.0.0
    transitivePeerDependencies:
      - encoding
      - supports-color

  google-gax@4.4.1:
    dependencies:
      '@grpc/grpc-js': 1.13.2
      '@grpc/proto-loader': 0.7.13
      '@types/long': 4.0.2
      abort-controller: 3.0.0
      duplexify: 4.1.3
      google-auth-library: 9.15.1
      node-fetch: 2.7.0
      object-hash: 3.0.0
      proto3-json-serializer: 2.0.2
      protobufjs: 7.4.0
      retry-request: 7.0.2
      uuid: 9.0.1
    transitivePeerDependencies:
      - encoding
      - supports-color

  google-logging-utils@0.0.2: {}

  gopd@1.2.0: {}

  graphemer@1.4.0: {}

  groq-sdk@0.26.0:
    dependencies:
      '@types/node': 18.19.86
      '@types/node-fetch': 2.6.12
      abort-controller: 3.0.0
      agentkeepalive: 4.6.0
      form-data-encoder: 1.7.2
      formdata-node: 4.4.1
      node-fetch: 2.7.0
    transitivePeerDependencies:
      - encoding

  gtoken@7.1.0:
    dependencies:
      gaxios: 6.7.1
      jws: 4.0.0
    transitivePeerDependencies:
      - encoding
      - supports-color

  has-flag@4.0.0: {}

  has-symbols@1.1.0: {}

  has-tostringtag@1.0.2:
    dependencies:
      has-symbols: 1.1.0

  hasown@2.0.2:
    dependencies:
      function-bind: 1.1.2

  http-errors@2.0.0:
    dependencies:
      depd: 2.0.0
      inherits: 2.0.4
      setprototypeof: 1.2.0
      statuses: 2.0.1
      toidentifier: 1.0.1
    optional: true

  http-proxy-agent@5.0.0:
    dependencies:
      '@tootallnate/once': 2.0.0
      agent-base: 6.0.2
      debug: 4.4.1
    transitivePeerDependencies:
      - supports-color

  http-proxy-agent@7.0.2:
    dependencies:
      agent-base: 7.1.3
      debug: 4.4.1
    transitivePeerDependencies:
      - supports-color

  https-proxy-agent@5.0.1:
    dependencies:
      agent-base: 6.0.2
      debug: 4.4.1
    transitivePeerDependencies:
      - supports-color

  https-proxy-agent@7.0.6:
    dependencies:
      agent-base: 7.1.3
      debug: 4.4.1
    transitivePeerDependencies:
      - supports-color

  humanize-ms@1.2.1:
    dependencies:
      ms: 2.1.3

  iconv-lite@0.6.3:
    dependencies:
      safer-buffer: 2.1.2
    optional: true

  ieee754@1.2.1: {}

  ignore@5.3.2: {}

  ignore@7.0.5: {}

  import-fresh@3.3.1:
    dependencies:
      parent-module: 1.0.1
      resolve-from: 4.0.0

  imurmurhash@0.1.4: {}

  inherits@2.0.4: {}

  ipaddr.js@1.9.1:
    optional: true

  is-docker@3.0.0: {}

  is-extglob@2.1.1: {}

  is-fullwidth-code-point@3.0.0: {}

  is-glob@4.0.3:
    dependencies:
      is-extglob: 2.1.1

  is-inside-container@1.0.0:
    dependencies:
      is-docker: 3.0.0

  is-number@7.0.0: {}

  is-promise@4.0.0:
    optional: true

  is-stream@2.0.1: {}

  is-wsl@3.1.0:
    dependencies:
      is-inside-container: 1.0.0

  isexe@2.0.0: {}

  jackspeak@3.4.3:
    dependencies:
      '@isaacs/cliui': 8.0.2
    optionalDependencies:
      '@pkgjs/parseargs': 0.11.0

  jackspeak@4.1.0:
    dependencies:
      '@isaacs/cliui': 8.0.2

  js-tokens@9.0.1: {}

  js-yaml@4.1.0:
    dependencies:
      argparse: 2.0.1

  json-bigint@1.0.0:
    dependencies:
      bignumber.js: 9.3.0

  json-buffer@3.0.1: {}

  json-schema-traverse@0.4.1: {}

  json-schema-traverse@1.0.0: {}

  json-stable-stringify-without-jsonify@1.0.1: {}

  jsonwebtoken@9.0.2:
    dependencies:
      jws: 3.2.2
      lodash.includes: 4.3.0
      lodash.isboolean: 3.0.3
      lodash.isinteger: 4.0.4
      lodash.isnumber: 3.0.3
      lodash.isplainobject: 4.0.6
      lodash.isstring: 4.0.1
      lodash.once: 4.1.1
      ms: 2.1.3
      semver: 7.7.2

  jwa@1.4.2:
    dependencies:
      buffer-equal-constant-time: 1.0.1
      ecdsa-sig-formatter: 1.0.11
      safe-buffer: 5.2.1

  jwa@2.0.1:
    dependencies:
      buffer-equal-constant-time: 1.0.1
      ecdsa-sig-formatter: 1.0.11
      safe-buffer: 5.2.1

  jws@3.2.2:
    dependencies:
      jwa: 1.4.2
      safe-buffer: 5.2.1

  jws@4.0.0:
    dependencies:
      jwa: 2.0.1
      safe-buffer: 5.2.1

  keyv@4.5.4:
    dependencies:
      json-buffer: 3.0.1

  levn@0.4.1:
    dependencies:
      prelude-ls: 1.2.1
      type-check: 0.4.0

  locate-path@6.0.0:
    dependencies:
      p-locate: 5.0.0

  lodash.camelcase@4.3.0: {}

  lodash.includes@4.3.0: {}

  lodash.isboolean@3.0.3: {}

  lodash.isinteger@4.0.4: {}

  lodash.isnumber@3.0.3: {}

  lodash.isplainobject@4.0.6: {}

  lodash.isstring@4.0.1: {}

  lodash.merge@4.6.2: {}

  lodash.once@4.1.1: {}

  long@1.1.5: {}

  long@5.3.1: {}

  loupe@3.1.4: {}

  lru-cache@10.4.3: {}

  lru-cache@11.1.0: {}

  magic-string@0.30.17:
    dependencies:
      '@jridgewell/sourcemap-codec': 1.5.4

  math-intrinsics@1.1.0: {}

  media-typer@1.1.0:
    optional: true

  merge-descriptors@2.0.0:
    optional: true

  merge2@1.4.1: {}

  micromatch@4.0.8:
    dependencies:
      braces: 3.0.3
      picomatch: 2.3.1

  mime-db@1.52.0: {}

  mime-db@1.54.0:
    optional: true

  mime-types@2.1.35:
    dependencies:
      mime-db: 1.52.0

  mime-types@3.0.1:
    dependencies:
      mime-db: 1.54.0
    optional: true

  minimatch@10.0.3:
    dependencies:
      '@isaacs/brace-expansion': 5.0.0

  minimatch@3.1.2:
    dependencies:
      brace-expansion: 1.1.12

  minimatch@9.0.5:
    dependencies:
      brace-expansion: 2.0.2

  minipass@7.1.2: {}

  mnemonist@0.40.3:
    dependencies:
      obliterator: 2.0.5

  ms@2.1.3: {}

  nanoid@3.3.11: {}

  natural-compare@1.4.0: {}

  negotiator@1.0.0:
    optional: true

  node-domexception@1.0.0: {}

  node-fetch@2.7.0:
    dependencies:
      whatwg-url: 5.0.0

  node-web-stream-adapters@0.2.1: {}

  npm-ws-tools@0.3.0:
    dependencies:
      commander: 11.1.0
      glob: 10.4.5
      js-yaml: 4.1.0

  object-assign@4.1.1:
    optional: true

  object-hash@3.0.0: {}

  object-inspect@1.13.4:
    optional: true

  obliterator@2.0.5: {}

  on-finished@2.4.1:
    dependencies:
      ee-first: 1.1.1
    optional: true

  once@1.4.0:
    dependencies:
      wrappy: 1.0.2

  open@10.1.0:
    dependencies:
      default-browser: 5.2.1
      define-lazy-prop: 3.0.0
      is-inside-container: 1.0.0
      is-wsl: 3.1.0

  openai@4.104.0(ws@8.18.2)(zod@3.25.63):
    dependencies:
      '@types/node': 18.19.86
      '@types/node-fetch': 2.6.12
      abort-controller: 3.0.0
      agentkeepalive: 4.6.0
      form-data-encoder: 1.7.2
      formdata-node: 4.4.1
      node-fetch: 2.7.0
    optionalDependencies:
      ws: 8.18.2
      zod: 3.25.63
    transitivePeerDependencies:
      - encoding

  optionator@0.9.4:
    dependencies:
      deep-is: 0.1.4
      fast-levenshtein: 2.0.6
      levn: 0.4.1
      prelude-ls: 1.2.1
      type-check: 0.4.0
      word-wrap: 1.2.5

  p-limit@3.1.0:
    dependencies:
      yocto-queue: 0.1.0

  p-locate@5.0.0:
    dependencies:
      p-limit: 3.1.0

  package-json-from-dist@1.0.1: {}

  parent-module@1.0.1:
    dependencies:
      callsites: 3.1.0

  parseurl@1.3.3:
    optional: true

  path-exists@4.0.0: {}

  path-key@3.1.1: {}

  path-scurry@1.11.1:
    dependencies:
      lru-cache: 10.4.3
      minipass: 7.1.2

  path-scurry@2.0.0:
    dependencies:
      lru-cache: 11.1.0
      minipass: 7.1.2

  path-to-regexp@8.2.0:
    optional: true

  pathe@2.0.3: {}

  pathval@2.0.1: {}

  picocolors@1.1.1: {}

  picomatch@2.3.1: {}

  picomatch@4.0.3: {}

  pkce-challenge@5.0.0:
    optional: true

  postcss@8.5.6:
    dependencies:
      nanoid: 3.3.11
      picocolors: 1.1.1
      source-map-js: 1.2.1

  prelude-ls@1.2.1: {}

  process@0.11.10:
    optional: true

  proto3-json-serializer@2.0.2:
    dependencies:
      protobufjs: 7.4.0

  protobuf.js@1.1.2:
    dependencies:
      long: 1.1.5

  protobufjs@7.4.0:
    dependencies:
      '@protobufjs/aspromise': 1.1.2
      '@protobufjs/base64': 1.1.2
      '@protobufjs/codegen': 2.0.4
      '@protobufjs/eventemitter': 1.1.0
      '@protobufjs/fetch': 1.1.0
      '@protobufjs/float': 1.0.2
      '@protobufjs/inquire': 1.1.0
      '@protobufjs/path': 1.1.2
      '@protobufjs/pool': 1.1.0
      '@protobufjs/utf8': 1.1.0
      '@types/node': 22.17.0
      long: 5.3.1

  proxy-addr@2.0.7:
    dependencies:
      forwarded: 0.2.0
      ipaddr.js: 1.9.1
    optional: true

  punycode@2.3.1: {}

  qs@6.14.0:
    dependencies:
      side-channel: 1.1.0
    optional: true

  queue-microtask@1.2.3: {}

  range-parser@1.2.1:
    optional: true

  raw-body@3.0.0:
    dependencies:
      bytes: 3.1.2
      http-errors: 2.0.0
      iconv-lite: 0.6.3
      unpipe: 1.0.0
    optional: true

  readable-stream@3.6.2:
    dependencies:
      inherits: 2.0.4
      string_decoder: 1.3.0
      util-deprecate: 1.0.2

  readable-stream@4.7.0:
    dependencies:
      abort-controller: 3.0.0
      buffer: 6.0.3
      events: 3.3.0
      process: 0.11.10
      string_decoder: 1.3.0
    optional: true

  replicate@1.0.1:
    optionalDependencies:
      readable-stream: 4.7.0

  require-directory@2.1.1: {}

  require-from-string@2.0.2: {}

  resolve-from@4.0.0: {}

  retry-request@7.0.2:
    dependencies:
      '@types/request': 2.48.12
      extend: 3.0.2
      teeny-request: 9.0.0
    transitivePeerDependencies:
      - encoding
      - supports-color

  reusify@1.1.0: {}

  rimraf@6.0.1:
    dependencies:
      glob: 11.0.1
      package-json-from-dist: 1.0.1

  rollup@4.46.2:
    dependencies:
      '@types/estree': 1.0.8
    optionalDependencies:
      '@rollup/rollup-android-arm-eabi': 4.46.2
      '@rollup/rollup-android-arm64': 4.46.2
      '@rollup/rollup-darwin-arm64': 4.46.2
      '@rollup/rollup-darwin-x64': 4.46.2
      '@rollup/rollup-freebsd-arm64': 4.46.2
      '@rollup/rollup-freebsd-x64': 4.46.2
      '@rollup/rollup-linux-arm-gnueabihf': 4.46.2
      '@rollup/rollup-linux-arm-musleabihf': 4.46.2
      '@rollup/rollup-linux-arm64-gnu': 4.46.2
      '@rollup/rollup-linux-arm64-musl': 4.46.2
      '@rollup/rollup-linux-loongarch64-gnu': 4.46.2
      '@rollup/rollup-linux-ppc64-gnu': 4.46.2
      '@rollup/rollup-linux-riscv64-gnu': 4.46.2
      '@rollup/rollup-linux-riscv64-musl': 4.46.2
      '@rollup/rollup-linux-s390x-gnu': 4.46.2
      '@rollup/rollup-linux-x64-gnu': 4.46.2
      '@rollup/rollup-linux-x64-musl': 4.46.2
      '@rollup/rollup-win32-arm64-msvc': 4.46.2
      '@rollup/rollup-win32-ia32-msvc': 4.46.2
      '@rollup/rollup-win32-x64-msvc': 4.46.2
      fsevents: 2.3.3

  router@2.2.0:
    dependencies:
      debug: 4.4.1
      depd: 2.0.0
      is-promise: 4.0.0
      parseurl: 1.3.3
      path-to-regexp: 8.2.0
    transitivePeerDependencies:
      - supports-color
    optional: true

  run-applescript@7.0.0: {}

  run-parallel@1.2.0:
    dependencies:
      queue-microtask: 1.2.3

  safe-buffer@5.2.1: {}

  safer-buffer@2.1.2:
    optional: true

  semver@7.7.2: {}

  send@1.2.0:
    dependencies:
      debug: 4.4.1
      encodeurl: 2.0.0
      escape-html: 1.0.3
      etag: 1.8.1
      fresh: 2.0.0
      http-errors: 2.0.0
      mime-types: 3.0.1
      ms: 2.1.3
      on-finished: 2.4.1
      range-parser: 1.2.1
      statuses: 2.0.2
    transitivePeerDependencies:
      - supports-color
    optional: true

  serve-static@2.2.0:
    dependencies:
      encodeurl: 2.0.0
      escape-html: 1.0.3
      parseurl: 1.3.3
      send: 1.2.0
    transitivePeerDependencies:
      - supports-color
    optional: true

  setprototypeof@1.2.0:
    optional: true

  shebang-command@2.0.0:
    dependencies:
      shebang-regex: 3.0.0

  shebang-regex@3.0.0: {}

  side-channel-list@1.0.0:
    dependencies:
      es-errors: 1.3.0
      object-inspect: 1.13.4
    optional: true

  side-channel-map@1.0.1:
    dependencies:
      call-bound: 1.0.4
      es-errors: 1.3.0
      get-intrinsic: 1.3.0
      object-inspect: 1.13.4
    optional: true

  side-channel-weakmap@1.0.2:
    dependencies:
      call-bound: 1.0.4
      es-errors: 1.3.0
      get-intrinsic: 1.3.0
      object-inspect: 1.13.4
      side-channel-map: 1.0.1
    optional: true

  side-channel@1.1.0:
    dependencies:
      es-errors: 1.3.0
      object-inspect: 1.13.4
      side-channel-list: 1.0.0
      side-channel-map: 1.0.1
      side-channel-weakmap: 1.0.2
    optional: true

  siginfo@2.0.0: {}

  signal-exit@4.1.0: {}

  source-map-js@1.2.1: {}

  stackback@0.0.2: {}

  statuses@2.0.1:
    optional: true

  statuses@2.0.2:
    optional: true

  std-env@3.9.0: {}

  stream-browserify@3.0.0:
    dependencies:
      inherits: 2.0.4
      readable-stream: 3.6.2

  stream-events@1.0.5:
    dependencies:
      stubs: 3.0.0

  stream-shift@1.0.3: {}

  string-width@4.2.3:
    dependencies:
      emoji-regex: 8.0.0
      is-fullwidth-code-point: 3.0.0
      strip-ansi: 6.0.1

  string-width@5.1.2:
    dependencies:
      eastasianwidth: 0.2.0
      emoji-regex: 9.2.2
      strip-ansi: 7.1.0

  string_decoder@1.3.0:
    dependencies:
      safe-buffer: 5.2.1

  strip-ansi@6.0.1:
    dependencies:
      ansi-regex: 5.0.1

  strip-ansi@7.1.0:
    dependencies:
      ansi-regex: 6.1.0

  strip-json-comments@3.1.1: {}

  strip-literal@3.0.0:
    dependencies:
      js-tokens: 9.0.1

  strnum@1.1.2: {}

  strnum@2.1.1: {}

  stubs@3.0.0: {}

  supports-color@7.2.0:
    dependencies:
      has-flag: 4.0.0

  teeny-request@9.0.0:
    dependencies:
      http-proxy-agent: 5.0.0
      https-proxy-agent: 5.0.1
      node-fetch: 2.7.0
      stream-events: 1.0.5
      uuid: 9.0.1
    transitivePeerDependencies:
      - encoding
      - supports-color

  tinybench@2.9.0: {}

  tinyexec@0.3.2: {}

  tinyglobby@0.2.14:
    dependencies:
<<<<<<< HEAD
      fdir: 6.4.6(picomatch@4.0.3)
      picomatch: 4.0.3
=======
      fdir: 6.4.6(picomatch@4.0.2)
      picomatch: 4.0.2
>>>>>>> a1d994a9

  tinypool@1.1.1: {}

  tinyrainbow@2.0.0: {}

  tinyspy@4.0.3: {}

  to-regex-range@5.0.1:
    dependencies:
      is-number: 7.0.0

  toidentifier@1.0.1:
    optional: true

  tr46@0.0.3: {}

  ts-api-utils@2.1.0(typescript@5.8.3):
    dependencies:
      typescript: 5.8.3

  ts-dual-module@0.6.3:
    dependencies:
      enquirer: 2.4.1

  tslib@2.8.1: {}

  type-check@0.4.0:
    dependencies:
      prelude-ls: 1.2.1

  type-is@2.0.1:
    dependencies:
      content-type: 1.0.5
      media-typer: 1.1.0
      mime-types: 3.0.1
    optional: true

  typescript-eslint@8.38.0(eslint@9.32.0)(typescript@5.8.3):
    dependencies:
      '@typescript-eslint/eslint-plugin': 8.38.0(@typescript-eslint/parser@8.38.0(eslint@9.32.0)(typescript@5.8.3))(eslint@9.32.0)(typescript@5.8.3)
      '@typescript-eslint/parser': 8.38.0(eslint@9.32.0)(typescript@5.8.3)
      '@typescript-eslint/typescript-estree': 8.38.0(typescript@5.8.3)
      '@typescript-eslint/utils': 8.38.0(eslint@9.32.0)(typescript@5.8.3)
      eslint: 9.32.0
      typescript: 5.8.3
    transitivePeerDependencies:
      - supports-color

  typescript@5.8.3: {}

  undici-types@5.26.5: {}

  undici-types@6.21.0: {}

  unpipe@1.0.0:
    optional: true

  uri-js@4.4.1:
    dependencies:
      punycode: 2.3.1

  util-deprecate@1.0.2: {}

  uuid@8.3.2: {}

  uuid@9.0.1: {}

  vary@1.1.2:
    optional: true

<<<<<<< HEAD
  vite-node@3.2.4(@types/node@22.17.0):
=======
  vite-node@3.2.4(@types/node@22.14.1):
>>>>>>> a1d994a9
    dependencies:
      cac: 6.7.14
      debug: 4.4.1
      es-module-lexer: 1.7.0
      pathe: 2.0.3
      vite: 6.3.5(@types/node@22.17.0)
    transitivePeerDependencies:
      - '@types/node'
      - jiti
      - less
      - lightningcss
      - sass
      - sass-embedded
      - stylus
      - sugarss
      - supports-color
      - terser
      - tsx
      - yaml

  vite@6.3.5(@types/node@22.17.0):
    dependencies:
      esbuild: 0.25.6
      fdir: 6.4.6(picomatch@4.0.3)
      picomatch: 4.0.3
      postcss: 8.5.6
      rollup: 4.46.2
      tinyglobby: 0.2.14
    optionalDependencies:
      '@types/node': 22.17.0
      fsevents: 2.3.3

<<<<<<< HEAD
  vitest@3.2.4(@types/node@22.17.0):
=======
  vitest@3.2.4(@types/node@22.14.1):
>>>>>>> a1d994a9
    dependencies:
      '@types/chai': 5.2.2
      '@vitest/expect': 3.2.4
      '@vitest/mocker': 3.2.4(vite@6.3.5(@types/node@22.17.0))
      '@vitest/pretty-format': 3.2.4
      '@vitest/runner': 3.2.4
      '@vitest/snapshot': 3.2.4
      '@vitest/spy': 3.2.4
      '@vitest/utils': 3.2.4
      chai: 5.2.1
      debug: 4.4.1
      expect-type: 1.2.2
      magic-string: 0.30.17
      pathe: 2.0.3
      picomatch: 4.0.3
      std-env: 3.9.0
      tinybench: 2.9.0
      tinyexec: 0.3.2
      tinyglobby: 0.2.14
      tinypool: 1.1.1
      tinyrainbow: 2.0.0
      vite: 6.3.5(@types/node@22.17.0)
      vite-node: 3.2.4(@types/node@22.17.0)
      why-is-node-running: 2.3.0
    optionalDependencies:
      '@types/node': 22.17.0
    transitivePeerDependencies:
      - jiti
      - less
      - lightningcss
      - msw
      - sass
      - sass-embedded
      - stylus
      - sugarss
      - supports-color
      - terser
      - tsx
      - yaml

  web-streams-polyfill@4.0.0-beta.3: {}

  webidl-conversions@3.0.1: {}

  whatwg-url@5.0.0:
    dependencies:
      tr46: 0.0.3
      webidl-conversions: 3.0.1

  which@2.0.2:
    dependencies:
      isexe: 2.0.0

  why-is-node-running@2.3.0:
    dependencies:
      siginfo: 2.0.0
      stackback: 0.0.2

  word-wrap@1.2.5: {}

  wrap-ansi@7.0.0:
    dependencies:
      ansi-styles: 4.3.0
      string-width: 4.2.3
      strip-ansi: 6.0.1

  wrap-ansi@8.1.0:
    dependencies:
      ansi-styles: 6.2.1
      string-width: 5.1.2
      strip-ansi: 7.1.0

  wrappy@1.0.2: {}

  ws@8.18.2: {}

  y18n@5.0.8: {}

  yargs-parser@21.1.1: {}

  yargs@17.7.2:
    dependencies:
      cliui: 8.0.1
      escalade: 3.2.0
      get-caller-file: 2.0.5
      require-directory: 2.1.1
      string-width: 4.2.3
      y18n: 5.0.8
      yargs-parser: 21.1.1

  yocto-queue@0.1.0: {}

  zod-to-json-schema@3.24.6(zod@3.25.63):
    dependencies:
      zod: 3.25.63

  zod@3.25.63: {}<|MERGE_RESOLUTION|>--- conflicted
+++ resolved
@@ -54,13 +54,8 @@
         specifier: ^5.8.3
         version: 5.8.3
       vitest:
-<<<<<<< HEAD
         specifier: ^3.2.4
         version: 3.2.4(@types/node@22.17.0)
-=======
-        specifier: ^3.0.9
-        version: 3.2.4(@types/node@22.14.1)
->>>>>>> a1d994a9
 
   core:
     dependencies:
@@ -90,13 +85,8 @@
         specifier: ^5.8.3
         version: 5.8.3
       vitest:
-<<<<<<< HEAD
         specifier: ^3.2.4
         version: 3.2.4(@types/node@22.17.0)
-=======
-        specifier: ^3.0.9
-        version: 3.2.4(@types/node@22.14.1)
->>>>>>> a1d994a9
 
   drivers:
     dependencies:
@@ -195,13 +185,8 @@
         specifier: ^5.8.3
         version: 5.8.3
       vitest:
-<<<<<<< HEAD
         specifier: ^3.2.4
         version: 3.2.4(@types/node@22.17.0)
-=======
-        specifier: ^3.0.9
-        version: 3.2.4(@types/node@22.14.1)
->>>>>>> a1d994a9
 
   examples:
     dependencies:
@@ -1238,12 +1223,9 @@
     resolution: {integrity: sha512-oRhjSzcVjX8ExyaF8hC0zzTqxlVuRlgMHL/Bh4w3xB9+wjbm0FpXylVU/lBrn+kgphwYTrOk3tp+AVShGmlYCg==}
     engines: {node: '>=18.0.0'}
 
-<<<<<<< HEAD
   '@vertesia/api-fetch-client@0.72.0':
     resolution: {integrity: sha512-KC2ph9L33Ne84H3f0KdaD+QLWuK/7iWHtC7S2kasdAGwPD+K+/SQr0SZoXKJ/qv+YDMlEdmx/i8gzeto+ezhYw==}
 
-=======
->>>>>>> a1d994a9
   '@vitest/expect@3.2.4':
     resolution: {integrity: sha512-Io0yyORnB6sikFlt8QW5K7slY4OjqNX9jmJQ02QDda8lyM6B5oNgVWoSoKPac8/kgnCUzuHQKrSLtu/uOqqrig==}
 
@@ -4346,13 +4328,10 @@
     transitivePeerDependencies:
       - supports-color
 
-<<<<<<< HEAD
   '@vertesia/api-fetch-client@0.72.0':
     dependencies:
       eventsource-parser: 1.1.2
 
-=======
->>>>>>> a1d994a9
   '@vitest/expect@3.2.4':
     dependencies:
       '@types/chai': 5.2.2
@@ -4361,21 +4340,13 @@
       chai: 5.2.1
       tinyrainbow: 2.0.0
 
-<<<<<<< HEAD
   '@vitest/mocker@3.2.4(vite@6.3.5(@types/node@22.17.0))':
-=======
-  '@vitest/mocker@3.2.4(vite@6.3.5(@types/node@22.14.1))':
->>>>>>> a1d994a9
     dependencies:
       '@vitest/spy': 3.2.4
       estree-walker: 3.0.3
       magic-string: 0.30.17
     optionalDependencies:
-<<<<<<< HEAD
       vite: 6.3.5(@types/node@22.17.0)
-=======
-      vite: 6.3.5(@types/node@22.14.1)
->>>>>>> a1d994a9
 
   '@vitest/pretty-format@3.2.4':
     dependencies:
@@ -5757,13 +5728,8 @@
 
   tinyglobby@0.2.14:
     dependencies:
-<<<<<<< HEAD
       fdir: 6.4.6(picomatch@4.0.3)
       picomatch: 4.0.3
-=======
-      fdir: 6.4.6(picomatch@4.0.2)
-      picomatch: 4.0.2
->>>>>>> a1d994a9
 
   tinypool@1.1.1: {}
 
@@ -5834,11 +5800,7 @@
   vary@1.1.2:
     optional: true
 
-<<<<<<< HEAD
   vite-node@3.2.4(@types/node@22.17.0):
-=======
-  vite-node@3.2.4(@types/node@22.14.1):
->>>>>>> a1d994a9
     dependencies:
       cac: 6.7.14
       debug: 4.4.1
@@ -5871,11 +5833,7 @@
       '@types/node': 22.17.0
       fsevents: 2.3.3
 
-<<<<<<< HEAD
   vitest@3.2.4(@types/node@22.17.0):
-=======
-  vitest@3.2.4(@types/node@22.14.1):
->>>>>>> a1d994a9
     dependencies:
       '@types/chai': 5.2.2
       '@vitest/expect': 3.2.4
