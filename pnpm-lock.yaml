lockfileVersion: '9.0'

settings:
  autoInstallPeers: true
  excludeLinksFromLockfile: false

overrides:
  rollup: ^4.52.0
  cross-spawn: ^7.0.6
  brace-expansion@>=2.0.0 <3.0.0: ^2.0.2
  esbuild@<=0.24.2: ^0.25.10
  vite@>=6.0.0 <6.2.6: ^6.3.6
  form-data@<2.5.4: ^2.5.4
  form-data@>=4.0.0 <4.0.4: ^4.0.4

importers:

  .:
    devDependencies:
      cross-spawn:
        specifier: ^7.0.6
        version: 7.0.6
      eslint:
        specifier: ^9.36.0
        version: 9.36.0
      npm-ws-tools:
        specifier: ^0.3.0
        version: 0.3.0
      rollup:
        specifier: ^4.52.0
        version: 4.52.0
      typescript:
        specifier: ^5.9.2
        version: 5.9.2
      typescript-eslint:
        specifier: ^8.44.1
        version: 8.44.1(eslint@9.36.0)(typescript@5.9.2)
      vitest:
        specifier: ^3.2.4
        version: 3.2.4(@types/node@22.18.6)

  common:
    devDependencies:
      '@types/node':
        specifier: ^22.18.6
        version: 22.18.6
      rimraf:
        specifier: ^6.0.1
        version: 6.0.1
      ts-dual-module:
        specifier: ^0.6.3
        version: 0.6.3
      typescript:
        specifier: ^5.9.2
        version: 5.9.2
      vitest:
        specifier: ^3.2.4
        version: 3.2.4(@types/node@22.18.6)

  core:
    dependencies:
      '@llumiverse/common':
        specifier: workspace:*
        version: link:../common
      '@types/node':
        specifier: ^22.18.6
        version: 22.18.6
      ajv:
        specifier: ^8.17.1
        version: 8.17.1
      ajv-formats:
        specifier: ^3.0.1
        version: 3.0.1(ajv@8.17.1)
      jsonrepair:
        specifier: ^3.13.1
        version: 3.13.1
    devDependencies:
      '@vertesia/api-fetch-client':
        specifier: ^0.78.0
        version: 0.78.0
      rimraf:
        specifier: ^6.0.1
        version: 6.0.1
      ts-dual-module:
        specifier: ^0.6.3
        version: 0.6.3
      typescript:
        specifier: ^5.9.2
        version: 5.9.2
      vitest:
        specifier: ^3.2.4
        version: 3.2.4(@types/node@22.18.6)

  drivers:
    dependencies:
      '@anthropic-ai/sdk':
<<<<<<< HEAD
        specifier: ^0.63.0
        version: 0.63.0(zod@3.25.63)
=======
        specifier: ^0.66.0
        version: 0.66.0(zod@3.25.63)
>>>>>>> 005f19e9
      '@anthropic-ai/vertex-sdk':
        specifier: ^0.14.0
        version: 0.14.0(zod@3.25.63)
      '@aws-sdk/client-bedrock':
        specifier: ^3.894.0
        version: 3.894.0
      '@aws-sdk/client-bedrock-runtime':
        specifier: ^3.894.0
        version: 3.894.0
      '@aws-sdk/client-s3':
        specifier: ^3.894.0
        version: 3.894.0
      '@aws-sdk/credential-providers':
        specifier: ^3.894.0
        version: 3.894.0
      '@aws-sdk/lib-storage':
        specifier: ^3.894.0
        version: 3.894.0(@aws-sdk/client-s3@3.894.0)
      '@aws-sdk/types':
        specifier: ^3.893.0
        version: 3.893.0
      '@azure-rest/ai-inference':
        specifier: 1.0.0-beta.6
        version: 1.0.0-beta.6
      '@azure/ai-projects':
        specifier: 1.0.0-beta.10
        version: 1.0.0-beta.10(ws@8.18.2)(zod@3.25.63)
      '@azure/core-auth':
        specifier: ^1.10.1
        version: 1.10.1
      '@azure/core-sse':
        specifier: ^2.3.0
        version: 2.3.0
      '@azure/identity':
        specifier: ^4.12.0
        version: 4.12.0
      '@azure/openai':
        specifier: 2.0.0
        version: 2.0.0
      '@google-cloud/aiplatform':
        specifier: ^3.35.0
        version: 3.35.0
      '@google/genai':
<<<<<<< HEAD
        specifier: ^1.20.0
        version: 1.20.0(@modelcontextprotocol/sdk@1.12.0)
=======
        specifier: ^1.25.0
        version: 1.25.0(@modelcontextprotocol/sdk@1.12.0)
>>>>>>> 005f19e9
      '@huggingface/inference':
        specifier: ^4.8.0
        version: 4.8.0
      '@llumiverse/common':
        specifier: workspace:*
        version: link:../common
      '@llumiverse/core':
        specifier: workspace:*
        version: link:../core
      '@vertesia/api-fetch-client':
        specifier: ^0.78.0
        version: 0.78.0
      eventsource:
        specifier: ^4.0.0
        version: 4.0.0
      google-auth-library:
        specifier: ^9.15.1
        version: 9.15.1
      groq-sdk:
        specifier: ^0.32.0
        version: 0.32.0
      mnemonist:
        specifier: ^0.40.3
        version: 0.40.3
      node-web-stream-adapters:
        specifier: ^0.2.1
        version: 0.2.1
      openai:
        specifier: ^4.104.0
        version: 4.104.0(ws@8.18.2)(zod@3.25.63)
      replicate:
        specifier: ^1.2.0
        version: 1.2.0
    devDependencies:
      dotenv:
        specifier: ^16.6.1
        version: 16.6.1
      rimraf:
        specifier: ^6.0.1
        version: 6.0.1
      ts-dual-module:
        specifier: ^0.6.3
        version: 0.6.3
      typescript:
        specifier: ^5.9.2
        version: 5.9.2
      vitest:
        specifier: ^3.2.4
        version: 3.2.4(@types/node@22.18.6)

  examples:
    dependencies:
      '@llumiverse/core':
        specifier: workspace:*
        version: link:../core
      '@llumiverse/drivers':
        specifier: workspace:*
        version: link:../drivers
      dotenv:
        specifier: ^16.6.1
        version: 16.6.1
    devDependencies:
      '@types/json-schema':
        specifier: ^7.0.15
        version: 7.0.15
      rimraf:
        specifier: ^6.0.1
        version: 6.0.1
      typescript:
        specifier: ^5.9.2
        version: 5.9.2

packages:

<<<<<<< HEAD
  '@anthropic-ai/sdk@0.63.0':
    resolution: {integrity: sha512-g2KzDcVXxT2d/SMuVJHeJ6T2loj6jFMt+Nj+I6bfwXWNDMoOP0HhiWr+5RivRV7Yv++jBurDGr76XBCc66R79A==}
    hasBin: true
    peerDependencies:
      zod: ^4.0.0
=======
  '@anthropic-ai/sdk@0.66.0':
    resolution: {integrity: sha512-GBSSby0P4BW/sOdvsTXaHJDPnGEL5tuB4TtsU4SXG7+dVULQ9MkKgNznCALDCgSV5yhrtQlctvEdMqePVIXTiw==}
    hasBin: true
    peerDependencies:
      zod: ^3.25.0 || ^4.0.0
>>>>>>> 005f19e9
    peerDependenciesMeta:
      zod:
        optional: true

  '@anthropic-ai/vertex-sdk@0.14.0':
    resolution: {integrity: sha512-YIonqYEwQ9ILvpeOUBRBCv+91nzIs/MAZIAJ6yyJ3muwoTbZdEu54A2HcM4nRHH+Gy1vxz0FVau6aGSayXNeWQ==}

  '@aws-crypto/crc32@5.2.0':
    resolution: {integrity: sha512-nLbCWqQNgUiwwtFsen1AdzAtvuLRsQS8rYgMuxCrdKf9kOssamGLuPwyTY9wyYblNr9+1XM8v6zoDTPPSIeANg==}
    engines: {node: '>=16.0.0'}

  '@aws-crypto/crc32c@5.2.0':
    resolution: {integrity: sha512-+iWb8qaHLYKrNvGRbiYRHSdKRWhto5XlZUEBwDjYNf+ly5SVYG6zEoYIdxvf5R3zyeP16w4PLBn3rH1xc74Rag==}

  '@aws-crypto/sha1-browser@5.2.0':
    resolution: {integrity: sha512-OH6lveCFfcDjX4dbAvCFSYUjJZjDr/3XJ3xHtjn3Oj5b9RjojQo8npoLeA/bNwkOkrSQ0wgrHzXk4tDRxGKJeg==}

  '@aws-crypto/sha256-browser@5.2.0':
    resolution: {integrity: sha512-AXfN/lGotSQwu6HNcEsIASo7kWXZ5HYWvfOmSNKDsEqC4OashTp8alTmaz+F7TC2L083SFv5RdB+qU3Vs1kZqw==}

  '@aws-crypto/sha256-js@5.2.0':
    resolution: {integrity: sha512-FFQQyu7edu4ufvIZ+OadFpHHOt+eSTBaYaki44c+akjg7qZg9oOQeLlk77F6tSYqjDAFClrHJk9tMf0HdVyOvA==}
    engines: {node: '>=16.0.0'}

  '@aws-crypto/supports-web-crypto@5.2.0':
    resolution: {integrity: sha512-iAvUotm021kM33eCdNfwIN//F77/IADDSs58i+MDaOqFrVjZo9bAal0NK7HurRuWLLpF1iLX7gbWrjHjeo+YFg==}

  '@aws-crypto/util@5.2.0':
    resolution: {integrity: sha512-4RkU9EsI6ZpBve5fseQlGNUWKMa1RLPQ1dnjnQoe07ldfIzcsGb5hC5W0Dm7u423KWzawlrpbjXBrXCEv9zazQ==}

  '@aws-sdk/client-bedrock-runtime@3.894.0':
    resolution: {integrity: sha512-5hkiG9+E8mA9LWDIu5jZSwEEKx350dfXfR0fWd8yNOON3rHaSADwlgsKXy56toV4pVN+qw1xnckCq73NhWnS3g==}
    engines: {node: '>=18.0.0'}

  '@aws-sdk/client-bedrock@3.894.0':
    resolution: {integrity: sha512-lasZcOcwFxjHaRiXiMU3El4tTrQPOy/5B5zDPrJUW4ZvcT4SdCiugaeh3O5oUsvlmktaUs/QRsD1kZuD8t54yw==}
    engines: {node: '>=18.0.0'}

  '@aws-sdk/client-cognito-identity@3.894.0':
    resolution: {integrity: sha512-cLU6KuBtompmrmtT5QxTyDmxAL4l6Mklw9ktuJl/LG4ZCwrHFc+MoqNgUqB2pp9gWoX2nfjub2exf7PYp7b2Uw==}
    engines: {node: '>=18.0.0'}

  '@aws-sdk/client-s3@3.894.0':
    resolution: {integrity: sha512-SCNiNYm2lFVoRXU6QMSi3EpLDxqZ1g/ZaagyAZoFHHPWoLZAodHA4H20o/dAemGZTAoCNYsEZccPQ63i36zDHw==}
    engines: {node: '>=18.0.0'}

  '@aws-sdk/client-sso@3.894.0':
    resolution: {integrity: sha512-lsznYIOiaMtbJfxTlMbvc6d37a1D6OIYF/RgFu9ue765XtiAG2RUF4aoEKA9e448Bwv+078eE+ndNxH3fd0uEw==}
    engines: {node: '>=18.0.0'}

  '@aws-sdk/core@3.894.0':
    resolution: {integrity: sha512-7zbO31NV2FaocmMtWOg/fuTk3PC2Ji2AC0Fi2KqrppEDIcwLlTTuT9w/rdu/93Pz+wyUhCxWnDc0tPbwtCLs+A==}
    engines: {node: '>=18.0.0'}

  '@aws-sdk/credential-provider-cognito-identity@3.894.0':
    resolution: {integrity: sha512-5VjBf0Ria7VCA1bEUumGW/EnbGL92R1qtjuzgcQBa2xQy4h+5yOooAP+eHdTZveYlFsf4mi1aTAgupt2VsumoA==}
    engines: {node: '>=18.0.0'}

  '@aws-sdk/credential-provider-env@3.894.0':
    resolution: {integrity: sha512-2aiQJIRWOuROPPISKgzQnH/HqSfucdk5z5VMemVH3Mm2EYOrzBwmmiiFpmSMN3ST+sE8c7gusqycUchP+KfALQ==}
    engines: {node: '>=18.0.0'}

  '@aws-sdk/credential-provider-http@3.894.0':
    resolution: {integrity: sha512-Z5QQpqFRflszrT+lUq6+ORuu4jRDcpgCUSoTtlhczidMqfdOSckKmK3chZEfmUUJPSwoFQZ7EiVTsX3c886fBg==}
    engines: {node: '>=18.0.0'}

  '@aws-sdk/credential-provider-ini@3.894.0':
    resolution: {integrity: sha512-SpSR7ULrdBpOrqP7HtpBg1LtJiud+AKH+w8nXX9EjedbIVQgy5uNoGMxRt+fp3aa1D4TXooRPE183YpG6+zwLg==}
    engines: {node: '>=18.0.0'}

  '@aws-sdk/credential-provider-node@3.894.0':
    resolution: {integrity: sha512-B2QNQtZBYHCQLfxSyftGoW2gPtpM2ndhMfmKvIMrSuKUXz3v+p70FLsGRETeOu6kOHsobGlgK+TQCg08qGQfeQ==}
    engines: {node: '>=18.0.0'}

  '@aws-sdk/credential-provider-process@3.894.0':
    resolution: {integrity: sha512-VU74GNsj+SsO+pl4d+JimlQ7+AcderZaC6bFndQssQdFZ5NRad8yFNz5Xbec8CPJr+z/VAwHib6431F5nYF46g==}
    engines: {node: '>=18.0.0'}

  '@aws-sdk/credential-provider-sso@3.894.0':
    resolution: {integrity: sha512-ZZ1jF8x70RObXbRAcUPMANqX0LhgxVCQBzAfy3tslOp3h6aTgB+WMdGpVVR91x00DbSJnswMMN+mgWkaw78fSQ==}
    engines: {node: '>=18.0.0'}

  '@aws-sdk/credential-provider-web-identity@3.894.0':
    resolution: {integrity: sha512-6IwlCueEwzu2RAzUWufb4ZPf+LxF30vSTB1aHy9RVNce8MTaBt5VZ0EPdicdnhL0xqGuYNERP5+WpS70K7D1dw==}
    engines: {node: '>=18.0.0'}

  '@aws-sdk/credential-providers@3.894.0':
    resolution: {integrity: sha512-4C9FqkXr7XVZTCQbfGt0TToSkXS/UwRUdZgcKkqNxj2LiLu0Lo9qnTJh4NAo7FHu2//6mUagLkp1aq7xsRwKHw==}
    engines: {node: '>=18.0.0'}

  '@aws-sdk/eventstream-handler-node@3.893.0':
    resolution: {integrity: sha512-5BrpRYhYBUefbY2cXm0NQtrLnmre6923l2/Ep/233V6p6yjQVlG6Wd2IXG7Dw6aXW0KyJ8P9QzjP5BzPZpLjqQ==}
    engines: {node: '>=18.0.0'}

  '@aws-sdk/lib-storage@3.894.0':
    resolution: {integrity: sha512-ZbMJGZR2DjsBuezKxvYolT5TMrCH5ye/bF1tx2kfZdYe2P4sIoAvPADhIwpKdMkk2i+QjBtoTuKiivA3f0+s1Q==}
    engines: {node: '>=18.0.0'}
    peerDependencies:
      '@aws-sdk/client-s3': ^3.894.0

  '@aws-sdk/middleware-bucket-endpoint@3.893.0':
    resolution: {integrity: sha512-H+wMAoFC73T7M54OFIezdHXR9/lH8TZ3Cx1C3MEBb2ctlzQrVCd8LX8zmOtcGYC8plrRwV+8rNPe0FMqecLRew==}
    engines: {node: '>=18.0.0'}

  '@aws-sdk/middleware-eventstream@3.893.0':
    resolution: {integrity: sha512-fdjiXQ/4rKdSN/KvQMwIOwBFaptuE6xiHCvFNT4cv9PIKjvbsw08E4x0wI3WkHdl9Xd/OrwERZ7LofWbESIcBg==}
    engines: {node: '>=18.0.0'}

  '@aws-sdk/middleware-expect-continue@3.893.0':
    resolution: {integrity: sha512-PEZkvD6k0X9sacHkvkVF4t2QyQEAzd35OJ2bIrjWCfc862TwukMMJ1KErRmQ1WqKXHKF4L0ed5vtWaO/8jVLNA==}
    engines: {node: '>=18.0.0'}

  '@aws-sdk/middleware-flexible-checksums@3.894.0':
    resolution: {integrity: sha512-Dcz3thFO+9ZvTXV+Q4v/2okfMY8sUCHHBqJMUf9BDEuSvV94JVXFXbu1rm6S/N1Rh0gMLoUVzrOk3W84BLGPsg==}
    engines: {node: '>=18.0.0'}

  '@aws-sdk/middleware-host-header@3.893.0':
    resolution: {integrity: sha512-qL5xYRt80ahDfj9nDYLhpCNkDinEXvjLe/Qen/Y/u12+djrR2MB4DRa6mzBCkLkdXDtf0WAoW2EZsNCfGrmOEQ==}
    engines: {node: '>=18.0.0'}

  '@aws-sdk/middleware-location-constraint@3.893.0':
    resolution: {integrity: sha512-MlbBc7Ttb1ekbeeeFBU4DeEZOLb5s0Vl4IokvO17g6yJdLk4dnvZro9zdXl3e7NXK+kFxHRBFZe55p/42mVgDA==}
    engines: {node: '>=18.0.0'}

  '@aws-sdk/middleware-logger@3.893.0':
    resolution: {integrity: sha512-ZqzMecjju5zkBquSIfVfCORI/3Mge21nUY4nWaGQy+NUXehqCGG4W7AiVpiHGOcY2cGJa7xeEkYcr2E2U9U0AA==}
    engines: {node: '>=18.0.0'}

  '@aws-sdk/middleware-recursion-detection@3.893.0':
    resolution: {integrity: sha512-H7Zotd9zUHQAr/wr3bcWHULYhEeoQrF54artgsoUGIf/9emv6LzY89QUccKIxYd6oHKNTrTyXm9F0ZZrzXNxlg==}
    engines: {node: '>=18.0.0'}

  '@aws-sdk/middleware-sdk-s3@3.894.0':
    resolution: {integrity: sha512-0C3lTVdTuv5CkJ4LulpA7FmGFSKrGUKxnFZ6+qGjYjNzbdiHXfq0TyEBiDmVqDkoV2k4AT2H/m0Xw//rTkcNEQ==}
    engines: {node: '>=18.0.0'}

  '@aws-sdk/middleware-ssec@3.893.0':
    resolution: {integrity: sha512-e4ccCiAnczv9mMPheKjgKxZQN473mcup+3DPLVNnIw5GRbQoDqPSB70nUzfORKZvM7ar7xLMPxNR8qQgo1C8Rg==}
    engines: {node: '>=18.0.0'}

  '@aws-sdk/middleware-user-agent@3.894.0':
    resolution: {integrity: sha512-+s1HRLDIuSMhOzVsxRKbatUjJib0w1AGxDfWNZWrSnM7Aq9U1cap0XgR9/zy7NhJ+I3Twrx6SCVfpjpZspoRTA==}
    engines: {node: '>=18.0.0'}

  '@aws-sdk/middleware-websocket@3.893.0':
    resolution: {integrity: sha512-IZ8fWTbe509mrQW/G221WV/XPepxXngb0xxuBEzlyVTkkiTcsyD445M/zK2DxrokNQAPHPmWQmA9KjysP7gQCA==}
    engines: {node: '>= 14.0.0'}

  '@aws-sdk/nested-clients@3.894.0':
    resolution: {integrity: sha512-FEEIk43RLO7Oy2BHXfwbo4gjCec7pK7i5nnUT9GbJQh6JMcS0FqPJGF95lQa93quS3SgwdCpWbv01TH86i+41w==}
    engines: {node: '>=18.0.0'}

  '@aws-sdk/region-config-resolver@3.893.0':
    resolution: {integrity: sha512-/cJvh3Zsa+Of0Zbg7vl9wp/kZtdb40yk/2+XcroAMVPO9hPvmS9r/UOm6tO7FeX4TtkRFwWaQJiTZTgSdsPY+Q==}
    engines: {node: '>=18.0.0'}

  '@aws-sdk/signature-v4-multi-region@3.894.0':
    resolution: {integrity: sha512-Te5b3fSbatkZrh3eYNmpOadZFKsCLNSwiolQKQeEeKHxdnqORwYXa+0ypcTHle6ukic+tFRRd9n3NuMVo9uiVg==}
    engines: {node: '>=18.0.0'}

  '@aws-sdk/token-providers@3.894.0':
    resolution: {integrity: sha512-tOkrD6U3UrU5IJfbBl932RBi8EjFVFkU1hAjPgAWWBDy6uRQunpuh3i1z6dRQoelVT88BmEyEv1l/WpM5uZezg==}
    engines: {node: '>=18.0.0'}

  '@aws-sdk/types@3.893.0':
    resolution: {integrity: sha512-Aht1nn5SnA0N+Tjv0dzhAY7CQbxVtmq1bBR6xI0MhG7p2XYVh1wXuKTzrldEvQWwA3odOYunAfT9aBiKZx9qIg==}
    engines: {node: '>=18.0.0'}

  '@aws-sdk/util-arn-parser@3.893.0':
    resolution: {integrity: sha512-u8H4f2Zsi19DGnwj5FSZzDMhytYF/bCh37vAtBsn3cNDL3YG578X5oc+wSX54pM3tOxS+NY7tvOAo52SW7koUA==}
    engines: {node: '>=18.0.0'}

  '@aws-sdk/util-endpoints@3.893.0':
    resolution: {integrity: sha512-xeMcL31jXHKyxRwB3oeNjs8YEpyvMnSYWr2OwLydgzgTr0G349AHlJHwYGCF9xiJ2C27kDxVvXV/Hpdp0p7TWw==}
    engines: {node: '>=18.0.0'}

  '@aws-sdk/util-format-url@3.893.0':
    resolution: {integrity: sha512-VmAvcedZfQlekiSFJ9y/+YjuCFT3b/vXImbkqjYoD4gbsDjmKm5lxo/w1p9ch0s602obRPLMkh9H20YgXnmwEA==}
    engines: {node: '>=18.0.0'}

  '@aws-sdk/util-locate-window@3.804.0':
    resolution: {integrity: sha512-zVoRfpmBVPodYlnMjgVjfGoEZagyRF5IPn3Uo6ZvOZp24chnW/FRstH7ESDHDDRga4z3V+ElUQHKpFDXWyBW5A==}
    engines: {node: '>=18.0.0'}

  '@aws-sdk/util-user-agent-browser@3.893.0':
    resolution: {integrity: sha512-PE9NtbDBW6Kgl1bG6A5fF3EPo168tnkj8TgMcT0sg4xYBWsBpq0bpJZRh+Jm5Bkwiw9IgTCLjEU7mR6xWaMB9w==}

  '@aws-sdk/util-user-agent-node@3.894.0':
    resolution: {integrity: sha512-tmA3XtQA6nPGyJGl9+7Bbo/5UmUvqCiweC5fNmfTg/aLpT3YkiivOG36XhuJxXVBkX3jr5Sc+IsaANUlJmblEA==}
    engines: {node: '>=18.0.0'}
    peerDependencies:
      aws-crt: '>=1.0.0'
    peerDependenciesMeta:
      aws-crt:
        optional: true

  '@aws-sdk/xml-builder@3.894.0':
    resolution: {integrity: sha512-E6EAMc9dT1a2DOdo4zyOf3fp5+NJ2wI+mcm7RaW1baFIWDwcb99PpvWoV7YEiK7oaBDshuOEGWKUSYXdW+JYgA==}
    engines: {node: '>=18.0.0'}

  '@aws/lambda-invoke-store@0.0.1':
    resolution: {integrity: sha512-ORHRQ2tmvnBXc8t/X9Z8IcSbBA4xTLKuN873FopzklHMeqBst7YG0d+AX97inkvDX+NChYtSr+qGfcqGFaI8Zw==}
    engines: {node: '>=18.0.0'}

  '@azure-rest/ai-inference@1.0.0-beta.6':
    resolution: {integrity: sha512-j5FrJDTHu2P2+zwFVe5j2edasOIhqkFj+VkDjbhGkQuOoIAByF0egRkgs0G1k03HyJ7bOOT9BkRF7MIgr/afhw==}
    engines: {node: '>=18.0.0'}

  '@azure-rest/core-client@2.3.4':
    resolution: {integrity: sha512-AQXtD5VqsoOswDmxQR0YyVkYa1tZ0HyfC/fsqfntYZ7EEgaimfCGN2nAfiN3KXy1F4TfcoByhmtX2bVOO2vAEQ==}
    engines: {node: '>=18.0.0'}

  '@azure/abort-controller@2.1.2':
    resolution: {integrity: sha512-nBrLsEWm4J2u5LpAPjxADTlq3trDgVZZXHNKabeXZtpq3d3AbN/KGO82R87rdDz5/lYB024rtEf10/q0urNgsA==}
    engines: {node: '>=18.0.0'}

  '@azure/ai-agents@1.0.0':
    resolution: {integrity: sha512-8/MZ/Ls7kv2NmwQ0wGzSaFbMST24Apcoorjs9ndGL6uJQ/KGaGCY4haNKzts1wv2oGSI+gBdjbYb0Q+P702pow==}
    engines: {node: '>=20.0.0'}

  '@azure/ai-projects@1.0.0-beta.10':
    resolution: {integrity: sha512-y46Ewm7Y0FECWDij05nWmYBtFuX+3+k7A6MEBti7XClX/4KPM2AJMhxWPQAlnrXQMLjKnfPGRymgqTCKMyE3QQ==}
    engines: {node: '>=20.0.0'}

  '@azure/core-auth@1.10.1':
    resolution: {integrity: sha512-ykRMW8PjVAn+RS6ww5cmK9U2CyH9p4Q88YJwvUslfuMmN98w/2rdGRLPqJYObapBCdzBVeDgYWdJnFPFb7qzpg==}
    engines: {node: '>=20.0.0'}

  '@azure/core-client@1.9.3':
    resolution: {integrity: sha512-/wGw8fJ4mdpJ1Cum7s1S+VQyXt1ihwKLzfabS1O/RDADnmzVc01dHn44qD0BvGH6KlZNzOMW95tEpKqhkCChPA==}
    engines: {node: '>=18.0.0'}

  '@azure/core-http-compat@2.3.0':
    resolution: {integrity: sha512-qLQujmUypBBG0gxHd0j6/Jdmul6ttl24c8WGiLXIk7IHXdBlfoBqW27hyz3Xn6xbfdyVSarl1Ttbk0AwnZBYCw==}
    engines: {node: '>=18.0.0'}

  '@azure/core-lro@2.7.2':
    resolution: {integrity: sha512-0YIpccoX8m/k00O7mDDMdJpbr6mf1yWo2dfmxt5A8XVZVVMz2SSKaEbMCeJRvgQ0IaSlqhjT47p4hVIRRy90xw==}
    engines: {node: '>=18.0.0'}

  '@azure/core-lro@3.2.0':
    resolution: {integrity: sha512-SJEAe8fMDnjz2vw9dvEUi0DhAWe1sYkWQVTDc/HDcgNALaszGRopx3U+z1Pg/C9fsYiArp5pTBEcq29Ddph0WA==}
    engines: {node: '>=18.0.0'}

  '@azure/core-paging@1.6.2':
    resolution: {integrity: sha512-YKWi9YuCU04B55h25cnOYZHxXYtEvQEbKST5vqRga7hWY9ydd3FZHdeQF8pyh+acWZvppw13M/LMGx0LABUVMA==}
    engines: {node: '>=18.0.0'}

  '@azure/core-rest-pipeline@1.21.0':
    resolution: {integrity: sha512-a4MBwe/5WKbq9MIxikzgxLBbruC5qlkFYlBdI7Ev50Y7ib5Vo/Jvt5jnJo7NaWeJ908LCHL0S1Us4UMf1VoTfg==}
    engines: {node: '>=18.0.0'}

  '@azure/core-sse@2.3.0':
    resolution: {integrity: sha512-jKhPpdDbVS5GlpadSKIC7V6Q4P2vEcwXi1c4CLTXs01Q/PAITES9v5J/S73+RtCMqQpsX0jGa2yPWwXi9JzdgA==}
    engines: {node: '>=20.0.0'}

  '@azure/core-tracing@1.2.0':
    resolution: {integrity: sha512-UKTiEJPkWcESPYJz3X5uKRYyOcJD+4nYph+KpfdPRnQJVrZfk0KJgdnaAWKfhsBBtAf/D58Az4AvCJEmWgIBAg==}
    engines: {node: '>=18.0.0'}

  '@azure/core-util@1.13.1':
    resolution: {integrity: sha512-XPArKLzsvl0Hf0CaGyKHUyVgF7oDnhKoP85Xv6M4StF/1AhfORhZudHtOyf2s+FcbuQ9dPRAjB8J2KvRRMUK2A==}
    engines: {node: '>=20.0.0'}

  '@azure/core-xml@1.4.5':
    resolution: {integrity: sha512-gT4H8mTaSXRz7eGTuQyq1aIJnJqeXzpOe9Ay7Z3FrCouer14CbV3VzjnJrNrQfbBpGBLO9oy8BmrY75A0p53cA==}
    engines: {node: '>=18.0.0'}

  '@azure/identity@4.12.0':
    resolution: {integrity: sha512-6vuh2R3Cte6SD6azNalLCjIDoryGdcvDVEV7IDRPtm5lHX5ffkDlIalaoOp5YJU08e4ipjJENel20kSMDLAcug==}
    engines: {node: '>=20.0.0'}

  '@azure/logger@1.1.4':
    resolution: {integrity: sha512-4IXXzcCdLdlXuCG+8UKEwLA1T1NHqUfanhXYHiQTn+6sfWCZXduqbtXDGceg3Ce5QxTGo7EqmbV6Bi+aqKuClQ==}
    engines: {node: '>=18.0.0'}

  '@azure/msal-browser@4.8.0':
    resolution: {integrity: sha512-z7kJlMW3IAETyq82LDKJqr++IeOvU728q9lkuTFjEIPUWxnB1OlmuPCF32fYurxOnOnJeFEZxjbEzq8xyP0aag==}
    engines: {node: '>=0.8.0'}

  '@azure/msal-common@15.3.0':
    resolution: {integrity: sha512-lh+eZfibGwtQxFnx+mj6cYWn0pwA8tDnn8CBs9P21nC7Uw5YWRwfXaXdVQSMENZ5ojRqR+NzRaucEo4qUvs3pA==}
    engines: {node: '>=0.8.0'}

  '@azure/msal-common@15.6.0':
    resolution: {integrity: sha512-EotmBz42apYGjqiIV9rDUdptaMptpTn4TdGf3JfjLvFvinSe9BJ6ywU92K9ky+t/b0ghbeTSe9RfqlgLh8f2jA==}
    engines: {node: '>=0.8.0'}

  '@azure/msal-node@3.5.3':
    resolution: {integrity: sha512-c5mifzHX5mwm5JqMIlURUyp6LEEdKF1a8lmcNRLBo0lD7zpSYPHupa4jHyhJyg9ccLwszLguZJdk2h3ngnXwNw==}
    engines: {node: '>=16'}

  '@azure/openai@2.0.0':
    resolution: {integrity: sha512-zSNhwarYbqg3P048uKMjEjbge41OnAgmiiE1elCHVsuCCXRyz2BXnHMJkW6WR6ZKQy5NHswJNUNSWsuqancqFA==}
    engines: {node: '>=18.0.0'}

  '@azure/storage-blob@12.27.0':
    resolution: {integrity: sha512-IQjj9RIzAKatmNca3D6bT0qJ+Pkox1WZGOg2esJF2YLHb45pQKOwGPIAV+w3rfgkj7zV3RMxpn/c6iftzSOZJQ==}
    engines: {node: '>=18.0.0'}

  '@babel/runtime@7.28.4':
    resolution: {integrity: sha512-Q/N6JNWvIvPnLDvjlE1OUBLPQHH6l3CltCEsHIujp45zQUSSh8K+gHnaEX45yAT1nyngnINhvWtzN+Nb9D8RAQ==}
    engines: {node: '>=6.9.0'}

  '@esbuild/aix-ppc64@0.25.6':
    resolution: {integrity: sha512-ShbM/3XxwuxjFiuVBHA+d3j5dyac0aEVVq1oluIDf71hUw0aRF59dV/efUsIwFnR6m8JNM2FjZOzmaZ8yG61kw==}
    engines: {node: '>=18'}
    cpu: [ppc64]
    os: [aix]

  '@esbuild/android-arm64@0.25.6':
    resolution: {integrity: sha512-hd5zdUarsK6strW+3Wxi5qWws+rJhCCbMiC9QZyzoxfk5uHRIE8T287giQxzVpEvCwuJ9Qjg6bEjcRJcgfLqoA==}
    engines: {node: '>=18'}
    cpu: [arm64]
    os: [android]

  '@esbuild/android-arm@0.25.6':
    resolution: {integrity: sha512-S8ToEOVfg++AU/bHwdksHNnyLyVM+eMVAOf6yRKFitnwnbwwPNqKr3srzFRe7nzV69RQKb5DgchIX5pt3L53xg==}
    engines: {node: '>=18'}
    cpu: [arm]
    os: [android]

  '@esbuild/android-x64@0.25.6':
    resolution: {integrity: sha512-0Z7KpHSr3VBIO9A/1wcT3NTy7EB4oNC4upJ5ye3R7taCc2GUdeynSLArnon5G8scPwaU866d3H4BCrE5xLW25A==}
    engines: {node: '>=18'}
    cpu: [x64]
    os: [android]

  '@esbuild/darwin-arm64@0.25.6':
    resolution: {integrity: sha512-FFCssz3XBavjxcFxKsGy2DYK5VSvJqa6y5HXljKzhRZ87LvEi13brPrf/wdyl/BbpbMKJNOr1Sd0jtW4Ge1pAA==}
    engines: {node: '>=18'}
    cpu: [arm64]
    os: [darwin]

  '@esbuild/darwin-x64@0.25.6':
    resolution: {integrity: sha512-GfXs5kry/TkGM2vKqK2oyiLFygJRqKVhawu3+DOCk7OxLy/6jYkWXhlHwOoTb0WqGnWGAS7sooxbZowy+pK9Yg==}
    engines: {node: '>=18'}
    cpu: [x64]
    os: [darwin]

  '@esbuild/freebsd-arm64@0.25.6':
    resolution: {integrity: sha512-aoLF2c3OvDn2XDTRvn8hN6DRzVVpDlj2B/F66clWd/FHLiHaG3aVZjxQX2DYphA5y/evbdGvC6Us13tvyt4pWg==}
    engines: {node: '>=18'}
    cpu: [arm64]
    os: [freebsd]

  '@esbuild/freebsd-x64@0.25.6':
    resolution: {integrity: sha512-2SkqTjTSo2dYi/jzFbU9Plt1vk0+nNg8YC8rOXXea+iA3hfNJWebKYPs3xnOUf9+ZWhKAaxnQNUf2X9LOpeiMQ==}
    engines: {node: '>=18'}
    cpu: [x64]
    os: [freebsd]

  '@esbuild/linux-arm64@0.25.6':
    resolution: {integrity: sha512-b967hU0gqKd9Drsh/UuAm21Khpoh6mPBSgz8mKRq4P5mVK8bpA+hQzmm/ZwGVULSNBzKdZPQBRT3+WuVavcWsQ==}
    engines: {node: '>=18'}
    cpu: [arm64]
    os: [linux]

  '@esbuild/linux-arm@0.25.6':
    resolution: {integrity: sha512-SZHQlzvqv4Du5PrKE2faN0qlbsaW/3QQfUUc6yO2EjFcA83xnwm91UbEEVx4ApZ9Z5oG8Bxz4qPE+HFwtVcfyw==}
    engines: {node: '>=18'}
    cpu: [arm]
    os: [linux]

  '@esbuild/linux-ia32@0.25.6':
    resolution: {integrity: sha512-aHWdQ2AAltRkLPOsKdi3xv0mZ8fUGPdlKEjIEhxCPm5yKEThcUjHpWB1idN74lfXGnZ5SULQSgtr5Qos5B0bPw==}
    engines: {node: '>=18'}
    cpu: [ia32]
    os: [linux]

  '@esbuild/linux-loong64@0.25.6':
    resolution: {integrity: sha512-VgKCsHdXRSQ7E1+QXGdRPlQ/e08bN6WMQb27/TMfV+vPjjTImuT9PmLXupRlC90S1JeNNW5lzkAEO/McKeJ2yg==}
    engines: {node: '>=18'}
    cpu: [loong64]
    os: [linux]

  '@esbuild/linux-mips64el@0.25.6':
    resolution: {integrity: sha512-WViNlpivRKT9/py3kCmkHnn44GkGXVdXfdc4drNmRl15zVQ2+D2uFwdlGh6IuK5AAnGTo2qPB1Djppj+t78rzw==}
    engines: {node: '>=18'}
    cpu: [mips64el]
    os: [linux]

  '@esbuild/linux-ppc64@0.25.6':
    resolution: {integrity: sha512-wyYKZ9NTdmAMb5730I38lBqVu6cKl4ZfYXIs31Baf8aoOtB4xSGi3THmDYt4BTFHk7/EcVixkOV2uZfwU3Q2Jw==}
    engines: {node: '>=18'}
    cpu: [ppc64]
    os: [linux]

  '@esbuild/linux-riscv64@0.25.6':
    resolution: {integrity: sha512-KZh7bAGGcrinEj4qzilJ4hqTY3Dg2U82c8bv+e1xqNqZCrCyc+TL9AUEn5WGKDzm3CfC5RODE/qc96OcbIe33w==}
    engines: {node: '>=18'}
    cpu: [riscv64]
    os: [linux]

  '@esbuild/linux-s390x@0.25.6':
    resolution: {integrity: sha512-9N1LsTwAuE9oj6lHMyyAM+ucxGiVnEqUdp4v7IaMmrwb06ZTEVCIs3oPPplVsnjPfyjmxwHxHMF8b6vzUVAUGw==}
    engines: {node: '>=18'}
    cpu: [s390x]
    os: [linux]

  '@esbuild/linux-x64@0.25.6':
    resolution: {integrity: sha512-A6bJB41b4lKFWRKNrWoP2LHsjVzNiaurf7wyj/XtFNTsnPuxwEBWHLty+ZE0dWBKuSK1fvKgrKaNjBS7qbFKig==}
    engines: {node: '>=18'}
    cpu: [x64]
    os: [linux]

  '@esbuild/netbsd-arm64@0.25.6':
    resolution: {integrity: sha512-IjA+DcwoVpjEvyxZddDqBY+uJ2Snc6duLpjmkXm/v4xuS3H+3FkLZlDm9ZsAbF9rsfP3zeA0/ArNDORZgrxR/Q==}
    engines: {node: '>=18'}
    cpu: [arm64]
    os: [netbsd]

  '@esbuild/netbsd-x64@0.25.6':
    resolution: {integrity: sha512-dUXuZr5WenIDlMHdMkvDc1FAu4xdWixTCRgP7RQLBOkkGgwuuzaGSYcOpW4jFxzpzL1ejb8yF620UxAqnBrR9g==}
    engines: {node: '>=18'}
    cpu: [x64]
    os: [netbsd]

  '@esbuild/openbsd-arm64@0.25.6':
    resolution: {integrity: sha512-l8ZCvXP0tbTJ3iaqdNf3pjaOSd5ex/e6/omLIQCVBLmHTlfXW3zAxQ4fnDmPLOB1x9xrcSi/xtCWFwCZRIaEwg==}
    engines: {node: '>=18'}
    cpu: [arm64]
    os: [openbsd]

  '@esbuild/openbsd-x64@0.25.6':
    resolution: {integrity: sha512-hKrmDa0aOFOr71KQ/19JC7az1P0GWtCN1t2ahYAf4O007DHZt/dW8ym5+CUdJhQ/qkZmI1HAF8KkJbEFtCL7gw==}
    engines: {node: '>=18'}
    cpu: [x64]
    os: [openbsd]

  '@esbuild/openharmony-arm64@0.25.6':
    resolution: {integrity: sha512-+SqBcAWoB1fYKmpWoQP4pGtx+pUUC//RNYhFdbcSA16617cchuryuhOCRpPsjCblKukAckWsV+aQ3UKT/RMPcA==}
    engines: {node: '>=18'}
    cpu: [arm64]
    os: [openharmony]

  '@esbuild/sunos-x64@0.25.6':
    resolution: {integrity: sha512-dyCGxv1/Br7MiSC42qinGL8KkG4kX0pEsdb0+TKhmJZgCUDBGmyo1/ArCjNGiOLiIAgdbWgmWgib4HoCi5t7kA==}
    engines: {node: '>=18'}
    cpu: [x64]
    os: [sunos]

  '@esbuild/win32-arm64@0.25.6':
    resolution: {integrity: sha512-42QOgcZeZOvXfsCBJF5Afw73t4veOId//XD3i+/9gSkhSV6Gk3VPlWncctI+JcOyERv85FUo7RxuxGy+z8A43Q==}
    engines: {node: '>=18'}
    cpu: [arm64]
    os: [win32]

  '@esbuild/win32-ia32@0.25.6':
    resolution: {integrity: sha512-4AWhgXmDuYN7rJI6ORB+uU9DHLq/erBbuMoAuB4VWJTu5KtCgcKYPynF0YI1VkBNuEfjNlLrFr9KZPJzrtLkrQ==}
    engines: {node: '>=18'}
    cpu: [ia32]
    os: [win32]

  '@esbuild/win32-x64@0.25.6':
    resolution: {integrity: sha512-NgJPHHbEpLQgDH2MjQu90pzW/5vvXIZ7KOnPyNBm92A6WgZ/7b6fJyUBjoumLqeOQQGqY2QjQxRo97ah4Sj0cA==}
    engines: {node: '>=18'}
    cpu: [x64]
    os: [win32]

  '@eslint-community/eslint-utils@4.9.0':
    resolution: {integrity: sha512-ayVFHdtZ+hsq1t2Dy24wCmGXGe4q9Gu3smhLYALJrr473ZH27MsnSL+LKUlimp4BWJqMDMLmPpx/Q9R3OAlL4g==}
    engines: {node: ^12.22.0 || ^14.17.0 || >=16.0.0}
    peerDependencies:
      eslint: ^6.0.0 || ^7.0.0 || >=8.0.0

  '@eslint-community/regexpp@4.12.1':
    resolution: {integrity: sha512-CCZCDJuduB9OUkFkY2IgppNZMi2lBQgD2qzwXkEia16cge2pijY/aXi96CJMquDMn3nJdlPV1A5KrJEXwfLNzQ==}
    engines: {node: ^12.0.0 || ^14.0.0 || >=16.0.0}

  '@eslint/config-array@0.21.0':
    resolution: {integrity: sha512-ENIdc4iLu0d93HeYirvKmrzshzofPw6VkZRKQGe9Nv46ZnWUzcF1xV01dcvEg/1wXUR61OmmlSfyeyO7EvjLxQ==}
    engines: {node: ^18.18.0 || ^20.9.0 || >=21.1.0}

  '@eslint/config-helpers@0.3.1':
    resolution: {integrity: sha512-xR93k9WhrDYpXHORXpxVL5oHj3Era7wo6k/Wd8/IsQNnZUTzkGS29lyn3nAT05v6ltUuTFVCCYDEGfy2Or/sPA==}
    engines: {node: ^18.18.0 || ^20.9.0 || >=21.1.0}

  '@eslint/core@0.15.2':
    resolution: {integrity: sha512-78Md3/Rrxh83gCxoUc0EiciuOHsIITzLy53m3d9UyiW8y9Dj2D29FeETqyKA+BRK76tnTp6RXWb3pCay8Oyomg==}
    engines: {node: ^18.18.0 || ^20.9.0 || >=21.1.0}

  '@eslint/eslintrc@3.3.1':
    resolution: {integrity: sha512-gtF186CXhIl1p4pJNGZw8Yc6RlshoePRvE0X91oPGb3vZ8pM3qOS9W9NGPat9LziaBV7XrJWGylNQXkGcnM3IQ==}
    engines: {node: ^18.18.0 || ^20.9.0 || >=21.1.0}

  '@eslint/js@9.36.0':
    resolution: {integrity: sha512-uhCbYtYynH30iZErszX78U+nR3pJU3RHGQ57NXy5QupD4SBVwDeU8TNBy+MjMngc1UyIW9noKqsRqfjQTBU2dw==}
    engines: {node: ^18.18.0 || ^20.9.0 || >=21.1.0}

  '@eslint/object-schema@2.1.6':
    resolution: {integrity: sha512-RBMg5FRL0I0gs51M/guSAj5/e14VQ4tpZnQNWwuDT66P14I43ItmPfIZRhO9fUVIPOAQXU47atlywZ/czoqFPA==}
    engines: {node: ^18.18.0 || ^20.9.0 || >=21.1.0}

  '@eslint/plugin-kit@0.3.5':
    resolution: {integrity: sha512-Z5kJ+wU3oA7MMIqVR9tyZRtjYPr4OC004Q4Rw7pgOKUOKkJfZ3O24nz3WYfGRpMDNmcOi3TwQOmgm7B7Tpii0w==}
    engines: {node: ^18.18.0 || ^20.9.0 || >=21.1.0}

  '@google-cloud/aiplatform@3.35.0':
    resolution: {integrity: sha512-Eo+ckr1KbTxAOew9P+MeeR0aQXeW5PeOzrSM1JyGny/SGKejwX/RcGWSFpeapnlegTfI9N9xJeUeo3M+XBOeFg==}
    engines: {node: '>=14.0.0'}

<<<<<<< HEAD
  '@google/genai@1.20.0':
    resolution: {integrity: sha512-QdShxO9LX35jFogy3iKprQNqgKKveux4H2QjOnyIvyHRuGi6PHiz3fjNf8Y0VPY8o5V2fHqR2XqiSVoz7yZs0w==}
=======
  '@google/genai@1.25.0':
    resolution: {integrity: sha512-IBNyel/umavam98SQUfvQSvh/Rp6Ql2fysQLqPyWZr5K8d768X9AO+JZU4o+3qvFDUBA0dVYUSkxyYonVcICvA==}
>>>>>>> 005f19e9
    engines: {node: '>=20.0.0'}
    peerDependencies:
      '@modelcontextprotocol/sdk': ^1.11.4
    peerDependenciesMeta:
      '@modelcontextprotocol/sdk':
        optional: true

  '@grpc/grpc-js@1.13.2':
    resolution: {integrity: sha512-nnR5nmL6lxF8YBqb6gWvEgLdLh/Fn+kvAdX5hUOnt48sNSb0riz/93ASd2E5gvanPA41X6Yp25bIfGRp1SMb2g==}
    engines: {node: '>=12.10.0'}

  '@grpc/proto-loader@0.7.13':
    resolution: {integrity: sha512-AiXO/bfe9bmxBjxxtYxFAXGZvMaN5s8kO+jBHAJCON8rJoB5YS/D6X7ZNc6XQkuHNmyl4CYaMI1fJ/Gn27RGGw==}
    engines: {node: '>=6'}
    hasBin: true

  '@huggingface/inference@4.8.0':
    resolution: {integrity: sha512-Eq98EAXqYn4rKMfrbEXuhc3IjKfaeIO6eXNOZk9xk6v5akrIWRtd6d1h0fjAWyX4zRbdUpXRh6MvsqXnzGvXCA==}
    engines: {node: '>=18'}

  '@huggingface/jinja@0.5.1':
    resolution: {integrity: sha512-yUZLld4lrM9iFxHCwFQ7D1HW2MWMwSbeB7WzWqFYDWK+rEb+WldkLdAJxUPOmgICMHZLzZGVcVjFh3w/YGubng==}
    engines: {node: '>=18'}

  '@huggingface/tasks@0.19.47':
    resolution: {integrity: sha512-YI+DKLpWQGNpIBkOCTcv3nIoCi3USpUPyfRu0IfMEi2Do0q6r5pQPfy+GWhQFZEPCHsxOwoc8S8hPmmejeK9Cg==}

  '@humanfs/core@0.19.1':
    resolution: {integrity: sha512-5DyQ4+1JEUzejeK1JGICcideyfUbGixgS9jNgex5nqkW+cY7WZhxBigmieN5Qnw9ZosSNVC9KQKyb+GUaGyKUA==}
    engines: {node: '>=18.18.0'}

  '@humanfs/node@0.16.6':
    resolution: {integrity: sha512-YuI2ZHQL78Q5HbhDiBA1X4LmYdXCKCMQIfw0pw7piHJwyREFebJUvrQN4cMssyES6x+vfUbx1CIpaQUKYdQZOw==}
    engines: {node: '>=18.18.0'}

  '@humanwhocodes/module-importer@1.0.1':
    resolution: {integrity: sha512-bxveV4V8v5Yb4ncFTT3rPSgZBOpCkjfK0y4oVVVJwIuDVBRMDXrPyXRL988i5ap9m9bnyEEjWfm5WkBmtffLfA==}
    engines: {node: '>=12.22'}

  '@humanwhocodes/retry@0.3.1':
    resolution: {integrity: sha512-JBxkERygn7Bv/GbN5Rv8Ul6LVknS+5Bp6RgDC/O8gEBU/yeH5Ui5C/OlWrTb6qct7LjjfT6Re2NxB0ln0yYybA==}
    engines: {node: '>=18.18'}

  '@humanwhocodes/retry@0.4.3':
    resolution: {integrity: sha512-bV0Tgo9K4hfPCek+aMAn81RppFKv2ySDQeMoSZuvTASywNTnVJCArCZE2FWqpvIatKu7VMRLWlR1EazvVhDyhQ==}
    engines: {node: '>=18.18'}

  '@isaacs/balanced-match@4.0.1':
    resolution: {integrity: sha512-yzMTt9lEb8Gv7zRioUilSglI0c0smZ9k5D65677DLWLtWJaXIS3CqcGyUFByYKlnUj6TkjLVs54fBl6+TiGQDQ==}
    engines: {node: 20 || >=22}

  '@isaacs/brace-expansion@5.0.0':
    resolution: {integrity: sha512-ZT55BDLV0yv0RBm2czMiZ+SqCGO7AvmOM3G/w2xhVPH+te0aKgFjmBvGlL1dH+ql2tgGO3MVrbb3jCKyvpgnxA==}
    engines: {node: 20 || >=22}

  '@isaacs/cliui@8.0.2':
    resolution: {integrity: sha512-O8jcjabXaleOG9DQ0+ARXWZBTfnP4WNAqzuiJK7ll44AmxGKv/J2M4TPjxjY3znBCfvBXFzucm1twdyFybFqEA==}
    engines: {node: '>=12'}

  '@jridgewell/sourcemap-codec@1.5.4':
    resolution: {integrity: sha512-VT2+G1VQs/9oz078bLrYbecdZKs912zQlkelYpuf+SXF+QvZDYJlbx/LSx+meSAwdDFnF8FVXW92AVjjkVmgFw==}

  '@js-sdsl/ordered-map@4.4.2':
    resolution: {integrity: sha512-iUKgm52T8HOE/makSxjqoWhe95ZJA1/G1sYsGev2JDKUSS14KAgg1LHb+Ba+IPow0xflbnSkOsZcO08C7w1gYw==}

  '@modelcontextprotocol/sdk@1.12.0':
    resolution: {integrity: sha512-m//7RlINx1F3sz3KqwY1WWzVgTcYX52HYk4bJ1hkBXV3zccAEth+jRvG8DBRrdaQuRsPAJOx2MH3zaHNCKL7Zg==}
    engines: {node: '>=18'}

  '@nodelib/fs.scandir@2.1.5':
    resolution: {integrity: sha512-vq24Bq3ym5HEQm2NKCr3yXDwjc7vTsEThRDnkp2DK9p1uqLR+DHurm/NOTo0KG7HYHU7eppKZj3MyqYuMBf62g==}
    engines: {node: '>= 8'}

  '@nodelib/fs.stat@2.0.5':
    resolution: {integrity: sha512-RkhPPp2zrqDAQA/2jNhnztcPAlv64XdhIp7a7454A5ovI7Bukxgt7MX7udwAu3zg1DcpPU0rz3VV1SeaqvY4+A==}
    engines: {node: '>= 8'}

  '@nodelib/fs.walk@1.2.8':
    resolution: {integrity: sha512-oGB+UxlgWcgQkgwo8GcEGwemoTFt3FIO9ababBmaGwXIoBKZ+GTy0pP185beGg7Llih/NSHSV2XAs1lnznocSg==}
    engines: {node: '>= 8'}

  '@pkgjs/parseargs@0.11.0':
    resolution: {integrity: sha512-+1VkjdD0QBLPodGrJUeqarH8VAIvQODIbwh9XpP5Syisf7YoQgsJKPNFoqqLQlu+VQ/tVSshMR6loPMn8U+dPg==}
    engines: {node: '>=14'}

  '@protobufjs/aspromise@1.1.2':
    resolution: {integrity: sha512-j+gKExEuLmKwvz3OgROXtrJ2UG2x8Ch2YZUxahh+s1F2HZ+wAceUNLkvy6zKCPVRkU++ZWQrdxsUeQXmcg4uoQ==}

  '@protobufjs/base64@1.1.2':
    resolution: {integrity: sha512-AZkcAA5vnN/v4PDqKyMR5lx7hZttPDgClv83E//FMNhR2TMcLUhfRUBHCmSl0oi9zMgDDqRUJkSxO3wm85+XLg==}

  '@protobufjs/codegen@2.0.4':
    resolution: {integrity: sha512-YyFaikqM5sH0ziFZCN3xDC7zeGaB/d0IUb9CATugHWbd1FRFwWwt4ld4OYMPWu5a3Xe01mGAULCdqhMlPl29Jg==}

  '@protobufjs/eventemitter@1.1.0':
    resolution: {integrity: sha512-j9ednRT81vYJ9OfVuXG6ERSTdEL1xVsNgqpkxMsbIabzSo3goCjDIveeGv5d03om39ML71RdmrGNjG5SReBP/Q==}

  '@protobufjs/fetch@1.1.0':
    resolution: {integrity: sha512-lljVXpqXebpsijW71PZaCYeIcE5on1w5DlQy5WH6GLbFryLUrBD4932W/E2BSpfRJWseIL4v/KPgBFxDOIdKpQ==}

  '@protobufjs/float@1.0.2':
    resolution: {integrity: sha512-Ddb+kVXlXst9d+R9PfTIxh1EdNkgoRe5tOX6t01f1lYWOvJnSPDBlG241QLzcyPdoNTsblLUdujGSE4RzrTZGQ==}

  '@protobufjs/inquire@1.1.0':
    resolution: {integrity: sha512-kdSefcPdruJiFMVSbn801t4vFK7KB/5gd2fYvrxhuJYg8ILrmn9SKSX2tZdV6V+ksulWqS7aXjBcRXl3wHoD9Q==}

  '@protobufjs/path@1.1.2':
    resolution: {integrity: sha512-6JOcJ5Tm08dOHAbdR3GrvP+yUUfkjG5ePsHYczMFLq3ZmMkAD98cDgcT2iA1lJ9NVwFd4tH/iSSoe44YWkltEA==}

  '@protobufjs/pool@1.1.0':
    resolution: {integrity: sha512-0kELaGSIDBKvcgS4zkjz1PeddatrjYcmMWOlAuAPwAeccUrPHdUqo/J6LiymHHEiJT5NrF1UVwxY14f+fy4WQw==}

  '@protobufjs/utf8@1.1.0':
    resolution: {integrity: sha512-Vvn3zZrhQZkkBE8LSuW3em98c0FwgO4nxzv6OdSxPKJIEKY2bGbHn+mhGIPerzI4twdxaP8/0+06HBpwf345Lw==}

  '@rollup/rollup-android-arm-eabi@4.52.0':
    resolution: {integrity: sha512-VxDYCDqOaR7NXzAtvRx7G1u54d2kEHopb28YH/pKzY6y0qmogP3gG7CSiWsq9WvDFxOQMpNEyjVAHZFXfH3o/A==}
    cpu: [arm]
    os: [android]

  '@rollup/rollup-android-arm64@4.52.0':
    resolution: {integrity: sha512-pqDirm8koABIKvzL59YI9W9DWbRlTX7RWhN+auR8HXJxo89m4mjqbah7nJZjeKNTNYopqL+yGg+0mhCpf3xZtQ==}
    cpu: [arm64]
    os: [android]

  '@rollup/rollup-darwin-arm64@4.52.0':
    resolution: {integrity: sha512-YCdWlY/8ltN6H78HnMsRHYlPiKvqKagBP1r+D7SSylxX+HnsgXGCmLiV3Y4nSyY9hW8qr8U9LDUx/Lo7M6MfmQ==}
    cpu: [arm64]
    os: [darwin]

  '@rollup/rollup-darwin-x64@4.52.0':
    resolution: {integrity: sha512-z4nw6y1j+OOSGzuVbSWdIp1IUks9qNw4dc7z7lWuWDKojY38VMWBlEN7F9jk5UXOkUcp97vA1N213DF+Lz8BRg==}
    cpu: [x64]
    os: [darwin]

  '@rollup/rollup-freebsd-arm64@4.52.0':
    resolution: {integrity: sha512-Q/dv9Yvyr5rKlK8WQJZVrp5g2SOYeZUs9u/t2f9cQ2E0gJjYB/BWoedXfUT0EcDJefi2zzVfhcOj8drWCzTviw==}
    cpu: [arm64]
    os: [freebsd]

  '@rollup/rollup-freebsd-x64@4.52.0':
    resolution: {integrity: sha512-kdBsLs4Uile/fbjZVvCRcKB4q64R+1mUq0Yd7oU1CMm1Av336ajIFqNFovByipciuUQjBCPMxwJhCgfG2re3rg==}
    cpu: [x64]
    os: [freebsd]

  '@rollup/rollup-linux-arm-gnueabihf@4.52.0':
    resolution: {integrity: sha512-aL6hRwu0k7MTUESgkg7QHY6CoqPgr6gdQXRJI1/VbFlUMwsSzPGSR7sG5d+MCbYnJmJwThc2ol3nixj1fvI/zQ==}
    cpu: [arm]
    os: [linux]

  '@rollup/rollup-linux-arm-musleabihf@4.52.0':
    resolution: {integrity: sha512-BTs0M5s1EJejgIBJhCeiFo7GZZ2IXWkFGcyZhxX4+8usnIo5Mti57108vjXFIQmmJaRyDwmV59Tw64Ap1dkwMw==}
    cpu: [arm]
    os: [linux]

  '@rollup/rollup-linux-arm64-gnu@4.52.0':
    resolution: {integrity: sha512-uj672IVOU9m08DBGvoPKPi/J8jlVgjh12C9GmjjBxCTQc3XtVmRkRKyeHSmIKQpvJ7fIm1EJieBUcnGSzDVFyw==}
    cpu: [arm64]
    os: [linux]

  '@rollup/rollup-linux-arm64-musl@4.52.0':
    resolution: {integrity: sha512-/+IVbeDMDCtB/HP/wiWsSzduD10SEGzIZX2945KSgZRNi4TSkjHqRJtNTVtVb8IRwhJ65ssI56krlLik+zFWkw==}
    cpu: [arm64]
    os: [linux]

  '@rollup/rollup-linux-loong64-gnu@4.52.0':
    resolution: {integrity: sha512-U1vVzvSWtSMWKKrGoROPBXMh3Vwn93TA9V35PldokHGqiUbF6erSzox/5qrSMKp6SzakvyjcPiVF8yB1xKr9Pg==}
    cpu: [loong64]
    os: [linux]

  '@rollup/rollup-linux-ppc64-gnu@4.52.0':
    resolution: {integrity: sha512-X/4WfuBAdQRH8cK3DYl8zC00XEE6aM472W+QCycpQJeLWVnHfkv7RyBFVaTqNUMsTgIX8ihMjCvFF9OUgeABzw==}
    cpu: [ppc64]
    os: [linux]

  '@rollup/rollup-linux-riscv64-gnu@4.52.0':
    resolution: {integrity: sha512-xIRYc58HfWDBZoLmWfWXg2Sq8VCa2iJ32B7mqfWnkx5mekekl0tMe7FHpY8I72RXEcUkaWawRvl3qA55og+cwQ==}
    cpu: [riscv64]
    os: [linux]

  '@rollup/rollup-linux-riscv64-musl@4.52.0':
    resolution: {integrity: sha512-mbsoUey05WJIOz8U1WzNdf+6UMYGwE3fZZnQqsM22FZ3wh1N887HT6jAOjXs6CNEK3Ntu2OBsyQDXfIjouI4dw==}
    cpu: [riscv64]
    os: [linux]

  '@rollup/rollup-linux-s390x-gnu@4.52.0':
    resolution: {integrity: sha512-qP6aP970bucEi5KKKR4AuPFd8aTx9EF6BvutvYxmZuWLJHmnq4LvBfp0U+yFDMGwJ+AIJEH5sIP+SNypauMWzg==}
    cpu: [s390x]
    os: [linux]

  '@rollup/rollup-linux-x64-gnu@4.52.0':
    resolution: {integrity: sha512-nmSVN+F2i1yKZ7rJNKO3G7ZzmxJgoQBQZ/6c4MuS553Grmr7WqR7LLDcYG53Z2m9409z3JLt4sCOhLdbKQ3HmA==}
    cpu: [x64]
    os: [linux]

  '@rollup/rollup-linux-x64-musl@4.52.0':
    resolution: {integrity: sha512-2d0qRo33G6TfQVjaMR71P+yJVGODrt5V6+T0BDYH4EMfGgdC/2HWDVjSSFw888GSzAZUwuska3+zxNUCDco6rQ==}
    cpu: [x64]
    os: [linux]

  '@rollup/rollup-openharmony-arm64@4.52.0':
    resolution: {integrity: sha512-A1JalX4MOaFAAyGgpO7XP5khquv/7xKzLIyLmhNrbiCxWpMlnsTYr8dnsWM7sEeotNmxvSOEL7F65j0HXFcFsw==}
    cpu: [arm64]
    os: [openharmony]

  '@rollup/rollup-win32-arm64-msvc@4.52.0':
    resolution: {integrity: sha512-YQugafP/rH0eOOHGjmNgDURrpYHrIX0yuojOI8bwCyXwxC9ZdTd3vYkmddPX0oHONLXu9Rb1dDmT0VNpjkzGGw==}
    cpu: [arm64]
    os: [win32]

  '@rollup/rollup-win32-ia32-msvc@4.52.0':
    resolution: {integrity: sha512-zYdUYhi3Qe2fndujBqL5FjAFzvNeLxtIqfzNEVKD1I7C37/chv1VxhscWSQHTNfjPCrBFQMnynwA3kpZpZ8w4A==}
    cpu: [ia32]
    os: [win32]

  '@rollup/rollup-win32-x64-gnu@4.52.0':
    resolution: {integrity: sha512-fGk03kQylNaCOQ96HDMeT7E2n91EqvCDd3RwvT5k+xNdFCeMGnj5b5hEgTGrQuyidqSsD3zJDQ21QIaxXqTBJw==}
    cpu: [x64]
    os: [win32]

  '@rollup/rollup-win32-x64-msvc@4.52.0':
    resolution: {integrity: sha512-6iKDCVSIUQ8jPMoIV0OytRKniaYyy5EbY/RRydmLW8ZR3cEBhxbWl5ro0rkUNe0ef6sScvhbY79HrjRm8i3vDQ==}
    cpu: [x64]
    os: [win32]

  '@smithy/abort-controller@4.1.1':
    resolution: {integrity: sha512-vkzula+IwRvPR6oKQhMYioM3A/oX/lFCZiwuxkQbRhqJS2S4YRY2k7k/SyR2jMf3607HLtbEwlRxi0ndXHMjRg==}
    engines: {node: '>=18.0.0'}

  '@smithy/chunked-blob-reader-native@4.1.0':
    resolution: {integrity: sha512-Bnv0B3nSlfB2mPO0WgM49I/prl7+kamF042rrf3ezJ3Z4C7csPYvyYgZfXTGXwXfj1mAwDWjE/ybIf49PzFzvA==}
    engines: {node: '>=18.0.0'}

  '@smithy/chunked-blob-reader@5.1.0':
    resolution: {integrity: sha512-a36AtR7Q7XOhRPt6F/7HENmTWcB8kN7mDJcOFM/+FuKO6x88w8MQJfYCufMWh4fGyVkPjUh3Rrz/dnqFQdo6OQ==}
    engines: {node: '>=18.0.0'}

  '@smithy/config-resolver@4.2.2':
    resolution: {integrity: sha512-IT6MatgBWagLybZl1xQcURXRICvqz1z3APSCAI9IqdvfCkrA7RaQIEfgC6G/KvfxnDfQUDqFV+ZlixcuFznGBQ==}
    engines: {node: '>=18.0.0'}

  '@smithy/core@3.11.1':
    resolution: {integrity: sha512-REH7crwORgdjSpYs15JBiIWOYjj0hJNC3aCecpJvAlMMaaqL5i2CLb1i6Hc4yevToTKSqslLMI9FKjhugEwALA==}
    engines: {node: '>=18.0.0'}

  '@smithy/credential-provider-imds@4.1.2':
    resolution: {integrity: sha512-JlYNq8TShnqCLg0h+afqe2wLAwZpuoSgOyzhYvTgbiKBWRov+uUve+vrZEQO6lkdLOWPh7gK5dtb9dS+KGendg==}
    engines: {node: '>=18.0.0'}

  '@smithy/eventstream-codec@4.1.1':
    resolution: {integrity: sha512-PwkQw1hZwHTQB6X5hSUWz2OSeuj5Z6enWuAqke7DgWoP3t6vg3ktPpqPz3Erkn6w+tmsl8Oss6nrgyezoea2Iw==}
    engines: {node: '>=18.0.0'}

  '@smithy/eventstream-serde-browser@4.1.1':
    resolution: {integrity: sha512-Q9QWdAzRaIuVkefupRPRFAasaG/droBqn1feiMnmLa+LLEUG45pqX1+FurHFmlqiCfobB3nUlgoJfeXZsr7MPA==}
    engines: {node: '>=18.0.0'}

  '@smithy/eventstream-serde-config-resolver@4.2.1':
    resolution: {integrity: sha512-oSUkF9zDN9zcOUBMtxp8RewJlh71E9NoHWU8jE3hU9JMYCsmW4assVTpgic/iS3/dM317j6hO5x18cc3XrfvEw==}
    engines: {node: '>=18.0.0'}

  '@smithy/eventstream-serde-node@4.1.1':
    resolution: {integrity: sha512-tn6vulwf/ScY0vjhzptSJuDJJqlhNtUjkxJ4wiv9E3SPoEqTEKbaq6bfqRO7nvhTG29ALICRcvfFheOUPl8KNA==}
    engines: {node: '>=18.0.0'}

  '@smithy/eventstream-serde-universal@4.1.1':
    resolution: {integrity: sha512-uLOAiM/Dmgh2CbEXQx+6/ssK7fbzFhd+LjdyFxXid5ZBCbLHTFHLdD/QbXw5aEDsLxQhgzDxLLsZhsftAYwHJA==}
    engines: {node: '>=18.0.0'}

  '@smithy/fetch-http-handler@5.2.1':
    resolution: {integrity: sha512-5/3wxKNtV3wO/hk1is+CZUhL8a1yy/U+9u9LKQ9kZTkMsHaQjJhc3stFfiujtMnkITjzWfndGA2f7g9Uh9vKng==}
    engines: {node: '>=18.0.0'}

  '@smithy/hash-blob-browser@4.1.1':
    resolution: {integrity: sha512-avAtk++s1e/1VODf+rg7c9R2pB5G9y8yaJaGY4lPZI2+UIqVyuSDMikWjeWfBVmFZ3O7NpDxBbUCyGhThVUKWQ==}
    engines: {node: '>=18.0.0'}

  '@smithy/hash-node@4.1.1':
    resolution: {integrity: sha512-H9DIU9WBLhYrvPs9v4sYvnZ1PiAI0oc8CgNQUJ1rpN3pP7QADbTOUjchI2FB764Ub0DstH5xbTqcMJu1pnVqxA==}
    engines: {node: '>=18.0.0'}

  '@smithy/hash-stream-node@4.1.1':
    resolution: {integrity: sha512-3ztT4pV0Moazs3JAYFdfKk11kYFDo4b/3R3+xVjIm6wY9YpJf+xfz+ocEnNKcWAdcmSMqi168i2EMaKmJHbJMA==}
    engines: {node: '>=18.0.0'}

  '@smithy/invalid-dependency@4.1.1':
    resolution: {integrity: sha512-1AqLyFlfrrDkyES8uhINRlJXmHA2FkG+3DY8X+rmLSqmFwk3DJnvhyGzyByPyewh2jbmV+TYQBEfngQax8IFGg==}
    engines: {node: '>=18.0.0'}

  '@smithy/is-array-buffer@2.2.0':
    resolution: {integrity: sha512-GGP3O9QFD24uGeAXYUjwSTXARoqpZykHadOmA8G5vfJPK0/DC67qa//0qvqrJzL1xc8WQWX7/yc7fwudjPHPhA==}
    engines: {node: '>=14.0.0'}

  '@smithy/is-array-buffer@4.1.0':
    resolution: {integrity: sha512-ePTYUOV54wMogio+he4pBybe8fwg4sDvEVDBU8ZlHOZXbXK3/C0XfJgUCu6qAZcawv05ZhZzODGUerFBPsPUDQ==}
    engines: {node: '>=18.0.0'}

  '@smithy/md5-js@4.1.1':
    resolution: {integrity: sha512-MvWXKK743BuHjr/hnWuT6uStdKEaoqxHAQUvbKJPPZM5ZojTNFI5D+47BoQfBE5RgGlRRty05EbWA+NXDv+hIA==}
    engines: {node: '>=18.0.0'}

  '@smithy/middleware-content-length@4.1.1':
    resolution: {integrity: sha512-9wlfBBgTsRvC2JxLJxv4xDGNBrZuio3AgSl0lSFX7fneW2cGskXTYpFxCdRYD2+5yzmsiTuaAJD1Wp7gWt9y9w==}
    engines: {node: '>=18.0.0'}

  '@smithy/middleware-endpoint@4.2.3':
    resolution: {integrity: sha512-+1H5A28DeffRVrqmVmtqtRraEjoaC6JVap3xEQdVoBh2EagCVY7noPmcBcG4y7mnr9AJitR1ZAse2l+tEtK5vg==}
    engines: {node: '>=18.0.0'}

  '@smithy/middleware-retry@4.2.4':
    resolution: {integrity: sha512-amyqYQFewnAviX3yy/rI/n1HqAgfvUdkEhc04kDjxsngAUREKuOI24iwqQUirrj6GtodWmR4iO5Zeyl3/3BwWg==}
    engines: {node: '>=18.0.0'}

  '@smithy/middleware-serde@4.1.1':
    resolution: {integrity: sha512-lh48uQdbCoj619kRouev5XbWhCwRKLmphAif16c4J6JgJ4uXjub1PI6RL38d3BLliUvSso6klyB/LTNpWSNIyg==}
    engines: {node: '>=18.0.0'}

  '@smithy/middleware-stack@4.1.1':
    resolution: {integrity: sha512-ygRnniqNcDhHzs6QAPIdia26M7e7z9gpkIMUe/pK0RsrQ7i5MblwxY8078/QCnGq6AmlUUWgljK2HlelsKIb/A==}
    engines: {node: '>=18.0.0'}

  '@smithy/node-config-provider@4.2.2':
    resolution: {integrity: sha512-SYGTKyPvyCfEzIN5rD8q/bYaOPZprYUPD2f5g9M7OjaYupWOoQFYJ5ho+0wvxIRf471i2SR4GoiZ2r94Jq9h6A==}
    engines: {node: '>=18.0.0'}

  '@smithy/node-http-handler@4.2.1':
    resolution: {integrity: sha512-REyybygHlxo3TJICPF89N2pMQSf+p+tBJqpVe1+77Cfi9HBPReNjTgtZ1Vg73exq24vkqJskKDpfF74reXjxfw==}
    engines: {node: '>=18.0.0'}

  '@smithy/property-provider@4.1.1':
    resolution: {integrity: sha512-gm3ZS7DHxUbzC2wr8MUCsAabyiXY0gaj3ROWnhSx/9sPMc6eYLMM4rX81w1zsMaObj2Lq3PZtNCC1J6lpEY7zg==}
    engines: {node: '>=18.0.0'}

  '@smithy/protocol-http@5.2.1':
    resolution: {integrity: sha512-T8SlkLYCwfT/6m33SIU/JOVGNwoelkrvGjFKDSDtVvAXj/9gOT78JVJEas5a+ETjOu4SVvpCstKgd0PxSu/aHw==}
    engines: {node: '>=18.0.0'}

  '@smithy/querystring-builder@4.1.1':
    resolution: {integrity: sha512-J9b55bfimP4z/Jg1gNo+AT84hr90p716/nvxDkPGCD4W70MPms0h8KF50RDRgBGZeL83/u59DWNqJv6tEP/DHA==}
    engines: {node: '>=18.0.0'}

  '@smithy/querystring-parser@4.1.1':
    resolution: {integrity: sha512-63TEp92YFz0oQ7Pj9IuI3IgnprP92LrZtRAkE3c6wLWJxfy/yOPRt39IOKerVr0JS770olzl0kGafXlAXZ1vng==}
    engines: {node: '>=18.0.0'}

  '@smithy/service-error-classification@4.1.2':
    resolution: {integrity: sha512-Kqd8wyfmBWHZNppZSMfrQFpc3M9Y/kjyN8n8P4DqJJtuwgK1H914R471HTw7+RL+T7+kI1f1gOnL7Vb5z9+NgQ==}
    engines: {node: '>=18.0.0'}

  '@smithy/shared-ini-file-loader@4.2.0':
    resolution: {integrity: sha512-OQTfmIEp2LLuWdxa8nEEPhZmiOREO6bcB6pjs0AySf4yiZhl6kMOfqmcwcY8BaBPX+0Tb+tG7/Ia/6mwpoZ7Pw==}
    engines: {node: '>=18.0.0'}

  '@smithy/signature-v4@5.2.1':
    resolution: {integrity: sha512-M9rZhWQLjlQVCCR37cSjHfhriGRN+FQ8UfgrYNufv66TJgk+acaggShl3KS5U/ssxivvZLlnj7QH2CUOKlxPyA==}
    engines: {node: '>=18.0.0'}

  '@smithy/smithy-client@4.6.3':
    resolution: {integrity: sha512-K27LqywsaqKz4jusdUQYJh/YP2VbnbdskZ42zG8xfV+eovbTtMc2/ZatLWCfSkW0PDsTUXlpvlaMyu8925HsOw==}
    engines: {node: '>=18.0.0'}

  '@smithy/types@4.5.0':
    resolution: {integrity: sha512-RkUpIOsVlAwUIZXO1dsz8Zm+N72LClFfsNqf173catVlvRZiwPy0x2u0JLEA4byreOPKDZPGjmPDylMoP8ZJRg==}
    engines: {node: '>=18.0.0'}

  '@smithy/url-parser@4.1.1':
    resolution: {integrity: sha512-bx32FUpkhcaKlEoOMbScvc93isaSiRM75pQ5IgIBaMkT7qMlIibpPRONyx/0CvrXHzJLpOn/u6YiDX2hcvs7Dg==}
    engines: {node: '>=18.0.0'}

  '@smithy/util-base64@4.1.0':
    resolution: {integrity: sha512-RUGd4wNb8GeW7xk+AY5ghGnIwM96V0l2uzvs/uVHf+tIuVX2WSvynk5CxNoBCsM2rQRSZElAo9rt3G5mJ/gktQ==}
    engines: {node: '>=18.0.0'}

  '@smithy/util-body-length-browser@4.1.0':
    resolution: {integrity: sha512-V2E2Iez+bo6bUMOTENPr6eEmepdY8Hbs+Uc1vkDKgKNA/brTJqOW/ai3JO1BGj9GbCeLqw90pbbH7HFQyFotGQ==}
    engines: {node: '>=18.0.0'}

  '@smithy/util-body-length-node@4.1.0':
    resolution: {integrity: sha512-BOI5dYjheZdgR9XiEM3HJcEMCXSoqbzu7CzIgYrx0UtmvtC3tC2iDGpJLsSRFffUpy8ymsg2ARMP5fR8mtuUQQ==}
    engines: {node: '>=18.0.0'}

  '@smithy/util-buffer-from@2.2.0':
    resolution: {integrity: sha512-IJdWBbTcMQ6DA0gdNhh/BwrLkDR+ADW5Kr1aZmd4k3DIF6ezMV4R2NIAmT08wQJ3yUK82thHWmC/TnK/wpMMIA==}
    engines: {node: '>=14.0.0'}

  '@smithy/util-buffer-from@4.1.0':
    resolution: {integrity: sha512-N6yXcjfe/E+xKEccWEKzK6M+crMrlwaCepKja0pNnlSkm6SjAeLKKA++er5Ba0I17gvKfN/ThV+ZOx/CntKTVw==}
    engines: {node: '>=18.0.0'}

  '@smithy/util-config-provider@4.1.0':
    resolution: {integrity: sha512-swXz2vMjrP1ZusZWVTB/ai5gK+J8U0BWvP10v9fpcFvg+Xi/87LHvHfst2IgCs1i0v4qFZfGwCmeD/KNCdJZbQ==}
    engines: {node: '>=18.0.0'}

  '@smithy/util-defaults-mode-browser@4.1.3':
    resolution: {integrity: sha512-5fm3i2laE95uhY6n6O6uGFxI5SVbqo3/RWEuS3YsT0LVmSZk+0eUqPhKd4qk0KxBRPaT5VNT/WEBUqdMyYoRgg==}
    engines: {node: '>=18.0.0'}

  '@smithy/util-defaults-mode-node@4.1.3':
    resolution: {integrity: sha512-lwnMzlMslZ9GJNt+/wVjz6+fe9Wp5tqR1xAyQn+iywmP+Ymj0F6NhU/KfHM5jhGPQchRSCcau5weKhFdLIM4cA==}
    engines: {node: '>=18.0.0'}

  '@smithy/util-endpoints@3.1.2':
    resolution: {integrity: sha512-+AJsaaEGb5ySvf1SKMRrPZdYHRYSzMkCoK16jWnIMpREAnflVspMIDeCVSZJuj+5muZfgGpNpijE3mUNtjv01Q==}
    engines: {node: '>=18.0.0'}

  '@smithy/util-hex-encoding@4.1.0':
    resolution: {integrity: sha512-1LcueNN5GYC4tr8mo14yVYbh/Ur8jHhWOxniZXii+1+ePiIbsLZ5fEI0QQGtbRRP5mOhmooos+rLmVASGGoq5w==}
    engines: {node: '>=18.0.0'}

  '@smithy/util-middleware@4.1.1':
    resolution: {integrity: sha512-CGmZ72mL29VMfESz7S6dekqzCh8ZISj3B+w0g1hZFXaOjGTVaSqfAEFAq8EGp8fUL+Q2l8aqNmt8U1tglTikeg==}
    engines: {node: '>=18.0.0'}

  '@smithy/util-retry@4.1.2':
    resolution: {integrity: sha512-NCgr1d0/EdeP6U5PSZ9Uv5SMR5XRRYoVr1kRVtKZxWL3tixEL3UatrPIMFZSKwHlCcp2zPLDvMubVDULRqeunA==}
    engines: {node: '>=18.0.0'}

  '@smithy/util-stream@4.3.2':
    resolution: {integrity: sha512-Ka+FA2UCC/Q1dEqUanCdpqwxOFdf5Dg2VXtPtB1qxLcSGh5C1HdzklIt18xL504Wiy9nNUKwDMRTVCbKGoK69g==}
    engines: {node: '>=18.0.0'}

  '@smithy/util-uri-escape@4.1.0':
    resolution: {integrity: sha512-b0EFQkq35K5NHUYxU72JuoheM6+pytEVUGlTwiFxWFpmddA+Bpz3LgsPRIpBk8lnPE47yT7AF2Egc3jVnKLuPg==}
    engines: {node: '>=18.0.0'}

  '@smithy/util-utf8@2.3.0':
    resolution: {integrity: sha512-R8Rdn8Hy72KKcebgLiv8jQcQkXoLMOGGv5uI1/k0l+snqkOzQ1R0ChUBCxWMlBsFMekWjq0wRudIweFs7sKT5A==}
    engines: {node: '>=14.0.0'}

  '@smithy/util-utf8@4.1.0':
    resolution: {integrity: sha512-mEu1/UIXAdNYuBcyEPbjScKi/+MQVXNIuY/7Cm5XLIWe319kDrT5SizBE95jqtmEXoDbGoZxKLCMttdZdqTZKQ==}
    engines: {node: '>=18.0.0'}

  '@smithy/util-waiter@4.1.1':
    resolution: {integrity: sha512-PJBmyayrlfxM7nbqjomF4YcT1sApQwZio0NHSsT0EzhJqljRmvhzqZua43TyEs80nJk2Cn2FGPg/N8phH6KeCQ==}
    engines: {node: '>=18.0.0'}

  '@tootallnate/once@2.0.0':
    resolution: {integrity: sha512-XCuKFP5PS55gnMVu3dty8KPatLqUoy/ZYzDzAGCQ8JNFCkLXzmI7vNHCR+XpbZaMWQK/vQubr7PkYq8g470J/A==}
    engines: {node: '>= 10'}

  '@types/caseless@0.12.5':
    resolution: {integrity: sha512-hWtVTC2q7hc7xZ/RLbxapMvDMgUnDvKvMOpKal4DrMyfGBUfB1oKaZlIRr6mJL+If3bAP6sV/QneGzF6tJjZDg==}

  '@types/chai@5.2.2':
    resolution: {integrity: sha512-8kB30R7Hwqf40JPiKhVzodJs2Qc1ZJ5zuT3uzw5Hq/dhNCl3G3l83jfpdI1e20BP348+fV7VIL/+FxaXkqBmWg==}

  '@types/deep-eql@4.0.2':
    resolution: {integrity: sha512-c9h9dVVMigMPc4bwTvC5dxqtqJZwQPePsWjPlpSOnojbor6pGqdk541lfA7AqFQr5pB1BRdq0juY9db81BwyFw==}

  '@types/estree@1.0.8':
    resolution: {integrity: sha512-dWHzHa2WqEXI/O1E9OjrocMTKJl2mSrEolh1Iomrv6U+JuNwaHXsXx9bLu5gG7BUWFIN0skIQJQ/L1rIex4X6w==}

  '@types/json-schema@7.0.15':
    resolution: {integrity: sha512-5+fP8P8MFNC+AyZCDxrB2pkZFPGzqQWUzpSeuuVLvm8VMcorNYavBqoFcxK8bQz4Qsbn4oUEEem4wDLfcysGHA==}

  '@types/long@4.0.2':
    resolution: {integrity: sha512-MqTGEo5bj5t157U6fA/BiDynNkn0YknVdh48CMPkTSpFTVmvao5UQmm7uEF6xBEo7qIMAlY/JSleYaE6VOdpaA==}

  '@types/node-fetch@2.6.12':
    resolution: {integrity: sha512-8nneRWKCg3rMtF69nLQJnOYUcbafYeFSjqkw3jCRLsqkWFlHaoQrr5mXmofFGOx3DKn7UfmBMyov8ySvLRVldA==}

  '@types/node@18.19.86':
    resolution: {integrity: sha512-fifKayi175wLyKyc5qUfyENhQ1dCNI1UNjp653d8kuYcPQN5JhX3dGuP/XmvPTg/xRBn1VTLpbmi+H/Mr7tLfQ==}

  '@types/node@22.18.6':
    resolution: {integrity: sha512-r8uszLPpeIWbNKtvWRt/DbVi5zbqZyj1PTmhRMqBMvDnaz1QpmSKujUtJLrqGZeoM8v72MfYggDceY4K1itzWQ==}

  '@types/request@2.48.12':
    resolution: {integrity: sha512-G3sY+NpsA9jnwm0ixhAFQSJ3Q9JkpLZpJbI3GMv0mIAT0y3mRabYeINzal5WOChIiaTEGQYlHOKgkaM9EisWHw==}

  '@types/tough-cookie@4.0.5':
    resolution: {integrity: sha512-/Ad8+nIOV7Rl++6f1BdKxFSMgmoqEoYbHRpPcx3JEfv8VRsQe9Z4mCXeJBzxs7mbHY/XOZZuXlRNfhpVPbs6ZA==}

  '@types/uuid@9.0.8':
    resolution: {integrity: sha512-jg+97EGIcY9AGHJJRaaPVgetKDsrTgbRjQ5Msgjh/DQKEFl0DtyRr/VCOyD1T2R1MNeWPK/u7JoGhlDZnKBAfA==}

  '@typescript-eslint/eslint-plugin@8.44.1':
    resolution: {integrity: sha512-molgphGqOBT7t4YKCSkbasmu1tb1MgrZ2szGzHbclF7PNmOkSTQVHy+2jXOSnxvR3+Xe1yySHFZoqMpz3TfQsw==}
    engines: {node: ^18.18.0 || ^20.9.0 || >=21.1.0}
    peerDependencies:
      '@typescript-eslint/parser': ^8.44.1
      eslint: ^8.57.0 || ^9.0.0
      typescript: '>=4.8.4 <6.0.0'

  '@typescript-eslint/parser@8.44.1':
    resolution: {integrity: sha512-EHrrEsyhOhxYt8MTg4zTF+DJMuNBzWwgvvOYNj/zm1vnaD/IC5zCXFehZv94Piqa2cRFfXrTFxIvO95L7Qc/cw==}
    engines: {node: ^18.18.0 || ^20.9.0 || >=21.1.0}
    peerDependencies:
      eslint: ^8.57.0 || ^9.0.0
      typescript: '>=4.8.4 <6.0.0'

  '@typescript-eslint/project-service@8.44.1':
    resolution: {integrity: sha512-ycSa60eGg8GWAkVsKV4E6Nz33h+HjTXbsDT4FILyL8Obk5/mx4tbvCNsLf9zret3ipSumAOG89UcCs/KRaKYrA==}
    engines: {node: ^18.18.0 || ^20.9.0 || >=21.1.0}
    peerDependencies:
      typescript: '>=4.8.4 <6.0.0'

  '@typescript-eslint/scope-manager@8.44.1':
    resolution: {integrity: sha512-NdhWHgmynpSvyhchGLXh+w12OMT308Gm25JoRIyTZqEbApiBiQHD/8xgb6LqCWCFcxFtWwaVdFsLPQI3jvhywg==}
    engines: {node: ^18.18.0 || ^20.9.0 || >=21.1.0}

  '@typescript-eslint/tsconfig-utils@8.44.1':
    resolution: {integrity: sha512-B5OyACouEjuIvof3o86lRMvyDsFwZm+4fBOqFHccIctYgBjqR3qT39FBYGN87khcgf0ExpdCBeGKpKRhSFTjKQ==}
    engines: {node: ^18.18.0 || ^20.9.0 || >=21.1.0}
    peerDependencies:
      typescript: '>=4.8.4 <6.0.0'

  '@typescript-eslint/type-utils@8.44.1':
    resolution: {integrity: sha512-KdEerZqHWXsRNKjF9NYswNISnFzXfXNDfPxoTh7tqohU/PRIbwTmsjGK6V9/RTYWau7NZvfo52lgVk+sJh0K3g==}
    engines: {node: ^18.18.0 || ^20.9.0 || >=21.1.0}
    peerDependencies:
      eslint: ^8.57.0 || ^9.0.0
      typescript: '>=4.8.4 <6.0.0'

  '@typescript-eslint/types@8.44.1':
    resolution: {integrity: sha512-Lk7uj7y9uQUOEguiDIDLYLJOrYHQa7oBiURYVFqIpGxclAFQ78f6VUOM8lI2XEuNOKNB7XuvM2+2cMXAoq4ALQ==}
    engines: {node: ^18.18.0 || ^20.9.0 || >=21.1.0}

  '@typescript-eslint/typescript-estree@8.44.1':
    resolution: {integrity: sha512-qnQJ+mVa7szevdEyvfItbO5Vo+GfZ4/GZWWDRRLjrxYPkhM+6zYB2vRYwCsoJLzqFCdZT4mEqyJoyzkunsZ96A==}
    engines: {node: ^18.18.0 || ^20.9.0 || >=21.1.0}
    peerDependencies:
      typescript: '>=4.8.4 <6.0.0'

  '@typescript-eslint/utils@8.44.1':
    resolution: {integrity: sha512-DpX5Fp6edTlocMCwA+mHY8Mra+pPjRZ0TfHkXI8QFelIKcbADQz1LUPNtzOFUriBB2UYqw4Pi9+xV4w9ZczHFg==}
    engines: {node: ^18.18.0 || ^20.9.0 || >=21.1.0}
    peerDependencies:
      eslint: ^8.57.0 || ^9.0.0
      typescript: '>=4.8.4 <6.0.0'

  '@typescript-eslint/visitor-keys@8.44.1':
    resolution: {integrity: sha512-576+u0QD+Jp3tZzvfRfxon0EA2lzcDt3lhUbsC6Lgzy9x2VR4E+JUiNyGHi5T8vk0TV+fpJ5GLG1JsJuWCaKhw==}
    engines: {node: ^18.18.0 || ^20.9.0 || >=21.1.0}

  '@typespec/ts-http-runtime@0.2.3':
    resolution: {integrity: sha512-oRhjSzcVjX8ExyaF8hC0zzTqxlVuRlgMHL/Bh4w3xB9+wjbm0FpXylVU/lBrn+kgphwYTrOk3tp+AVShGmlYCg==}
    engines: {node: '>=18.0.0'}

  '@typespec/ts-http-runtime@0.3.1':
    resolution: {integrity: sha512-SnbaqayTVFEA6/tYumdF0UmybY0KHyKwGPBXnyckFlrrKdhWFrL3a2HIPXHjht5ZOElKGcXfD2D63P36btb+ww==}
    engines: {node: '>=20.0.0'}

  '@vertesia/api-fetch-client@0.78.0':
    resolution: {integrity: sha512-1+xqwb4BECx99OeP8hZVoPmMFaMJnlN/ytCWZAYBjfndr0p5dZZgg6zth9bWw2MUNLVYURp8MkEiJBpw0ULh1A==}

  '@vitest/expect@3.2.4':
    resolution: {integrity: sha512-Io0yyORnB6sikFlt8QW5K7slY4OjqNX9jmJQ02QDda8lyM6B5oNgVWoSoKPac8/kgnCUzuHQKrSLtu/uOqqrig==}

  '@vitest/mocker@3.2.4':
    resolution: {integrity: sha512-46ryTE9RZO/rfDd7pEqFl7etuyzekzEhUbTW3BvmeO/BcCMEgq59BKhek3dXDWgAj4oMK6OZi+vRr1wPW6qjEQ==}
    peerDependencies:
      msw: ^2.4.9
      vite: ^6.3.6
    peerDependenciesMeta:
      msw:
        optional: true
      vite:
        optional: true

  '@vitest/pretty-format@3.2.4':
    resolution: {integrity: sha512-IVNZik8IVRJRTr9fxlitMKeJeXFFFN0JaB9PHPGQ8NKQbGpfjlTx9zO4RefN8gp7eqjNy8nyK3NZmBzOPeIxtA==}

  '@vitest/runner@3.2.4':
    resolution: {integrity: sha512-oukfKT9Mk41LreEW09vt45f8wx7DordoWUZMYdY/cyAk7w5TWkTRCNZYF7sX7n2wB7jyGAl74OxgwhPgKaqDMQ==}

  '@vitest/snapshot@3.2.4':
    resolution: {integrity: sha512-dEYtS7qQP2CjU27QBC5oUOxLE/v5eLkGqPE0ZKEIDGMs4vKWe7IjgLOeauHsR0D5YuuycGRO5oSRXnwnmA78fQ==}

  '@vitest/spy@3.2.4':
    resolution: {integrity: sha512-vAfasCOe6AIK70iP5UD11Ac4siNUNJ9i/9PZ3NKx07sG6sUxeag1LWdNrMWeKKYBLlzuK+Gn65Yd5nyL6ds+nw==}

  '@vitest/utils@3.2.4':
    resolution: {integrity: sha512-fB2V0JFrQSMsCo9HiSq3Ezpdv4iYaXRG1Sx8edX3MwxfyNn83mKiGzOcH+Fkxt4MHxr3y42fQi1oeAInqgX2QA==}

  abort-controller@3.0.0:
    resolution: {integrity: sha512-h8lQ8tacZYnR3vNQTgibj+tODHI5/+l06Au2Pcriv/Gmet0eaj4TwWH41sO9wnHDiQsEj19q0drzdWdeAHtweg==}
    engines: {node: '>=6.5'}

  accepts@2.0.0:
    resolution: {integrity: sha512-5cvg6CtKwfgdmVqY1WIiXKc3Q1bkRqGLi+2W/6ao+6Y7gu/RCwRuAhGEzh5B4KlszSuTLgZYuqFqo5bImjNKng==}
    engines: {node: '>= 0.6'}

  acorn-jsx@5.3.2:
    resolution: {integrity: sha512-rq9s+JNhf0IChjtDXxllJ7g41oZk5SlXtp0LHwyA5cejwn7vKmKp4pPri6YEePv2PU65sAsegbXtIinmDFDXgQ==}
    peerDependencies:
      acorn: ^6.0.0 || ^7.0.0 || ^8.0.0

  acorn@8.15.0:
    resolution: {integrity: sha512-NZyJarBfL7nWwIq+FDL6Zp/yHEhePMNnnJ0y3qfieCrmNvYct8uvtiV41UvlSe6apAfk0fY1FbWx+NwfmpvtTg==}
    engines: {node: '>=0.4.0'}
    hasBin: true

  agent-base@6.0.2:
    resolution: {integrity: sha512-RZNwNclF7+MS/8bDg70amg32dyeZGZxiDuQmZxKLAlQjr3jGyLx+4Kkk58UO7D2QdgFIQCovuSuZESne6RG6XQ==}
    engines: {node: '>= 6.0.0'}

  agent-base@7.1.3:
    resolution: {integrity: sha512-jRR5wdylq8CkOe6hei19GGZnxM6rBGwFl3Bg0YItGDimvjGtAvdZk4Pu6Cl4u4Igsws4a1fd1Vq3ezrhn4KmFw==}
    engines: {node: '>= 14'}

  agentkeepalive@4.6.0:
    resolution: {integrity: sha512-kja8j7PjmncONqaTsB8fQ+wE2mSU2DJ9D4XKoJ5PFWIdRMa6SLSN1ff4mOr4jCbfRSsxR4keIiySJU0N9T5hIQ==}
    engines: {node: '>= 8.0.0'}

  ajv-formats@3.0.1:
    resolution: {integrity: sha512-8iUql50EUR+uUcdRQ3HDqa6EVyo3docL8g5WJ3FNcWmu62IbkGUue/pEyLBW8VGKKucTPgqeks4fIU1DA4yowQ==}
    peerDependencies:
      ajv: ^8.0.0
    peerDependenciesMeta:
      ajv:
        optional: true

  ajv@6.12.6:
    resolution: {integrity: sha512-j3fVLgvTo527anyYyJOGTYJbG+vnnQYvE0m5mmkc1TK+nxAppkCLMIL0aZ4dblVCNoGShhm+kzE4ZUykBoMg4g==}

  ajv@8.17.1:
    resolution: {integrity: sha512-B/gBuNg5SiMTrPkC+A2+cW0RszwxYmn6VYxB/inlBStS5nx6xHIt/ehKRhIMhqusl7a8LjQoZnjCs5vhwxOQ1g==}

  ansi-colors@4.1.3:
    resolution: {integrity: sha512-/6w/C21Pm1A7aZitlI5Ni/2J6FFQN8i1Cvz3kHABAAbw93v/NlvKdVOqz7CCWz/3iv/JplRSEEZ83XION15ovw==}
    engines: {node: '>=6'}

  ansi-regex@5.0.1:
    resolution: {integrity: sha512-quJQXlTSUGL2LH9SUXo8VwsY4soanhgo6LNSm84E1LBcE8s3O0wpdiRzyR9z/ZZJMlMWv37qOOb9pdJlMUEKFQ==}
    engines: {node: '>=8'}

  ansi-regex@6.1.0:
    resolution: {integrity: sha512-7HSX4QQb4CspciLpVFwyRe79O3xsIZDDLER21kERQ71oaPodF8jL725AgJMFAYbooIqolJoRLuM81SpeUkpkvA==}
    engines: {node: '>=12'}

  ansi-styles@4.3.0:
    resolution: {integrity: sha512-zbB9rCJAT1rbjiVDb2hqKFHNYLxgtk8NURxZ3IZwD3F6NtxbXZQCnnSi1Lkx+IDohdPlFp222wVALIheZJQSEg==}
    engines: {node: '>=8'}

  ansi-styles@6.2.1:
    resolution: {integrity: sha512-bN798gFfQX+viw3R7yrGWRqnrN2oRkEkUjjl4JNn4E8GxxbjtG3FbrEIIY3l8/hrwUwIeCZvi4QuOTP4MErVug==}
    engines: {node: '>=12'}

  argparse@2.0.1:
    resolution: {integrity: sha512-8+9WqebbFzpX9OR+Wa6O29asIogeRMzcGtAINdpMHHyAg10f05aSFVBbcEqGf/PXw1EjAZ+q2/bEBg3DvurK3Q==}

  assertion-error@2.0.1:
    resolution: {integrity: sha512-Izi8RQcffqCeNVgFigKli1ssklIbpHnCYc6AknXGYoB6grJqyeby7jv12JUQgmTAnIDnbck1uxksT4dzN3PWBA==}
    engines: {node: '>=12'}

  asynckit@0.4.0:
    resolution: {integrity: sha512-Oei9OH4tRh0YqU3GxhX79dM/mwVgvbZJaSNaRk+bshkj0S5cfHcgYakreBjrHwatXKbz+IoIdYLxrKim2MjW0Q==}

  balanced-match@1.0.2:
    resolution: {integrity: sha512-3oSeUO0TMV67hN1AmbXsK4yaqU7tjiHlbxRDZOpH0KW9+CeX4bRAaX0Anxt0tx2MrpRpWwQaPwIlISEJhYU5Pw==}

  base64-js@1.5.1:
    resolution: {integrity: sha512-AKpaYlHn8t4SVbOHCy+b5+KKgvR4vrsD8vbvrbiQJps7fKDTkjkDry6ji0rUJjC0kzbNePLwzxq8iypo41qeWA==}

  bignumber.js@9.3.0:
    resolution: {integrity: sha512-EM7aMFTXbptt/wZdMlBv2t8IViwQL+h6SLHosp8Yf0dqJMTnY6iL32opnAB6kAdL0SZPuvcAzFr31o0c/R3/RA==}

  body-parser@2.2.0:
    resolution: {integrity: sha512-02qvAaxv8tp7fBa/mw1ga98OGm+eCbqzJOKoRt70sLmfEEi+jyBYVTDGfCL/k06/4EMk/z01gCe7HoCH/f2LTg==}
    engines: {node: '>=18'}

  bowser@2.11.0:
    resolution: {integrity: sha512-AlcaJBi/pqqJBIQ8U9Mcpc9i8Aqxn88Skv5d+xBX006BY5u8N3mGLHa5Lgppa7L/HfwgwLgZ6NYs+Ag6uUmJRA==}

  brace-expansion@1.1.12:
    resolution: {integrity: sha512-9T9UjW3r0UW5c1Q7GTwllptXwhvYmEzFhzMfZ9H7FQWt+uZePjZPjBP/W1ZEyZ1twGWom5/56TF4lPcqjnDHcg==}

  brace-expansion@2.0.2:
    resolution: {integrity: sha512-Jt0vHyM+jmUBqojB7E1NIYadt0vI0Qxjxd2TErW94wDz+E2LAm5vKMXXwg6ZZBTHPuUlDgQHKXvjGBdfcF1ZDQ==}

  braces@3.0.3:
    resolution: {integrity: sha512-yQbXgO/OSZVD2IsiLlro+7Hf6Q18EJrKSEsdoMzKePKXct3gvD8oLcOQdIzGupr5Fj+EDe8gO/lxc1BzfMpxvA==}
    engines: {node: '>=8'}

  buffer-equal-constant-time@1.0.1:
    resolution: {integrity: sha512-zRpUiDwd/xk6ADqPMATG8vc9VPrkck7T07OIx0gnjmJAnHnTVXNQG3vfvWNuiZIkwu9KrKdA1iJKfsfTVxE6NA==}

  buffer@5.6.0:
    resolution: {integrity: sha512-/gDYp/UtU0eA1ys8bOs9J6a+E/KWIY+DZ+Q2WESNUA0jFRsJOc0SNUO6xJ5SGA1xueg3NL65W6s+NY5l9cunuw==}

  buffer@6.0.3:
    resolution: {integrity: sha512-FTiCpNxtwiZZHEZbcbTIcZjERVICn9yq/pDFkTl95/AxzD1naBctN7YO68riM/gLSDY7sdrMby8hofADYuuqOA==}

  bundle-name@4.1.0:
    resolution: {integrity: sha512-tjwM5exMg6BGRI+kNmTntNsvdZS1X8BFYS6tnJ2hdH0kVxM6/eVZ2xy+FqStSWvYmtfFMDLIxurorHwDKfDz5Q==}
    engines: {node: '>=18'}

  bytes@3.1.2:
    resolution: {integrity: sha512-/Nf7TyzTx6S3yRJObOAV7956r8cr2+Oj8AC5dt8wSP3BQAoeX58NoHyCU8P8zGkNXStjTSi6fzO6F0pBdcYbEg==}
    engines: {node: '>= 0.8'}

  cac@6.7.14:
    resolution: {integrity: sha512-b6Ilus+c3RrdDk+JhLKUAQfzzgLEPy6wcXqS7f/xe1EETvsDP6GORG7SFuOs6cID5YkqchW/LXZbX5bc8j7ZcQ==}
    engines: {node: '>=8'}

  call-bind-apply-helpers@1.0.2:
    resolution: {integrity: sha512-Sp1ablJ0ivDkSzjcaJdxEunN5/XvksFJ2sMBFfq6x0ryhQV/2b/KwFe21cMpmHtPOSij8K99/wSfoEuTObmuMQ==}
    engines: {node: '>= 0.4'}

  call-bound@1.0.4:
    resolution: {integrity: sha512-+ys997U96po4Kx/ABpBCqhA9EuxJaQWDQg7295H4hBphv3IZg0boBKuwYpt4YXp6MZ5AmZQnU/tyMTlRpaSejg==}
    engines: {node: '>= 0.4'}

  callsites@3.1.0:
    resolution: {integrity: sha512-P8BjAsXvZS+VIDUI11hHCQEv74YT67YUi5JJFNWIqL235sBmjX4+qx9Muvls5ivyNENctx46xQLQ3aTuE7ssaQ==}
    engines: {node: '>=6'}

  chai@5.2.1:
    resolution: {integrity: sha512-5nFxhUrX0PqtyogoYOA8IPswy5sZFTOsBFl/9bNsmDLgsxYTzSZQJDPppDnZPTQbzSEm0hqGjWPzRemQCYbD6A==}
    engines: {node: '>=18'}

  chalk@4.1.2:
    resolution: {integrity: sha512-oKnbhFyRIXpUuez8iBMmyEa4nbj4IOQyuhc/wy9kY7/WVPcwIO9VA668Pu8RkO7+0G76SLROeyw9CpQ061i4mA==}
    engines: {node: '>=10'}

  check-error@2.1.1:
    resolution: {integrity: sha512-OAlb+T7V4Op9OwdkjmguYRqncdlx5JiofwOAUkmTF+jNdHwzTaTs4sRAGpzLF3oOz5xAyDGrPgeIDFQmDOTiJw==}
    engines: {node: '>= 16'}

  cliui@8.0.1:
    resolution: {integrity: sha512-BSeNnyus75C4//NQ9gQt1/csTXyo/8Sb+afLAkzAptFuMsod9HFokGNudZpi/oQV73hnVK+sR+5PVRMd+Dr7YQ==}
    engines: {node: '>=12'}

  color-convert@2.0.1:
    resolution: {integrity: sha512-RRECPsj7iu/xb5oKYcsFHSppFNnsj/52OVTRKb4zP5onXwVF3zVmmToNcOfGC+CRDpfK/U584fMg38ZHCaElKQ==}
    engines: {node: '>=7.0.0'}

  color-name@1.1.4:
    resolution: {integrity: sha512-dOy+3AuW3a2wNbZHIuMZpTcgjGuLU/uBL/ubcZF9OXbDo8ff4O8yVp5Bf0efS8uEoYo5q4Fx7dY9OgQGXgAsQA==}

  combined-stream@1.0.8:
    resolution: {integrity: sha512-FQN4MRfuJeHf7cBbBMJFXhKSDq+2kAArBlmRBvcvFE5BB1HZKXtSFASDhdlz9zOYwxh8lDdnvmMOe/+5cdoEdg==}
    engines: {node: '>= 0.8'}

  commander@11.1.0:
    resolution: {integrity: sha512-yPVavfyCcRhmorC7rWlkHn15b4wDVgVmBA7kV4QVBsF7kv/9TKJAbAXVTxvTnwP8HHKjRCJDClKbciiYS7p0DQ==}
    engines: {node: '>=16'}

  concat-map@0.0.1:
    resolution: {integrity: sha512-/Srv4dswyQNBfohGpz9o6Yb3Gz3SrUDqBH5rTuhGR7ahtlbYKnVxw2bCFMRljaA7EXHaXZ8wsHdodFvbkhKmqg==}

  content-disposition@1.0.0:
    resolution: {integrity: sha512-Au9nRL8VNUut/XSzbQA38+M78dzP4D+eqg3gfJHMIHHYa3bg067xj1KxMUWj+VULbiZMowKngFFbKczUrNJ1mg==}
    engines: {node: '>= 0.6'}

  content-type@1.0.5:
    resolution: {integrity: sha512-nTjqfcBFEipKdXCv4YDQWCfmcLZKm81ldF0pAopTvyrFGVbcR6P/VAAd5G7N+0tTr8QqiU0tFadD6FK4NtJwOA==}
    engines: {node: '>= 0.6'}

  cookie-signature@1.2.2:
    resolution: {integrity: sha512-D76uU73ulSXrD1UXF4KE2TMxVVwhsnCgfAyTg9k8P6KGZjlXKrOLe4dJQKI3Bxi5wjesZoFXJWElNWBjPZMbhg==}
    engines: {node: '>=6.6.0'}

  cookie@0.7.2:
    resolution: {integrity: sha512-yki5XnKuf750l50uGTllt6kKILY4nQ1eNIQatoXEByZ5dWgnKqbnqmTrBE5B4N7lrMJKQ2ytWMiTO2o0v6Ew/w==}
    engines: {node: '>= 0.6'}

  cors@2.8.5:
    resolution: {integrity: sha512-KIHbLJqu73RGr/hnbrO9uBeixNGuvSQjul/jdFvS/KFSIH1hWVd1ng7zOHx+YrEfInLG7q4n6GHQ9cDtxv/P6g==}
    engines: {node: '>= 0.10'}

  cross-spawn@7.0.6:
    resolution: {integrity: sha512-uV2QOWP2nWzsy2aMp8aRibhi9dlzF5Hgh5SHaB9OiTGEyDTiJJyx0uy51QXdyWbtAHNua4XJzUKca3OzKUd3vA==}
    engines: {node: '>= 8'}

  debug@4.4.1:
    resolution: {integrity: sha512-KcKCqiftBJcZr++7ykoDIEwSa3XWowTfNPo92BYxjXiyYEVrUQh2aLyhxBCwww+heortUFxEJYcRzosstTEBYQ==}
    engines: {node: '>=6.0'}
    peerDependencies:
      supports-color: '*'
    peerDependenciesMeta:
      supports-color:
        optional: true

  deep-eql@5.0.2:
    resolution: {integrity: sha512-h5k/5U50IJJFpzfL6nO9jaaumfjO/f2NjK/oYB2Djzm4p9L+3T9qWpZqZ2hAbLPuuYq9wrU08WQyBTL5GbPk5Q==}
    engines: {node: '>=6'}

  deep-is@0.1.4:
    resolution: {integrity: sha512-oIPzksmTg4/MriiaYGO+okXDT7ztn/w3Eptv/+gSIdMdKsJo0u4CfYNFJPy+4SKMuCqGw2wxnA+URMg3t8a/bQ==}

  default-browser-id@5.0.0:
    resolution: {integrity: sha512-A6p/pu/6fyBcA1TRz/GqWYPViplrftcW2gZC9q79ngNCKAeR/X3gcEdXQHl4KNXV+3wgIJ1CPkJQ3IHM6lcsyA==}
    engines: {node: '>=18'}

  default-browser@5.2.1:
    resolution: {integrity: sha512-WY/3TUME0x3KPYdRRxEJJvXRHV4PyPoUsxtZa78lwItwRQRHhd2U9xOscaT/YTf8uCXIAjeJOFBVEh/7FtD8Xg==}
    engines: {node: '>=18'}

  define-lazy-prop@3.0.0:
    resolution: {integrity: sha512-N+MeXYoqr3pOgn8xfyRPREN7gHakLYjhsHhWGT3fWAiL4IkAt0iDw14QiiEm2bE30c5XX5q0FtAA3CK5f9/BUg==}
    engines: {node: '>=12'}

  delayed-stream@1.0.0:
    resolution: {integrity: sha512-ZySD7Nf91aLB0RxL4KGrKHBXl7Eds1DAmEdcoVawXnLD7SDhpNgtuII2aAkg7a7QS41jxPSZ17p4VdGnMHk3MQ==}
    engines: {node: '>=0.4.0'}

  depd@2.0.0:
    resolution: {integrity: sha512-g7nH6P6dyDioJogAAGprGpCtVImJhpPk/roCzdb3fIh61/s/nPsfR6onyMwkCAR/OlC3yBC0lESvUoQEAssIrw==}
    engines: {node: '>= 0.8'}

  dotenv@16.6.1:
    resolution: {integrity: sha512-uBq4egWHTcTt33a72vpSG0z3HnPuIl6NqYcTrKEg2azoEyl2hpW0zqlxysq2pK9HlDIHyHyakeYaYnSAwd8bow==}
    engines: {node: '>=12'}

  dunder-proto@1.0.1:
    resolution: {integrity: sha512-KIN/nDJBQRcXw0MLVhZE9iQHmG68qAVIBg9CqmUYjmQIhgij9U5MFvrqkUL5FbtyyzZuOeOt0zdeRe4UY7ct+A==}
    engines: {node: '>= 0.4'}

  duplexify@4.1.3:
    resolution: {integrity: sha512-M3BmBhwJRZsSx38lZyhE53Csddgzl5R7xGJNk7CVddZD6CcmwMCH8J+7AprIrQKH7TonKxaCjcv27Qmf+sQ+oA==}

  eastasianwidth@0.2.0:
    resolution: {integrity: sha512-I88TYZWc9XiYHRQ4/3c5rjjfgkjhLyW2luGIheGERbNQ6OY7yTybanSpDXZa8y7VUP9YmDcYa+eyq4ca7iLqWA==}

  ecdsa-sig-formatter@1.0.11:
    resolution: {integrity: sha512-nagl3RYrbNv6kQkeJIpt6NJZy8twLB/2vtz6yN9Z4vRKHN4/QZJIEbqohALSgwKdnksuY3k5Addp5lg8sVoVcQ==}

  ee-first@1.1.1:
    resolution: {integrity: sha512-WMwm9LhRUo+WUaRN+vRuETqG89IgZphVSNkdFgeb6sS/E4OrDIN7t48CAewSHXc6C8lefD8KKfr5vY61brQlow==}

  emoji-regex@8.0.0:
    resolution: {integrity: sha512-MSjYzcWNOA0ewAHpz0MxpYFvwg6yjy1NG3xteoqz644VCo/RPgnr1/GGt+ic3iJTzQ8Eu3TdM14SawnVUmGE6A==}

  emoji-regex@9.2.2:
    resolution: {integrity: sha512-L18DaJsXSUk2+42pv8mLs5jJT2hqFkFE4j21wOmgbUqsZ2hL72NsUU785g9RXgo3s0ZNgVl42TiHp3ZtOv/Vyg==}

  encodeurl@2.0.0:
    resolution: {integrity: sha512-Q0n9HRi4m6JuGIV1eFlmvJB7ZEVxu93IrMyiMsGC0lrMJMWzRgx6WGquyfQgZVb31vhGgXnfmPNNXmxnOkRBrg==}
    engines: {node: '>= 0.8'}

  end-of-stream@1.4.4:
    resolution: {integrity: sha512-+uw1inIHVPQoaVuHzRyXd21icM+cnt4CzD5rW+NC1wjOUSTOs+Te7FOv7AhN7vS9x/oIyhLP5PR1H+phQAHu5Q==}

  enquirer@2.4.1:
    resolution: {integrity: sha512-rRqJg/6gd538VHvR3PSrdRBb/1Vy2YfzHqzvbhGIQpDRKIa4FgV/54b5Q1xYSxOOwKvjXweS26E0Q+nAMwp2pQ==}
    engines: {node: '>=8.6'}

  es-define-property@1.0.1:
    resolution: {integrity: sha512-e3nRfgfUZ4rNGL232gUgX06QNyyez04KdjFrF+LTRoOXmrOgFKDg4BCdsjW8EnT69eqdYGmRpJwiPVYNrCaW3g==}
    engines: {node: '>= 0.4'}

  es-errors@1.3.0:
    resolution: {integrity: sha512-Zf5H2Kxt2xjTvbJvP2ZWLEICxA6j+hAmMzIlypy4xcBg1vKVnx89Wy0GbS+kf5cwCVFFzdCFh2XSCFNULS6csw==}
    engines: {node: '>= 0.4'}

  es-module-lexer@1.7.0:
    resolution: {integrity: sha512-jEQoCwk8hyb2AZziIOLhDqpm5+2ww5uIE6lkO/6jcOCusfk6LhMHpXXfBLXTZ7Ydyt0j4VoUQv6uGNYbdW+kBA==}

  es-object-atoms@1.1.1:
    resolution: {integrity: sha512-FGgH2h8zKNim9ljj7dankFPcICIK9Cp5bm+c2gQSYePhpaG5+esrLODihIorn+Pe6FGJzWhXQotPv73jTaldXA==}
    engines: {node: '>= 0.4'}

  es-set-tostringtag@2.1.0:
    resolution: {integrity: sha512-j6vWzfrGVfyXxge+O0x5sh6cvxAog0a/4Rdd2K36zCMV5eJ+/+tOAngRO8cODMNWbVRdVlmGZQL2YS3yR8bIUA==}
    engines: {node: '>= 0.4'}

  esbuild@0.25.6:
    resolution: {integrity: sha512-GVuzuUwtdsghE3ocJ9Bs8PNoF13HNQ5TXbEi2AhvVb8xU1Iwt9Fos9FEamfoee+u/TOsn7GUWc04lz46n2bbTg==}
    engines: {node: '>=18'}
    hasBin: true

  escalade@3.2.0:
    resolution: {integrity: sha512-WUj2qlxaQtO4g6Pq5c29GTcWGDyd8itL8zTlipgECz3JesAiiOKotd8JU6otB3PACgG6xkJUyVhboMS+bje/jA==}
    engines: {node: '>=6'}

  escape-html@1.0.3:
    resolution: {integrity: sha512-NiSupZ4OeuGwr68lGIeym/ksIZMJodUGOSCZ/FSnTxcrekbvqrgdUxlJOMpijaKZVjAJrWrGs/6Jy8OMuyj9ow==}

  escape-string-regexp@4.0.0:
    resolution: {integrity: sha512-TtpcNJ3XAzx3Gq8sWRzJaVajRs0uVxA2YAkdb1jm2YkPz4G6egUFAyA3n5vtEIZefPk5Wa4UXbKuS5fKkJWdgA==}
    engines: {node: '>=10'}

  eslint-scope@8.4.0:
    resolution: {integrity: sha512-sNXOfKCn74rt8RICKMvJS7XKV/Xk9kA7DyJr8mJik3S7Cwgy3qlkkmyS2uQB3jiJg6VNdZd/pDBJu0nvG2NlTg==}
    engines: {node: ^18.18.0 || ^20.9.0 || >=21.1.0}

  eslint-visitor-keys@3.4.3:
    resolution: {integrity: sha512-wpc+LXeiyiisxPlEkUzU6svyS1frIO3Mgxj1fdy7Pm8Ygzguax2N3Fa/D/ag1WqbOprdI+uY6wMUl8/a2G+iag==}
    engines: {node: ^12.22.0 || ^14.17.0 || >=16.0.0}

  eslint-visitor-keys@4.2.1:
    resolution: {integrity: sha512-Uhdk5sfqcee/9H/rCOJikYz67o0a2Tw2hGRPOG2Y1R2dg7brRe1uG0yaNQDHu+TO/uQPF/5eCapvYSmHUjt7JQ==}
    engines: {node: ^18.18.0 || ^20.9.0 || >=21.1.0}

  eslint@9.36.0:
    resolution: {integrity: sha512-hB4FIzXovouYzwzECDcUkJ4OcfOEkXTv2zRY6B9bkwjx/cprAq0uvm1nl7zvQ0/TsUk0zQiN4uPfJpB9m+rPMQ==}
    engines: {node: ^18.18.0 || ^20.9.0 || >=21.1.0}
    hasBin: true
    peerDependencies:
      jiti: '*'
    peerDependenciesMeta:
      jiti:
        optional: true

  espree@10.4.0:
    resolution: {integrity: sha512-j6PAQ2uUr79PZhBjP5C5fhl8e39FmRnOjsD5lGnWrFU8i2G776tBK7+nP8KuQUTTyAZUwfQqXAgrVH5MbH9CYQ==}
    engines: {node: ^18.18.0 || ^20.9.0 || >=21.1.0}

  esquery@1.6.0:
    resolution: {integrity: sha512-ca9pw9fomFcKPvFLXhBKUK90ZvGibiGOvRJNbjljY7s7uq/5YO4BOzcYtJqExdx99rF6aAcnRxHmcUHcz6sQsg==}
    engines: {node: '>=0.10'}

  esrecurse@4.3.0:
    resolution: {integrity: sha512-KmfKL3b6G+RXvP8N1vr3Tq1kL/oCFgn2NYXEtqP8/L3pKapUA4G8cFVaoF3SU323CD4XypR/ffioHmkti6/Tag==}
    engines: {node: '>=4.0'}

  estraverse@5.3.0:
    resolution: {integrity: sha512-MMdARuVEQziNTeJD8DgMqmhwR11BRQ/cBP+pLtYdSTnf3MIO8fFeiINEbX36ZdNlfU/7A9f3gUw49B3oQsvwBA==}
    engines: {node: '>=4.0'}

  estree-walker@3.0.3:
    resolution: {integrity: sha512-7RUKfXgSMMkzt6ZuXmqapOurLGPPfgj6l9uRZ7lRGolvk0y2yocc35LdcxKC5PQZdn2DMqioAQ2NoWcrTKmm6g==}

  esutils@2.0.3:
    resolution: {integrity: sha512-kVscqXk4OCp68SZ0dkgEKVi6/8ij300KBWTJq32P/dYeWTSwK41WyTxalN1eRmA5Z9UU/LX9D7FWSmV9SAYx6g==}
    engines: {node: '>=0.10.0'}

  etag@1.8.1:
    resolution: {integrity: sha512-aIL5Fx7mawVa300al2BnEE4iNvo1qETxLrPI/o05L7z6go7fCw1J6EQmbK4FmJ2AS7kgVF/KEZWufBfdClMcPg==}
    engines: {node: '>= 0.6'}

  event-target-shim@5.0.1:
    resolution: {integrity: sha512-i/2XbnSz/uxRCU6+NdVJgKWDTM427+MqYbkQzD321DuCQJUqOuJKIA0IM2+W2xtYHdKOmZ4dR6fExsd4SXL+WQ==}
    engines: {node: '>=6'}

  events@3.3.0:
    resolution: {integrity: sha512-mQw+2fkQbALzQ7V0MY0IqdnXNOeTtP4r0lN9z7AAawCXgqea7bDii20AYrIBrFd/Hx0M2Ocz6S111CaFkUcb0Q==}
    engines: {node: '>=0.8.x'}

  eventsource-parser@1.1.2:
    resolution: {integrity: sha512-v0eOBUbiaFojBu2s2NPBfYUoRR9GjcDNvCXVaqEf5vVfpIAh9f8RCo4vXTP8c63QRKCFwoLpMpTdPwwhEKVgzA==}
    engines: {node: '>=14.18'}

  eventsource-parser@3.0.6:
    resolution: {integrity: sha512-Vo1ab+QXPzZ4tCa8SwIHJFaSzy4R6SHf7BY79rFBDf0idraZWAkYrDjDj8uWaSm3S2TK+hJ7/t1CEmZ7jXw+pg==}
    engines: {node: '>=18.0.0'}

  eventsource@3.0.7:
    resolution: {integrity: sha512-CRT1WTyuQoD771GW56XEZFQ/ZoSfWid1alKGDYMmkt2yl8UXrVR4pspqWNEcqKvVIzg6PAltWjxcSSPrboA4iA==}
    engines: {node: '>=18.0.0'}

  eventsource@4.0.0:
    resolution: {integrity: sha512-fvIkb9qZzdMxgZrEQDyll+9oJsyaVvY92I2Re+qK0qEJ+w5s0X3dtz+M0VAPOjP1gtU3iqWyjQ0G3nvd5CLZ2g==}
    engines: {node: '>=20.0.0'}

  expect-type@1.2.2:
    resolution: {integrity: sha512-JhFGDVJ7tmDJItKhYgJCGLOWjuK9vPxiXoUFLwLDc99NlmklilbiQJwoctZtt13+xMw91MCk/REan6MWHqDjyA==}
    engines: {node: '>=12.0.0'}

  express-rate-limit@7.5.1:
    resolution: {integrity: sha512-7iN8iPMDzOMHPUYllBEsQdWVB6fPDMPqwjBaFrgr4Jgr/+okjvzAy+UHlYYL/Vs0OsOrMkwS6PJDkFlJwoxUnw==}
    engines: {node: '>= 16'}
    peerDependencies:
      express: '>= 4.11'

  express@5.1.0:
    resolution: {integrity: sha512-DT9ck5YIRU+8GYzzU5kT3eHGA5iL+1Zd0EutOmTE9Dtk+Tvuzd23VBU+ec7HPNSTxXYO55gPV/hq4pSBJDjFpA==}
    engines: {node: '>= 18'}

  extend@3.0.2:
    resolution: {integrity: sha512-fjquC59cD7CyW6urNXK0FBufkZcoiGG80wTuPujX590cB5Ttln20E2UB4S/WARVqhXffZl2LNgS+gQdPIIim/g==}

  fast-deep-equal@3.1.3:
    resolution: {integrity: sha512-f3qQ9oQy9j2AhBe/H9VC91wLmKBCCU/gDOnKNAYG5hswO7BLKj09Hc5HYNz9cGI++xlpDCIgDaitVs03ATR84Q==}

  fast-glob@3.3.3:
    resolution: {integrity: sha512-7MptL8U0cqcFdzIzwOTHoilX9x5BrNqye7Z/LuC7kCMRio1EMSyqRK3BEAUD7sXRq4iT4AzTVuZdhgQ2TCvYLg==}
    engines: {node: '>=8.6.0'}

  fast-json-stable-stringify@2.1.0:
    resolution: {integrity: sha512-lhd/wF+Lk98HZoTCtlVraHtfh5XYijIjalXck7saUtuanSDyLMxnHhSXEDJqHxD7msR8D0uCmqlkwjCV8xvwHw==}

  fast-levenshtein@2.0.6:
    resolution: {integrity: sha512-DCXu6Ifhqcks7TZKY3Hxp3y6qphY5SJZmrWMDrKcERSOXWQdMhU9Ig/PYrzyw/ul9jOIyh0N4M0tbC5hodg8dw==}

  fast-uri@3.0.6:
    resolution: {integrity: sha512-Atfo14OibSv5wAp4VWNsFYE1AchQRTv9cBGWET4pZWHzYshFSS9NQI6I57rdKn9croWVMbYFbLhJ+yJvmZIIHw==}

  fast-xml-parser@5.2.5:
    resolution: {integrity: sha512-pfX9uG9Ki0yekDHx2SiuRIyFdyAr1kMIMitPvb0YBo8SUfKvia7w7FIyd/l6av85pFYRhZscS75MwMnbvY+hcQ==}
    hasBin: true

  fastq@1.19.1:
    resolution: {integrity: sha512-GwLTyxkCXjXbxqIhTsMI2Nui8huMPtnxg7krajPJAjnEG/iiOS7i+zCtWGZR9G0NBKbXKh6X9m9UIsYX/N6vvQ==}

  fdir@6.4.6:
    resolution: {integrity: sha512-hiFoqpyZcfNm1yc4u8oWCf9A2c4D3QjCrks3zmoVKVxpQRzmPNar1hUJcBG2RQHvEVGDN+Jm81ZheVLAQMK6+w==}
    peerDependencies:
      picomatch: ^3 || ^4
    peerDependenciesMeta:
      picomatch:
        optional: true

  file-entry-cache@8.0.0:
    resolution: {integrity: sha512-XXTUwCvisa5oacNGRP9SfNtYBNAMi+RPwBFmblZEF7N7swHYQS6/Zfk7SRwx4D5j3CH211YNRco1DEMNVfZCnQ==}
    engines: {node: '>=16.0.0'}

  fill-range@7.1.1:
    resolution: {integrity: sha512-YsGpe3WHLK8ZYi4tWDg2Jy3ebRz2rXowDxnld4bkQB00cc/1Zw9AWnC0i9ztDJitivtQvaI9KaLyKrc+hBW0yg==}
    engines: {node: '>=8'}

  finalhandler@2.1.0:
    resolution: {integrity: sha512-/t88Ty3d5JWQbWYgaOGCCYfXRwV1+be02WqYYlL6h0lEiUAMPM8o8qKGO01YIkOHzka2up08wvgYD0mDiI+q3Q==}
    engines: {node: '>= 0.8'}

  find-up@5.0.0:
    resolution: {integrity: sha512-78/PXT1wlLLDgTzDs7sjq9hzz0vXD+zn+7wypEe4fXQxCmdmqfGsEPQxmiCSQI3ajFV91bVSsvNtrJRiW6nGng==}
    engines: {node: '>=10'}

  flat-cache@4.0.1:
    resolution: {integrity: sha512-f7ccFPK3SXFHpx15UIGyRJ/FJQctuKZ0zVuN3frBo4HnK3cay9VEW0R6yPYFHC0AgqhukPzKjq22t5DmAyqGyw==}
    engines: {node: '>=16'}

  flatted@3.3.3:
    resolution: {integrity: sha512-GX+ysw4PBCz0PzosHDepZGANEuFCMLrnRTiEy9McGjmkCQYwRq4A/X786G/fjM/+OjsWSU1ZrY5qyARZmO/uwg==}

  foreground-child@3.3.1:
    resolution: {integrity: sha512-gIXjKqtFuWEgzFRJA9WCQeSJLZDjgJUOMCMzxtvFq/37KojM1BFGufqsCy0r4qSQmYLsZYMeyRqzIWOMup03sw==}
    engines: {node: '>=14'}

  form-data-encoder@1.7.2:
    resolution: {integrity: sha512-qfqtYan3rxrnCk1VYaA4H+Ms9xdpPqvLZa6xmMgFvhO32x7/3J/ExcTd6qpxM0vH2GdMI+poehyBZvqfMTto8A==}

  form-data@2.5.5:
    resolution: {integrity: sha512-jqdObeR2rxZZbPSGL+3VckHMYtu+f9//KXBsVny6JSX/pa38Fy+bGjuG8eW/H6USNQWhLi8Num++cU2yOCNz4A==}
    engines: {node: '>= 0.12'}

  form-data@4.0.4:
    resolution: {integrity: sha512-KrGhL9Q4zjj0kiUt5OO4Mr/A/jlI2jDYs5eHBpYHPcBEVSiipAvn2Ko2HnPe20rmcuuvMHNdZFp+4IlGTMF0Ow==}
    engines: {node: '>= 6'}

  formdata-node@4.4.1:
    resolution: {integrity: sha512-0iirZp3uVDjVGt9p49aTaqjk84TrglENEDuqfdlZQ1roC9CWlPk6Avf8EEnZNcAqPonwkG35x4n3ww/1THYAeQ==}
    engines: {node: '>= 12.20'}

  forwarded@0.2.0:
    resolution: {integrity: sha512-buRG0fpBtRHSTCOASe6hD258tEubFoRLb4ZNA6NxMVHNw2gOcwHo9wyablzMzOA5z9xA9L1KNjk/Nt6MT9aYow==}
    engines: {node: '>= 0.6'}

  fresh@2.0.0:
    resolution: {integrity: sha512-Rx/WycZ60HOaqLKAi6cHRKKI7zxWbJ31MhntmtwMoaTeF7XFH9hhBp8vITaMidfljRQ6eYWCKkaTK+ykVJHP2A==}
    engines: {node: '>= 0.8'}

  fsevents@2.3.3:
    resolution: {integrity: sha512-5xoDfX+fL7faATnagmWPpbFtwh/R77WmMMqqHGS65C3vvB0YHrgF+B1YmZ3441tMj5n63k0212XNoJwzlhffQw==}
    engines: {node: ^8.16.0 || ^10.6.0 || >=11.0.0}
    os: [darwin]

  function-bind@1.1.2:
    resolution: {integrity: sha512-7XHNxH7qX9xG5mIwxkhumTox/MIRNcOgDrxWsMt2pAr23WHp6MrRlN7FBSFpCpr+oVO0F744iUgR82nJMfG2SA==}

  gaxios@6.7.1:
    resolution: {integrity: sha512-LDODD4TMYx7XXdpwxAVRAIAuB0bzv0s+ywFonY46k126qzQHT9ygyoa9tncmOiQmmDrik65UYsEkv3lbfqQ3yQ==}
    engines: {node: '>=14'}

  gcp-metadata@6.1.1:
    resolution: {integrity: sha512-a4tiq7E0/5fTjxPAaH4jpjkSv/uCaU2p5KC6HVGrvl0cDjA8iBZv4vv1gyzlmK0ZUKqwpOyQMKzZQe3lTit77A==}
    engines: {node: '>=14'}

  get-caller-file@2.0.5:
    resolution: {integrity: sha512-DyFP3BM/3YHTQOCUL/w0OZHR0lpKeGrxotcHWcqNEdnltqFwXVfhEBQ94eIo34AfQpo0rGki4cyIiftY06h2Fg==}
    engines: {node: 6.* || 8.* || >= 10.*}

  get-intrinsic@1.3.0:
    resolution: {integrity: sha512-9fSjSaos/fRIVIp+xSJlE6lfwhES7LNtKaCBIamHsjr2na1BiABJPo0mOjjz8GJDURarmCPGqaiVg5mfjb98CQ==}
    engines: {node: '>= 0.4'}

  get-proto@1.0.1:
    resolution: {integrity: sha512-sTSfBjoXBp89JvIKIefqw7U2CCebsc74kiY6awiGogKtoSGbgjYE/G/+l9sF3MWFPNc9IcoOC4ODfKHfxFmp0g==}
    engines: {node: '>= 0.4'}

  glob-parent@5.1.2:
    resolution: {integrity: sha512-AOIgSQCepiJYwP3ARnGx+5VnTu2HBYdzbGP45eLw1vr3zB3vZLeyed1sC9hnbcOc9/SrMyM5RPQrkGz4aS9Zow==}
    engines: {node: '>= 6'}

  glob-parent@6.0.2:
    resolution: {integrity: sha512-XxwI8EOhVQgWp6iDL+3b0r86f4d6AX6zSU55HfB4ydCEuXLXc5FcYeOu+nnGftS4TEju/11rt4KJPTMgbfmv4A==}
    engines: {node: '>=10.13.0'}

  glob@10.4.5:
    resolution: {integrity: sha512-7Bv8RF0k6xjo7d4A/PxYLbUCfb6c+Vpd2/mB2yRDlew7Jb5hEXiCD9ibfO7wpk8i4sevK6DFny9h7EYbM3/sHg==}
    hasBin: true

  glob@11.0.1:
    resolution: {integrity: sha512-zrQDm8XPnYEKawJScsnM0QzobJxlT/kHOOlRTio8IH/GrmxRE5fjllkzdaHclIuNjUQTJYH2xHNIGfdpJkDJUw==}
    engines: {node: 20 || >=22}
    hasBin: true

  globals@14.0.0:
    resolution: {integrity: sha512-oahGvuMGQlPw/ivIYBjVSrWAfWLBeku5tpPE2fOPLi+WHffIWbuh2tCjhyQhTBPMf5E9jDEH4FOmTYgYwbKwtQ==}
    engines: {node: '>=18'}

  google-auth-library@9.15.1:
    resolution: {integrity: sha512-Jb6Z0+nvECVz+2lzSMt9u98UsoakXxA2HGHMCxh+so3n90XgYWkq5dur19JAJV7ONiJY22yBTyJB1TSkvPq9Ng==}
    engines: {node: '>=14'}

  google-gax@4.4.1:
    resolution: {integrity: sha512-Phyp9fMfA00J3sZbJxbbB4jC55b7DBjE3F6poyL3wKMEBVKA79q6BGuHcTiM28yOzVql0NDbRL8MLLh8Iwk9Dg==}
    engines: {node: '>=14'}

  google-logging-utils@0.0.2:
    resolution: {integrity: sha512-NEgUnEcBiP5HrPzufUkBzJOD/Sxsco3rLNo1F1TNf7ieU8ryUzBhqba8r756CjLX7rn3fHl6iLEwPYuqpoKgQQ==}
    engines: {node: '>=14'}

  gopd@1.2.0:
    resolution: {integrity: sha512-ZUKRh6/kUFoAiTAtTYPZJ3hw9wNxx+BIBOijnlG9PnrJsCcSjs1wyyD6vJpaYtgnzDrKYRSqf3OO6Rfa93xsRg==}
    engines: {node: '>= 0.4'}

  graphemer@1.4.0:
    resolution: {integrity: sha512-EtKwoO6kxCL9WO5xipiHTZlSzBm7WLT627TqC/uVRd0HKmq8NXyebnNYxDoBi7wt8eTWrUrKXCOVaFq9x1kgag==}

  groq-sdk@0.32.0:
    resolution: {integrity: sha512-KQZOzSV8UmeIbv7YEvzpZinSR9CaI/8pIGzLrVBVher6RuamklljBom5HXnNTqpekk3/L/h9Txc3Jq3ti58jug==}

  gtoken@7.1.0:
    resolution: {integrity: sha512-pCcEwRi+TKpMlxAQObHDQ56KawURgyAf6jtIY046fJ5tIv3zDe/LEIubckAO8fj6JnAxLdmWkUfNyulQ2iKdEw==}
    engines: {node: '>=14.0.0'}

  has-flag@4.0.0:
    resolution: {integrity: sha512-EykJT/Q1KjTWctppgIAgfSO0tKVuZUjhgMr17kqTumMl6Afv3EISleU7qZUzoXDFTAHTDC4NOoG/ZxU3EvlMPQ==}
    engines: {node: '>=8'}

  has-symbols@1.1.0:
    resolution: {integrity: sha512-1cDNdwJ2Jaohmb3sg4OmKaMBwuC48sYni5HUw2DvsC8LjGTLK9h+eb1X6RyuOHe4hT0ULCW68iomhjUoKUqlPQ==}
    engines: {node: '>= 0.4'}

  has-tostringtag@1.0.2:
    resolution: {integrity: sha512-NqADB8VjPFLM2V0VvHUewwwsw0ZWBaIdgo+ieHtK3hasLz4qeCRjYcqfB6AQrBggRKppKF8L52/VqdVsO47Dlw==}
    engines: {node: '>= 0.4'}

  hasown@2.0.2:
    resolution: {integrity: sha512-0hJU9SCPvmMzIBdZFqNPXWa6dqh7WdH0cII9y+CyS8rG3nL48Bclra9HmKhVVUHyPWNH5Y7xDwAB7bfgSjkUMQ==}
    engines: {node: '>= 0.4'}

  http-errors@2.0.0:
    resolution: {integrity: sha512-FtwrG/euBzaEjYeRqOgly7G0qviiXoJWnvEH2Z1plBdXgbyjv34pHTSb9zoeHMyDy33+DWy5Wt9Wo+TURtOYSQ==}
    engines: {node: '>= 0.8'}

  http-proxy-agent@5.0.0:
    resolution: {integrity: sha512-n2hY8YdoRE1i7r6M0w9DIw5GgZN0G25P8zLCRQ8rjXtTU3vsNFBI/vWK/UIeE6g5MUUz6avwAPXmL6Fy9D/90w==}
    engines: {node: '>= 6'}

  http-proxy-agent@7.0.2:
    resolution: {integrity: sha512-T1gkAiYYDWYx3V5Bmyu7HcfcvL7mUrTWiM6yOfa3PIphViJ/gFPbvidQ+veqSOHci/PxBcDabeUNCzpOODJZig==}
    engines: {node: '>= 14'}

  https-proxy-agent@5.0.1:
    resolution: {integrity: sha512-dFcAjpTQFgoLMzC2VwU+C/CbS7uRL0lWmxDITmqm7C+7F0Odmj6s9l6alZc6AELXhrnggM2CeWSXHGOdX2YtwA==}
    engines: {node: '>= 6'}

  https-proxy-agent@7.0.6:
    resolution: {integrity: sha512-vK9P5/iUfdl95AI+JVyUuIcVtd4ofvtrOr3HNtM2yxC9bnMbEdp3x01OhQNnjb8IJYi38VlTE3mBXwcfvywuSw==}
    engines: {node: '>= 14'}

  humanize-ms@1.2.1:
    resolution: {integrity: sha512-Fl70vYtsAFb/C06PTS9dZBo7ihau+Tu/DNCk/OyHhea07S+aeMWpFFkUaXRa8fI+ScZbEI8dfSxwY7gxZ9SAVQ==}

  iconv-lite@0.6.3:
    resolution: {integrity: sha512-4fCk79wshMdzMp2rH06qWrJE4iolqLhCUH+OiuIgU++RB0+94NlDL81atO7GX55uUKueo0txHNtvEyI6D7WdMw==}
    engines: {node: '>=0.10.0'}

  iconv-lite@0.7.0:
    resolution: {integrity: sha512-cf6L2Ds3h57VVmkZe+Pn+5APsT7FpqJtEhhieDCvrE2MK5Qk9MyffgQyuxQTm6BChfeZNtcOLHp9IcWRVcIcBQ==}
    engines: {node: '>=0.10.0'}

  ieee754@1.2.1:
    resolution: {integrity: sha512-dcyqhDvX1C46lXZcVqCpK+FtMRQVdIMN6/Df5js2zouUsqG7I6sFxitIC+7KYK29KdXOLHdu9zL4sFnoVQnqaA==}

  ignore@5.3.2:
    resolution: {integrity: sha512-hsBTNUqQTDwkWtcdYI2i06Y/nUBEsNEDJKjWdigLvegy8kDuJAS8uRlpkkcQpyEXL0Z/pjDy5HBmMjRCJ2gq+g==}
    engines: {node: '>= 4'}

  ignore@7.0.5:
    resolution: {integrity: sha512-Hs59xBNfUIunMFgWAbGX5cq6893IbWg4KnrjbYwX3tx0ztorVgTDA6B2sxf8ejHJ4wz8BqGUMYlnzNBer5NvGg==}
    engines: {node: '>= 4'}

  import-fresh@3.3.1:
    resolution: {integrity: sha512-TR3KfrTZTYLPB6jUjfx6MF9WcWrHL9su5TObK4ZkYgBdWKPOFoSoQIdEuTuR82pmtxH2spWG9h6etwfr1pLBqQ==}
    engines: {node: '>=6'}

  imurmurhash@0.1.4:
    resolution: {integrity: sha512-JmXMZ6wuvDmLiHEml9ykzqO6lwFbof0GG4IkcGaENdCRDDmMVnny7s5HsIgHCbaq0w2MyPhDqkhTUgS2LU2PHA==}
    engines: {node: '>=0.8.19'}

  inherits@2.0.4:
    resolution: {integrity: sha512-k/vGaX4/Yla3WzyMCvTQOXYeIHvqOKtnqBduzTHpzpQZzAskKMhZ2K+EnBiSM9zGSoIFeMpXKxa4dYeZIQqewQ==}

  ipaddr.js@1.9.1:
    resolution: {integrity: sha512-0KI/607xoxSToH7GjN1FfSbLoU0+btTicjsQSWQlh/hZykN8KpmMf7uYwPW3R+akZ6R/w18ZlXSHBYXiYUPO3g==}
    engines: {node: '>= 0.10'}

  is-docker@3.0.0:
    resolution: {integrity: sha512-eljcgEDlEns/7AXFosB5K/2nCM4P7FQPkGc/DWLy5rmFEWvZayGrik1d9/QIY5nJ4f9YsVvBkA6kJpHn9rISdQ==}
    engines: {node: ^12.20.0 || ^14.13.1 || >=16.0.0}
    hasBin: true

  is-extglob@2.1.1:
    resolution: {integrity: sha512-SbKbANkN603Vi4jEZv49LeVJMn4yGwsbzZworEoyEiutsN3nJYdbO36zfhGJ6QEDpOZIFkDtnq5JRxmvl3jsoQ==}
    engines: {node: '>=0.10.0'}

  is-fullwidth-code-point@3.0.0:
    resolution: {integrity: sha512-zymm5+u+sCsSWyD9qNaejV3DFvhCKclKdizYaJUuHA83RLjb7nSuGnddCHGv0hk+KY7BMAlsWeK4Ueg6EV6XQg==}
    engines: {node: '>=8'}

  is-glob@4.0.3:
    resolution: {integrity: sha512-xelSayHH36ZgE7ZWhli7pW34hNbNl8Ojv5KVmkJD4hBdD3th8Tfk9vYasLM+mXWOZhFkgZfxhLSnrwRr4elSSg==}
    engines: {node: '>=0.10.0'}

  is-inside-container@1.0.0:
    resolution: {integrity: sha512-KIYLCCJghfHZxqjYBE7rEy0OBuTd5xCHS7tHVgvCLkx7StIoaxwNW3hCALgEUjFfeRk+MG/Qxmp/vtETEF3tRA==}
    engines: {node: '>=14.16'}
    hasBin: true

  is-number@7.0.0:
    resolution: {integrity: sha512-41Cifkg6e8TylSpdtTpeLVMqvSBEVzTttHvERD741+pnZ8ANv0004MRL43QKPDlK9cGvNp6NZWZUBlbGXYxxng==}
    engines: {node: '>=0.12.0'}

  is-promise@4.0.0:
    resolution: {integrity: sha512-hvpoI6korhJMnej285dSg6nu1+e6uxs7zG3BYAm5byqDsgJNWwxzM6z6iZiAgQR4TJ30JmBTOwqZUw3WlyH3AQ==}

  is-stream@2.0.1:
    resolution: {integrity: sha512-hFoiJiTl63nn+kstHGBtewWSKnQLpyb155KHheA1l39uvtO9nWIop1p3udqPcUd/xbF1VLMO4n7OI6p7RbngDg==}
    engines: {node: '>=8'}

  is-wsl@3.1.0:
    resolution: {integrity: sha512-UcVfVfaK4Sc4m7X3dUSoHoozQGBEFeDC+zVo06t98xe8CzHSZZBekNXH+tu0NalHolcJ/QAGqS46Hef7QXBIMw==}
    engines: {node: '>=16'}

  isexe@2.0.0:
    resolution: {integrity: sha512-RHxMLp9lnKHGHRng9QFhRCMbYAcVpn69smSGcq3f36xjgVVWThj4qqLbTLlq7Ssj8B+fIQ1EuCEGI2lKsyQeIw==}

  jackspeak@3.4.3:
    resolution: {integrity: sha512-OGlZQpz2yfahA/Rd1Y8Cd9SIEsqvXkLVoSw/cgwhnhFMDbsQFeZYoJJ7bIZBS9BcamUW96asq/npPWugM+RQBw==}

  jackspeak@4.1.0:
    resolution: {integrity: sha512-9DDdhb5j6cpeitCbvLO7n7J4IxnbM6hoF6O1g4HQ5TfhvvKN8ywDM7668ZhMHRqVmxqhps/F6syWK2KcPxYlkw==}
    engines: {node: 20 || >=22}

  js-tokens@9.0.1:
    resolution: {integrity: sha512-mxa9E9ITFOt0ban3j6L5MpjwegGz6lBQmM1IJkWeBZGcMxto50+eWdjC/52xDbS2vy0k7vIMK0Fe2wfL9OQSpQ==}

  js-yaml@4.1.0:
    resolution: {integrity: sha512-wpxZs9NoxZaJESJGIZTyDEaYpl0FKSA+FB9aJiyemKhMwkxQg63h4T1KJgUGHpTqPDNRcmmYLugrRjJlBtWvRA==}
    hasBin: true

  json-bigint@1.0.0:
    resolution: {integrity: sha512-SiPv/8VpZuWbvLSMtTDU8hEfrZWg/mH/nV/b4o0CYbSxu1UIQPLdwKOCIyLQX+VIPO5vrLX3i8qtqFyhdPSUSQ==}

  json-buffer@3.0.1:
    resolution: {integrity: sha512-4bV5BfR2mqfQTJm+V5tPPdf+ZpuhiIvTuAB5g8kcrXOZpTT/QwwVRWBywX1ozr6lEuPdbHxwaJlm9G6mI2sfSQ==}

  json-schema-to-ts@3.1.1:
    resolution: {integrity: sha512-+DWg8jCJG2TEnpy7kOm/7/AxaYoaRbjVB4LFZLySZlWn8exGs3A4OLJR966cVvU26N7X9TWxl+Jsw7dzAqKT6g==}
    engines: {node: '>=16'}

  json-schema-traverse@0.4.1:
    resolution: {integrity: sha512-xbbCH5dCYU5T8LcEhhuh7HJ88HXuW3qsI3Y0zOZFKfZEHcpWiHU/Jxzk629Brsab/mMiHQti9wMP+845RPe3Vg==}

  json-schema-traverse@1.0.0:
    resolution: {integrity: sha512-NM8/P9n3XjXhIZn1lLhkFaACTOURQXjWhV4BA/RnOv8xvgqtqpAX9IO4mRQxSx1Rlo4tqzeqb0sOlruaOy3dug==}

  json-stable-stringify-without-jsonify@1.0.1:
    resolution: {integrity: sha512-Bdboy+l7tA3OGW6FjyFHWkP5LuByj1Tk33Ljyq0axyzdk9//JSi2u3fP1QSmd1KNwq6VOKYGlAu87CisVir6Pw==}

  jsonrepair@3.13.1:
    resolution: {integrity: sha512-WJeiE0jGfxYmtLwBTEk8+y/mYcaleyLXWaqp5bJu0/ZTSeG0KQq/wWQ8pmnkKenEdN6pdnn6QtcoSUkbqDHWNw==}
    hasBin: true

  jsonwebtoken@9.0.2:
    resolution: {integrity: sha512-PRp66vJ865SSqOlgqS8hujT5U4AOgMfhrwYIuIhfKaoSCZcirrmASQr8CX7cUg+RMih+hgznrjp99o+W4pJLHQ==}
    engines: {node: '>=12', npm: '>=6'}

  jwa@1.4.2:
    resolution: {integrity: sha512-eeH5JO+21J78qMvTIDdBXidBd6nG2kZjg5Ohz/1fpa28Z4CcsWUzJ1ZZyFq/3z3N17aZy+ZuBoHljASbL1WfOw==}

  jwa@2.0.1:
    resolution: {integrity: sha512-hRF04fqJIP8Abbkq5NKGN0Bbr3JxlQ+qhZufXVr0DvujKy93ZCbXZMHDL4EOtodSbCWxOqR8MS1tXA5hwqCXDg==}

  jws@3.2.2:
    resolution: {integrity: sha512-YHlZCB6lMTllWDtSPHz/ZXTsi8S00usEV6v1tjq8tOUZzw7DpSDWVXjXDre6ed1w/pd495ODpHZYSdkRTsa0HA==}

  jws@4.0.0:
    resolution: {integrity: sha512-KDncfTmOZoOMTFG4mBlG0qUIOlc03fmzH+ru6RgYVZhPkyiy/92Owlt/8UEN+a4TXR1FQetfIpJE8ApdvdVxTg==}

  keyv@4.5.4:
    resolution: {integrity: sha512-oxVHkHR/EJf2CNXnWxRLW6mg7JyCCUcG0DtEGmL2ctUo1PNTin1PUil+r/+4r5MpVgC/fn1kjsx7mjSujKqIpw==}

  levn@0.4.1:
    resolution: {integrity: sha512-+bT2uH4E5LGE7h/n3evcS/sQlJXCpIp6ym8OWJ5eV6+67Dsql/LaaT7qJBAt2rzfoa/5QBGBhxDix1dMt2kQKQ==}
    engines: {node: '>= 0.8.0'}

  locate-path@6.0.0:
    resolution: {integrity: sha512-iPZK6eYjbxRu3uB4/WZ3EsEIMJFMqAoopl3R+zuq0UjcAm/MO6KCweDgPfP3elTztoKP3KtnVHxTn2NHBSDVUw==}
    engines: {node: '>=10'}

  lodash.camelcase@4.3.0:
    resolution: {integrity: sha512-TwuEnCnxbc3rAvhf/LbG7tJUDzhqXyFnv3dtzLOPgCG/hODL7WFnsbwktkD7yUV0RrreP/l1PALq/YSg6VvjlA==}

  lodash.includes@4.3.0:
    resolution: {integrity: sha512-W3Bx6mdkRTGtlJISOvVD/lbqjTlPPUDTMnlXZFnVwi9NKJ6tiAk6LVdlhZMm17VZisqhKcgzpO5Wz91PCt5b0w==}

  lodash.isboolean@3.0.3:
    resolution: {integrity: sha512-Bz5mupy2SVbPHURB98VAcw+aHh4vRV5IPNhILUCsOzRmsTmSQ17jIuqopAentWoehktxGd9e/hbIXq980/1QJg==}

  lodash.isinteger@4.0.4:
    resolution: {integrity: sha512-DBwtEWN2caHQ9/imiNeEA5ys1JoRtRfY3d7V9wkqtbycnAmTvRRmbHKDV4a0EYc678/dia0jrte4tjYwVBaZUA==}

  lodash.isnumber@3.0.3:
    resolution: {integrity: sha512-QYqzpfwO3/CWf3XP+Z+tkQsfaLL/EnUlXWVkIk5FUPc4sBdTehEqZONuyRt2P67PXAk+NXmTBcc97zw9t1FQrw==}

  lodash.isplainobject@4.0.6:
    resolution: {integrity: sha512-oSXzaWypCMHkPC3NvBEaPHf0KsA5mvPrOPgQWDsbg8n7orZ290M0BmC/jgRZ4vcJ6DTAhjrsSYgdsW/F+MFOBA==}

  lodash.isstring@4.0.1:
    resolution: {integrity: sha512-0wJxfxH1wgO3GrbuP+dTTk7op+6L41QCXbGINEmD+ny/G/eCqGzxyCsh7159S+mgDDcoarnBw6PC1PS5+wUGgw==}

  lodash.merge@4.6.2:
    resolution: {integrity: sha512-0KpjqXRVvrYyCsX1swR/XTK0va6VQkQM6MNo7PqW77ByjAhoARA8EfrP1N4+KlKj8YS0ZUCtRT/YUuhyYDujIQ==}

  lodash.once@4.1.1:
    resolution: {integrity: sha512-Sb487aTOCr9drQVL8pIxOzVhafOjZN9UU54hiN8PU3uAiSV7lx1yYNpbNmex2PK6dSJoNTSJUUswT651yww3Mg==}

  long@1.1.5:
    resolution: {integrity: sha512-TU6nAF5SdasnTr28c7e74P4Crbn9o3/zwo1pM22Wvg2i2vlZ4Eelxwu4QT7j21z0sDBlJDEnEZjXTZg2J8WJrg==}
    engines: {node: '>=0.6'}

  long@5.3.1:
    resolution: {integrity: sha512-ka87Jz3gcx/I7Hal94xaN2tZEOPoUOEVftkQqZx2EeQRN7LGdfLlI3FvZ+7WDplm+vK2Urx9ULrvSowtdCieng==}

  loupe@3.1.4:
    resolution: {integrity: sha512-wJzkKwJrheKtknCOKNEtDK4iqg/MxmZheEMtSTYvnzRdEYaZzmgH976nenp8WdJRdx5Vc1X/9MO0Oszl6ezeXg==}

  lru-cache@10.4.3:
    resolution: {integrity: sha512-JNAzZcXrCt42VGLuYz0zfAzDfAvJWW6AfYlDBQyDV5DClI2m5sAmK+OIO7s59XfsRsWHp02jAJrRadPRGTt6SQ==}

  lru-cache@11.1.0:
    resolution: {integrity: sha512-QIXZUBJUx+2zHUdQujWejBkcD9+cs94tLn0+YL8UrCh+D5sCXZ4c7LaEH48pNwRY3MLDgqUFyhlCyjJPf1WP0A==}
    engines: {node: 20 || >=22}

  magic-string@0.30.17:
    resolution: {integrity: sha512-sNPKHvyjVf7gyjwS4xGTaW/mCnF8wnjtifKBEhxfZ7E/S8tQ0rssrwGNn6q8JH/ohItJfSQp9mBtQYuTlH5QnA==}

  math-intrinsics@1.1.0:
    resolution: {integrity: sha512-/IXtbwEk5HTPyEwyKX6hGkYXxM9nbj64B+ilVJnC/R6B0pH5G4V3b0pVbL7DBj4tkhBAppbQUlf6F6Xl9LHu1g==}
    engines: {node: '>= 0.4'}

  media-typer@1.1.0:
    resolution: {integrity: sha512-aisnrDP4GNe06UcKFnV5bfMNPBUw4jsLGaWwWfnH3v02GnBuXX2MCVn5RbrWo0j3pczUilYblq7fQ7Nw2t5XKw==}
    engines: {node: '>= 0.8'}

  merge-descriptors@2.0.0:
    resolution: {integrity: sha512-Snk314V5ayFLhp3fkUREub6WtjBfPdCPY1Ln8/8munuLuiYhsABgBVWsozAG+MWMbVEvcdcpbi9R7ww22l9Q3g==}
    engines: {node: '>=18'}

  merge2@1.4.1:
    resolution: {integrity: sha512-8q7VEgMJW4J8tcfVPy8g09NcQwZdbwFEqhe/WZkoIzjn/3TGDwtOCYtXGxA3O8tPzpczCCDgv+P2P5y00ZJOOg==}
    engines: {node: '>= 8'}

  micromatch@4.0.8:
    resolution: {integrity: sha512-PXwfBhYu0hBCPw8Dn0E+WDYb7af3dSLVWKi3HGv84IdF4TyFoC0ysxFd0Goxw7nSv4T/PzEJQxsYsEiFCKo2BA==}
    engines: {node: '>=8.6'}

  mime-db@1.52.0:
    resolution: {integrity: sha512-sPU4uV7dYlvtWJxwwxHD0PuihVNiE7TyAbQ5SWxDCB9mUYvOgroQOwYQQOKPJ8CIbE+1ETVlOoK1UC2nU3gYvg==}
    engines: {node: '>= 0.6'}

  mime-db@1.54.0:
    resolution: {integrity: sha512-aU5EJuIN2WDemCcAp2vFBfp/m4EAhWJnUNSSw0ixs7/kXbd6Pg64EmwJkNdFhB8aWt1sH2CTXrLxo/iAGV3oPQ==}
    engines: {node: '>= 0.6'}

  mime-types@2.1.35:
    resolution: {integrity: sha512-ZDY+bPm5zTTF+YpCrAU9nK0UgICYPT0QtT1NZWFv4s++TNkcgVaT0g6+4R2uI4MjQjzysHB1zxuWL50hzaeXiw==}
    engines: {node: '>= 0.6'}

  mime-types@3.0.1:
    resolution: {integrity: sha512-xRc4oEhT6eaBpU1XF7AjpOFD+xQmXNB5OVKwp4tqCuBpHLS/ZbBDrc07mYTDqVMg6PfxUjjNp85O6Cd2Z/5HWA==}
    engines: {node: '>= 0.6'}

  minimatch@10.0.3:
    resolution: {integrity: sha512-IPZ167aShDZZUMdRk66cyQAW3qr0WzbHkPdMYa8bzZhlHhO3jALbKdxcaak7W9FfT2rZNpQuUu4Od7ILEpXSaw==}
    engines: {node: 20 || >=22}

  minimatch@3.1.2:
    resolution: {integrity: sha512-J7p63hRiAjw1NDEww1W7i37+ByIrOWO5XQQAzZ3VOcL0PNybwpfmV/N05zFAzwQ9USyEcX6t3UO+K5aqBQOIHw==}

  minimatch@9.0.5:
    resolution: {integrity: sha512-G6T0ZX48xgozx7587koeX9Ys2NYy6Gmv//P89sEte9V9whIapMNF4idKxnW2QtCcLiTWlb/wfCabAtAFWhhBow==}
    engines: {node: '>=16 || 14 >=14.17'}

  minipass@7.1.2:
    resolution: {integrity: sha512-qOOzS1cBTWYF4BH8fVePDBOO9iptMnGUEZwNc/cMWnTV2nVLZ7VoNWEPHkYczZA0pdoA7dl6e7FL659nX9S2aw==}
    engines: {node: '>=16 || 14 >=14.17'}

  mnemonist@0.40.3:
    resolution: {integrity: sha512-Vjyr90sJ23CKKH/qPAgUKicw/v6pRoamxIEDFOF8uSgFME7DqPRpHgRTejWVjkdGg5dXj0/NyxZHZ9bcjH+2uQ==}

  ms@2.1.3:
    resolution: {integrity: sha512-6FlzubTLZG3J2a/NVCAleEhjzq5oxgHyaCU9yYXvcLsvoVaHJq/s5xXI6/XXP6tz7R9xAOtHnSO/tXtF3WRTlA==}

  nanoid@3.3.11:
    resolution: {integrity: sha512-N8SpfPUnUp1bK+PMYW8qSWdl9U+wwNWI4QKxOYDy9JAro3WMX7p2OeVRF9v+347pnakNevPmiHhNmZ2HbFA76w==}
    engines: {node: ^10 || ^12 || ^13.7 || ^14 || >=15.0.1}
    hasBin: true

  natural-compare@1.4.0:
    resolution: {integrity: sha512-OWND8ei3VtNC9h7V60qff3SVobHr996CTwgxubgyQYEpg290h9J0buyECNNJexkFm5sOajh5G116RYA1c8ZMSw==}

  negotiator@1.0.0:
    resolution: {integrity: sha512-8Ofs/AUQh8MaEcrlq5xOX0CQ9ypTF5dl78mjlMNfOK08fzpgTHQRQPBxcPlEtIw0yRpws+Zo/3r+5WRby7u3Gg==}
    engines: {node: '>= 0.6'}

  node-domexception@1.0.0:
    resolution: {integrity: sha512-/jKZoMpw0F8GRwl4/eLROPA3cfcXtLApP0QzLmUT/HuPCZWyB7IY9ZrMeKw2O/nFIqPQB3PVM9aYm0F312AXDQ==}
    engines: {node: '>=10.5.0'}
    deprecated: Use your platform's native DOMException instead

  node-fetch@2.7.0:
    resolution: {integrity: sha512-c4FRfUm/dbcWZ7U+1Wq0AwCyFL+3nt2bEw05wfxSz+DWpWsitgmSgYmy2dQdWyKC1694ELPqMs/YzUSNozLt8A==}
    engines: {node: 4.x || >=6.0.0}
    peerDependencies:
      encoding: ^0.1.0
    peerDependenciesMeta:
      encoding:
        optional: true

  node-web-stream-adapters@0.2.1:
    resolution: {integrity: sha512-9wHGcVhyYz4BJrDOdVAiS9ENJXzX3XnRCaocGl0/awuDQLEKuFxd48LSQjIXClAb5f6NHvagGWv/Y14Dpxlo6Q==}

  npm-ws-tools@0.3.0:
    resolution: {integrity: sha512-EETKCd/Qe7HxCPWYc6ZM5e8mFGPOgZ9jMioYW0Piizu7/I1T8l+ZOYW9Ro2zy0Ln4/K264VnRSnpfMO/2QskMA==}
    hasBin: true

  object-assign@4.1.1:
    resolution: {integrity: sha512-rJgTQnkUnH1sFw8yT6VSU3zD3sWmu6sZhIseY8VX+GRu3P6F7Fu+JNDoXfklElbLJSnc3FUQHVe4cU5hj+BcUg==}
    engines: {node: '>=0.10.0'}

  object-hash@3.0.0:
    resolution: {integrity: sha512-RSn9F68PjH9HqtltsSnqYC1XXoWe9Bju5+213R98cNGttag9q9yAOTzdbsqvIa7aNm5WffBZFpWYr2aWrklWAw==}
    engines: {node: '>= 6'}

  object-inspect@1.13.4:
    resolution: {integrity: sha512-W67iLl4J2EXEGTbfeHCffrjDfitvLANg0UlX3wFUUSTx92KXRFegMHUVgSqE+wvhAbi4WqjGg9czysTV2Epbew==}
    engines: {node: '>= 0.4'}

  obliterator@2.0.5:
    resolution: {integrity: sha512-42CPE9AhahZRsMNslczq0ctAEtqk8Eka26QofnqC346BZdHDySk3LWka23LI7ULIw11NmltpiLagIq8gBozxTw==}

  on-finished@2.4.1:
    resolution: {integrity: sha512-oVlzkg3ENAhCk2zdv7IJwd/QUD4z2RxRwpkcGY8psCVcCYZNq4wYnVWALHM+brtuJjePWiYF/ClmuDr8Ch5+kg==}
    engines: {node: '>= 0.8'}

  once@1.4.0:
    resolution: {integrity: sha512-lNaJgI+2Q5URQBkccEKHTQOPaXdUxnZZElQTZY0MFUAuaEqe1E+Nyvgdz/aIyNi6Z9MzO5dv1H8n58/GELp3+w==}

  open@10.1.0:
    resolution: {integrity: sha512-mnkeQ1qP5Ue2wd+aivTD3NHd/lZ96Lu0jgf0pwktLPtx6cTZiH7tyeGRRHs0zX0rbrahXPnXlUnbeXyaBBuIaw==}
    engines: {node: '>=18'}

  openai@4.104.0:
    resolution: {integrity: sha512-p99EFNsA/yX6UhVO93f5kJsDRLAg+CTA2RBqdHK4RtK8u5IJw32Hyb2dTGKbnnFmnuoBv5r7Z2CURI9sGZpSuA==}
    hasBin: true
    peerDependencies:
      ws: ^8.18.0
      zod: ^3.23.8
    peerDependenciesMeta:
      ws:
        optional: true
      zod:
        optional: true

  optionator@0.9.4:
    resolution: {integrity: sha512-6IpQ7mKUxRcZNLIObR0hz7lxsapSSIYNZJwXPGeF0mTVqGKFIXj1DQcMoT22S3ROcLyY/rz0PWaWZ9ayWmad9g==}
    engines: {node: '>= 0.8.0'}

  p-limit@3.1.0:
    resolution: {integrity: sha512-TYOanM3wGwNGsZN2cVTYPArw454xnXj5qmWF1bEoAc4+cU/ol7GVh7odevjp1FNHduHc3KZMcFduxU5Xc6uJRQ==}
    engines: {node: '>=10'}

  p-locate@5.0.0:
    resolution: {integrity: sha512-LaNjtRWUBY++zB5nE/NwcaoMylSPk+S+ZHNB1TzdbMJMny6dynpAGt7X/tl/QYq3TIeE6nxHppbo2LGymrG5Pw==}
    engines: {node: '>=10'}

  package-json-from-dist@1.0.1:
    resolution: {integrity: sha512-UEZIS3/by4OC8vL3P2dTXRETpebLI2NiI5vIrjaD/5UtrkFX/tNbwjTSRAGC/+7CAo2pIcBaRgWmcBBHcsaCIw==}

  parent-module@1.0.1:
    resolution: {integrity: sha512-GQ2EWRpQV8/o+Aw8YqtfZZPfNRWZYkbidE9k5rpl/hC3vtHHBfGm2Ifi6qWV+coDGkrUKZAxE3Lot5kcsRlh+g==}
    engines: {node: '>=6'}

  parseurl@1.3.3:
    resolution: {integrity: sha512-CiyeOxFT/JZyN5m0z9PfXw4SCBJ6Sygz1Dpl0wqjlhDEGGBP1GnsUVEL0p63hoG1fcj3fHynXi9NYO4nWOL+qQ==}
    engines: {node: '>= 0.8'}

  path-exists@4.0.0:
    resolution: {integrity: sha512-ak9Qy5Q7jYb2Wwcey5Fpvg2KoAc/ZIhLSLOSBmRmygPsGwkVVt0fZa0qrtMz+m6tJTAHfZQ8FnmB4MG4LWy7/w==}
    engines: {node: '>=8'}

  path-key@3.1.1:
    resolution: {integrity: sha512-ojmeN0qd+y0jszEtoY48r0Peq5dwMEkIlCOu6Q5f41lfkswXuKtYrhgoTpLnyIcHm24Uhqx+5Tqm2InSwLhE6Q==}
    engines: {node: '>=8'}

  path-scurry@1.11.1:
    resolution: {integrity: sha512-Xa4Nw17FS9ApQFJ9umLiJS4orGjm7ZzwUrwamcGQuHSzDyth9boKDaycYdDcZDuqYATXw4HFXgaqWTctW/v1HA==}
    engines: {node: '>=16 || 14 >=14.18'}

  path-scurry@2.0.0:
    resolution: {integrity: sha512-ypGJsmGtdXUOeM5u93TyeIEfEhM6s+ljAhrk5vAvSx8uyY/02OvrZnA0YNGUrPXfpJMgI1ODd3nwz8Npx4O4cg==}
    engines: {node: 20 || >=22}

  path-to-regexp@8.3.0:
    resolution: {integrity: sha512-7jdwVIRtsP8MYpdXSwOS0YdD0Du+qOoF/AEPIt88PcCFrZCzx41oxku1jD88hZBwbNUIEfpqvuhjFaMAqMTWnA==}

  pathe@2.0.3:
    resolution: {integrity: sha512-WUjGcAqP1gQacoQe+OBJsFA7Ld4DyXuUIjZ5cc75cLHvJ7dtNsTugphxIADwspS+AraAUePCKrSVtPLFj/F88w==}

  pathval@2.0.1:
    resolution: {integrity: sha512-//nshmD55c46FuFw26xV/xFAaB5HF9Xdap7HJBBnrKdAd6/GxDBaNA1870O79+9ueg61cZLSVc+OaFlfmObYVQ==}
    engines: {node: '>= 14.16'}

  picocolors@1.1.1:
    resolution: {integrity: sha512-xceH2snhtb5M9liqDsmEw56le376mTZkEX/jEb/RxNFyegNul7eNslCXP9FDj/Lcu0X8KEyMceP2ntpaHrDEVA==}

  picomatch@2.3.1:
    resolution: {integrity: sha512-JU3teHTNjmE2VCGFzuY8EXzCDVwEqB2a8fsIvwaStHhAWJEeVd1o1QD80CU6+ZdEXXSLbSsuLwJjkCBWqRQUVA==}
    engines: {node: '>=8.6'}

  picomatch@4.0.3:
    resolution: {integrity: sha512-5gTmgEY/sqK6gFXLIsQNH19lWb4ebPDLA4SdLP7dsWkIXHWlG66oPuVvXSGFPppYZz8ZDZq0dYYrbHfBCVUb1Q==}
    engines: {node: '>=12'}

  pkce-challenge@5.0.0:
    resolution: {integrity: sha512-ueGLflrrnvwB3xuo/uGob5pd5FN7l0MsLf0Z87o/UQmRtwjvfylfc9MurIxRAWywCYTgrvpXBcqjV4OfCYGCIQ==}
    engines: {node: '>=16.20.0'}

  postcss@8.5.6:
    resolution: {integrity: sha512-3Ybi1tAuwAP9s0r1UQ2J4n5Y0G05bJkpUIO0/bI9MhwmD70S5aTWbXGBwxHrelT+XM1k6dM0pk+SwNkpTRN7Pg==}
    engines: {node: ^10 || ^12 || >=14}

  prelude-ls@1.2.1:
    resolution: {integrity: sha512-vkcDPrRZo1QZLbn5RLGPpg/WmIQ65qoWWhcGKf/b5eplkkarX0m9z8ppCat4mlOqUsWpyNuYgO3VRyrYHSzX5g==}
    engines: {node: '>= 0.8.0'}

  process@0.11.10:
    resolution: {integrity: sha512-cdGef/drWFoydD1JsMzuFf8100nZl+GT+yacc2bEced5f9Rjk4z+WtFUTBu9PhOi9j/jfmBPu0mMEY4wIdAF8A==}
    engines: {node: '>= 0.6.0'}

  proto3-json-serializer@2.0.2:
    resolution: {integrity: sha512-SAzp/O4Yh02jGdRc+uIrGoe87dkN/XtwxfZ4ZyafJHymd79ozp5VG5nyZ7ygqPM5+cpLDjjGnYFUkngonyDPOQ==}
    engines: {node: '>=14.0.0'}

  protobuf.js@1.1.2:
    resolution: {integrity: sha512-USO7Xus/pzPw549M1TguiyoOrKEhm9VMXv+CkDufcjMC8Rd7EPbxeRQPEjCV8ua1tm0k7z9xHkogcxovZogWdA==}

  protobufjs@7.4.0:
    resolution: {integrity: sha512-mRUWCc3KUU4w1jU8sGxICXH/gNS94DvI1gxqDvBzhj1JpcsimQkYiOJfwsPUykUI5ZaspFbSgmBLER8IrQ3tqw==}
    engines: {node: '>=12.0.0'}

  proxy-addr@2.0.7:
    resolution: {integrity: sha512-llQsMLSUDUPT44jdrU/O37qlnifitDP+ZwrmmZcoSKyLKvtZxpyV0n2/bD/N4tBAAZ/gJEdZU7KMraoK1+XYAg==}
    engines: {node: '>= 0.10'}

  punycode@2.3.1:
    resolution: {integrity: sha512-vYt7UD1U9Wg6138shLtLOvdAu+8DsC/ilFtEVHcH+wydcSpNE20AfSOduf6MkRFahL5FY7X1oU7nKVZFtfq8Fg==}
    engines: {node: '>=6'}

  qs@6.14.0:
    resolution: {integrity: sha512-YWWTjgABSKcvs/nWBi9PycY/JiPJqOD4JA6o9Sej2AtvSGarXxKC3OQSk4pAarbdQlKAh5D4FCQkJNkW+GAn3w==}
    engines: {node: '>=0.6'}

  queue-microtask@1.2.3:
    resolution: {integrity: sha512-NuaNSa6flKT5JaSYQzJok04JzTL1CA6aGhv5rfLW3PgqA+M2ChpZQnAC8h8i4ZFkBS8X5RqkDBHA7r4hej3K9A==}

  range-parser@1.2.1:
    resolution: {integrity: sha512-Hrgsx+orqoygnmhFbKaHE6c296J+HTAQXoxEF6gNupROmmGJRoyzfG3ccAveqCBrwr/2yxQ5BVd/GTl5agOwSg==}
    engines: {node: '>= 0.6'}

  raw-body@3.0.1:
    resolution: {integrity: sha512-9G8cA+tuMS75+6G/TzW8OtLzmBDMo8p1JRxN5AZ+LAp8uxGA8V8GZm4GQ4/N5QNQEnLmg6SS7wyuSmbKepiKqA==}
    engines: {node: '>= 0.10'}

  readable-stream@3.6.2:
    resolution: {integrity: sha512-9u/sniCrY3D5WdsERHzHE4G2YCXqoG5FTHUiCC4SIbr6XcLZBY05ya9EKjYek9O5xOAwjGq+1JdGBAS7Q9ScoA==}
    engines: {node: '>= 6'}

  readable-stream@4.7.0:
    resolution: {integrity: sha512-oIGGmcpTLwPga8Bn6/Z75SVaH1z5dUut2ibSyAMVhmUggWpmDn2dapB0n7f8nwaSiRtepAsfJyfXIO5DCVAODg==}
    engines: {node: ^12.22.0 || ^14.17.0 || >=16.0.0}

  replicate@1.2.0:
    resolution: {integrity: sha512-11A1LEP0jib+H2ISWYvW12Tg43Fs7HHZPvJvA9Naqr7/REwCWlExP6MWJHZBKe5WVs9iiFV/VYhCEcFUEIFgeg==}
    engines: {git: '>=2.11.0', node: '>=18.0.0', npm: '>=7.19.0', yarn: '>=1.7.0'}

  require-directory@2.1.1:
    resolution: {integrity: sha512-fGxEI7+wsG9xrvdjsrlmL22OMTTiHRwAMroiEeMgq8gzoLC/PQr7RsRDSTLUg/bZAZtF+TVIkHc6/4RIKrui+Q==}
    engines: {node: '>=0.10.0'}

  require-from-string@2.0.2:
    resolution: {integrity: sha512-Xf0nWe6RseziFMu+Ap9biiUbmplq6S9/p+7w7YXP/JBHhrUDDUhwa+vANyubuqfZWTveU//DYVGsDG7RKL/vEw==}
    engines: {node: '>=0.10.0'}

  resolve-from@4.0.0:
    resolution: {integrity: sha512-pb/MYmXstAkysRFx8piNI1tGFNQIFA3vkE3Gq4EuA1dF6gHp/+vgZqsCGJapvy8N3Q+4o7FwvquPJcnZ7RYy4g==}
    engines: {node: '>=4'}

  retry-request@7.0.2:
    resolution: {integrity: sha512-dUOvLMJ0/JJYEn8NrpOaGNE7X3vpI5XlZS/u0ANjqtcZVKnIxP7IgCFwrKTxENw29emmwug53awKtaMm4i9g5w==}
    engines: {node: '>=14'}

  reusify@1.1.0:
    resolution: {integrity: sha512-g6QUff04oZpHs0eG5p83rFLhHeV00ug/Yf9nZM6fLeUrPguBTkTQOdpAWWspMh55TZfVQDPaN3NQJfbVRAxdIw==}
    engines: {iojs: '>=1.0.0', node: '>=0.10.0'}

  rimraf@6.0.1:
    resolution: {integrity: sha512-9dkvaxAsk/xNXSJzMgFqqMCuFgt2+KsOFek3TMLfo8NCPfWpBmqwyNn5Y+NX56QUYfCtsyhF3ayiboEoUmJk/A==}
    engines: {node: 20 || >=22}
    hasBin: true

  rollup@4.52.0:
    resolution: {integrity: sha512-+IuescNkTJQgX7AkIDtITipZdIGcWF0pnVvZTWStiazUmcGA2ag8dfg0urest2XlXUi9kuhfQ+qmdc5Stc3z7g==}
    engines: {node: '>=18.0.0', npm: '>=8.0.0'}
    hasBin: true

  router@2.2.0:
    resolution: {integrity: sha512-nLTrUKm2UyiL7rlhapu/Zl45FwNgkZGaCpZbIHajDYgwlJCOzLSk+cIPAnsEqV955GjILJnKbdQC1nVPz+gAYQ==}
    engines: {node: '>= 18'}

  run-applescript@7.0.0:
    resolution: {integrity: sha512-9by4Ij99JUr/MCFBUkDKLWK3G9HVXmabKz9U5MlIAIuvuzkiOicRYs8XJLxX+xahD+mLiiCYDqF9dKAgtzKP1A==}
    engines: {node: '>=18'}

  run-parallel@1.2.0:
    resolution: {integrity: sha512-5l4VyZR86LZ/lDxZTR6jqL8AFE2S0IFLMP26AbjsLVADxHdhB/c0GUsH+y39UfCi3dzz8OlQuPmnaJOMoDHQBA==}

  safe-buffer@5.2.1:
    resolution: {integrity: sha512-rp3So07KcdmmKbGvgaNxQSJr7bGVSVk5S9Eq1F+ppbRo70+YeaDxkw5Dd8NPN+GD6bjnYm2VuPuCXmpuYvmCXQ==}

  safer-buffer@2.1.2:
    resolution: {integrity: sha512-YZo3K82SD7Riyi0E1EQPojLz7kpepnSQI9IyPbHHg1XXXevb5dJI7tpyN2ADxGcQbHG7vcyRHk0cbwqcQriUtg==}

  semver@7.7.2:
    resolution: {integrity: sha512-RF0Fw+rO5AMf9MAyaRXI4AV0Ulj5lMHqVxxdSgiVbixSCXoEmmX/jk0CuJw4+3SqroYO9VoUh+HcuJivvtJemA==}
    engines: {node: '>=10'}
    hasBin: true

  send@1.2.0:
    resolution: {integrity: sha512-uaW0WwXKpL9blXE2o0bRhoL2EGXIrZxQ2ZQ4mgcfoBxdFmQold+qWsD2jLrfZ0trjKL6vOw0j//eAwcALFjKSw==}
    engines: {node: '>= 18'}

  serve-static@2.2.0:
    resolution: {integrity: sha512-61g9pCh0Vnh7IutZjtLGGpTA355+OPn2TyDv/6ivP2h/AdAVX9azsoxmg2/M6nZeQZNYBEwIcsne1mJd9oQItQ==}
    engines: {node: '>= 18'}

  setprototypeof@1.2.0:
    resolution: {integrity: sha512-E5LDX7Wrp85Kil5bhZv46j8jOeboKq5JMmYM3gVGdGH8xFpPWXUMsNrlODCrkoxMEeNi/XZIwuRvY4XNwYMJpw==}

  shebang-command@2.0.0:
    resolution: {integrity: sha512-kHxr2zZpYtdmrN1qDjrrX/Z1rR1kG8Dx+gkpK1G4eXmvXswmcE1hTWBWYUzlraYw1/yZp6YuDY77YtvbN0dmDA==}
    engines: {node: '>=8'}

  shebang-regex@3.0.0:
    resolution: {integrity: sha512-7++dFhtcx3353uBaq8DDR4NuxBetBzC7ZQOhmTQInHEd6bSrXdiEyzCvG07Z44UYdLShWUyXt5M/yhz8ekcb1A==}
    engines: {node: '>=8'}

  side-channel-list@1.0.0:
    resolution: {integrity: sha512-FCLHtRD/gnpCiCHEiJLOwdmFP+wzCmDEkc9y7NsYxeF4u7Btsn1ZuwgwJGxImImHicJArLP4R0yX4c2KCrMrTA==}
    engines: {node: '>= 0.4'}

  side-channel-map@1.0.1:
    resolution: {integrity: sha512-VCjCNfgMsby3tTdo02nbjtM/ewra6jPHmpThenkTYh8pG9ucZ/1P8So4u4FGBek/BjpOVsDCMoLA/iuBKIFXRA==}
    engines: {node: '>= 0.4'}

  side-channel-weakmap@1.0.2:
    resolution: {integrity: sha512-WPS/HvHQTYnHisLo9McqBHOJk2FkHO/tlpvldyrnem4aeQp4hai3gythswg6p01oSoTl58rcpiFAjF2br2Ak2A==}
    engines: {node: '>= 0.4'}

  side-channel@1.1.0:
    resolution: {integrity: sha512-ZX99e6tRweoUXqR+VBrslhda51Nh5MTQwou5tnUDgbtyM0dBgmhEDtWGP/xbKn6hqfPRHujUNwz5fy/wbbhnpw==}
    engines: {node: '>= 0.4'}

  siginfo@2.0.0:
    resolution: {integrity: sha512-ybx0WO1/8bSBLEWXZvEd7gMW3Sn3JFlW3TvX1nREbDLRNQNaeNN8WK0meBwPdAaOI7TtRRRJn/Es1zhrrCHu7g==}

  signal-exit@4.1.0:
    resolution: {integrity: sha512-bzyZ1e88w9O1iNJbKnOlvYTrWPDl46O1bG0D3XInv+9tkPrxrN8jUUTiFlDkkmKWgn1M6CfIA13SuGqOa9Korw==}
    engines: {node: '>=14'}

  source-map-js@1.2.1:
    resolution: {integrity: sha512-UXWMKhLOwVKb728IUtQPXxfYU+usdybtUrK/8uGE8CQMvrhOpwvzDBwj0QhSL7MQc7vIsISBG8VQ8+IDQxpfQA==}
    engines: {node: '>=0.10.0'}

  stackback@0.0.2:
    resolution: {integrity: sha512-1XMJE5fQo1jGH6Y/7ebnwPOBEkIEnT4QF32d5R1+VXdXveM0IBMJt8zfaxX1P3QhVwrYe+576+jkANtSS2mBbw==}

  statuses@2.0.1:
    resolution: {integrity: sha512-RwNA9Z/7PrK06rYLIzFMlaF+l73iwpzsqRIFgbMLbTcLD6cOao82TaWefPXQvB2fOC4AjuYSEndS7N/mTCbkdQ==}
    engines: {node: '>= 0.8'}

  statuses@2.0.2:
    resolution: {integrity: sha512-DvEy55V3DB7uknRo+4iOGT5fP1slR8wQohVdknigZPMpMstaKJQWhwiYBACJE3Ul2pTnATihhBYnRhZQHGBiRw==}
    engines: {node: '>= 0.8'}

  std-env@3.9.0:
    resolution: {integrity: sha512-UGvjygr6F6tpH7o2qyqR6QYpwraIjKSdtzyBdyytFOHmPZY917kwdwLG0RbOjWOnKmnm3PeHjaoLLMie7kPLQw==}

  stream-browserify@3.0.0:
    resolution: {integrity: sha512-H73RAHsVBapbim0tU2JwwOiXUj+fikfiaoYAKHF3VJfA0pe2BCzkhAHBlLG6REzE+2WNZcxOXjK7lkso+9euLA==}

  stream-events@1.0.5:
    resolution: {integrity: sha512-E1GUzBSgvct8Jsb3v2X15pjzN1tYebtbLaMg+eBOUOAxgbLoSbT2NS91ckc5lJD1KfLjId+jXJRgo0qnV5Nerg==}

  stream-shift@1.0.3:
    resolution: {integrity: sha512-76ORR0DO1o1hlKwTbi/DM3EXWGf3ZJYO8cXX5RJwnul2DEg2oyoZyjLNoQM8WsvZiFKCRfC1O0J7iCvie3RZmQ==}

  string-width@4.2.3:
    resolution: {integrity: sha512-wKyQRQpjJ0sIp62ErSZdGsjMJWsap5oRNihHhu6G7JVO/9jIB6UyevL+tXuOqrng8j/cxKTWyWUwvSTriiZz/g==}
    engines: {node: '>=8'}

  string-width@5.1.2:
    resolution: {integrity: sha512-HnLOCR3vjcY8beoNLtcjZ5/nxn2afmME6lhrDrebokqMap+XbeW8n9TXpPDOqdGK5qcI3oT0GKTW6wC7EMiVqA==}
    engines: {node: '>=12'}

  string_decoder@1.3.0:
    resolution: {integrity: sha512-hkRX8U1WjJFd8LsDJ2yQ/wWWxaopEsABU1XfkM8A+j0+85JAGppt16cr1Whg6KIbb4okU6Mql6BOj+uup/wKeA==}

  strip-ansi@6.0.1:
    resolution: {integrity: sha512-Y38VPSHcqkFrCpFnQ9vuSXmquuv5oXOKpGeT6aGrr3o3Gc9AlVa6JBfUSOCnbxGGZF+/0ooI7KrPuUSztUdU5A==}
    engines: {node: '>=8'}

  strip-ansi@7.1.0:
    resolution: {integrity: sha512-iq6eVVI64nQQTRYq2KtEg2d2uU7LElhTJwsH4YzIHZshxlgZms/wIc4VoDQTlG/IvVIrBKG06CrZnp0qv7hkcQ==}
    engines: {node: '>=12'}

  strip-json-comments@3.1.1:
    resolution: {integrity: sha512-6fPc+R4ihwqP6N/aIv2f1gMH8lOVtWQHoqC4yK6oSDVVocumAsfCqjkXnqiYMhmMwS/mEHLp7Vehlt3ql6lEig==}
    engines: {node: '>=8'}

  strip-literal@3.0.0:
    resolution: {integrity: sha512-TcccoMhJOM3OebGhSBEmp3UZ2SfDMZUEBdRA/9ynfLi8yYajyWX3JiXArcJt4Umh4vISpspkQIY8ZZoCqjbviA==}

  strnum@2.1.1:
    resolution: {integrity: sha512-7ZvoFTiCnGxBtDqJ//Cu6fWtZtc7Y3x+QOirG15wztbdngGSkht27o2pyGWrVy0b4WAy3jbKmnoK6g5VlVNUUw==}

  stubs@3.0.0:
    resolution: {integrity: sha512-PdHt7hHUJKxvTCgbKX9C1V/ftOcjJQgz8BZwNfV5c4B6dcGqlpelTbJ999jBGZ2jYiPAwcX5dP6oBwVlBlUbxw==}

  supports-color@7.2.0:
    resolution: {integrity: sha512-qpCAvRl9stuOHveKsn7HncJRvv501qIacKzQlO/+Lwxc9+0q2wLyv4Dfvt80/DPn2pqOBsJdDiogXGR9+OvwRw==}
    engines: {node: '>=8'}

  teeny-request@9.0.0:
    resolution: {integrity: sha512-resvxdc6Mgb7YEThw6G6bExlXKkv6+YbuzGg9xuXxSgxJF7Ozs+o8Y9+2R3sArdWdW8nOokoQb1yrpFB0pQK2g==}
    engines: {node: '>=14'}

  tinybench@2.9.0:
    resolution: {integrity: sha512-0+DUvqWMValLmha6lr4kD8iAMK1HzV0/aKnCtWb9v9641TnP/MFb7Pc2bxoxQjTXAErryXVgUOfv2YqNllqGeg==}

  tinyexec@0.3.2:
    resolution: {integrity: sha512-KQQR9yN7R5+OSwaK0XQoj22pwHoTlgYqmUscPYoknOoWCWfj/5/ABTMRi69FrKU5ffPVh5QcFikpWJI/P1ocHA==}

  tinyglobby@0.2.14:
    resolution: {integrity: sha512-tX5e7OM1HnYr2+a2C/4V0htOcSQcoSTH9KgJnVvNm5zm/cyEWKJ7j7YutsH9CxMdtOkkLFy2AHrMci9IM8IPZQ==}
    engines: {node: '>=12.0.0'}

  tinypool@1.1.1:
    resolution: {integrity: sha512-Zba82s87IFq9A9XmjiX5uZA/ARWDrB03OHlq+Vw1fSdt0I+4/Kutwy8BP4Y/y/aORMo61FQ0vIb5j44vSo5Pkg==}
    engines: {node: ^18.0.0 || >=20.0.0}

  tinyrainbow@2.0.0:
    resolution: {integrity: sha512-op4nsTR47R6p0vMUUoYl/a+ljLFVtlfaXkLQmqfLR1qHma1h/ysYk4hEXZ880bf2CYgTskvTa/e196Vd5dDQXw==}
    engines: {node: '>=14.0.0'}

  tinyspy@4.0.3:
    resolution: {integrity: sha512-t2T/WLB2WRgZ9EpE4jgPJ9w+i66UZfDc8wHh0xrwiRNN+UwH98GIJkTeZqX9rg0i0ptwzqW+uYeIF0T4F8LR7A==}
    engines: {node: '>=14.0.0'}

  to-regex-range@5.0.1:
    resolution: {integrity: sha512-65P7iz6X5yEr1cwcgvQxbbIw7Uk3gOy5dIdtZ4rDveLqhrdJP+Li/Hx6tyK0NEb+2GCyneCMJiGqrADCSNk8sQ==}
    engines: {node: '>=8.0'}

  toidentifier@1.0.1:
    resolution: {integrity: sha512-o5sSPKEkg/DIQNmH43V0/uerLrpzVedkUh8tGNvaeXpfpuwjKenlSox/2O/BTlZUtEe+JG7s5YhEz608PlAHRA==}
    engines: {node: '>=0.6'}

  tr46@0.0.3:
    resolution: {integrity: sha512-N3WMsuqV66lT30CrXNbEjx4GEwlow3v6rr4mCcv6prnfwhS01rkgyFdjPNBYd9br7LpXV1+Emh01fHnq2Gdgrw==}

  ts-algebra@2.0.0:
    resolution: {integrity: sha512-FPAhNPFMrkwz76P7cdjdmiShwMynZYN6SgOujD1urY4oNm80Ou9oMdmbR45LotcKOXoy7wSmHkRFE6Mxbrhefw==}

  ts-api-utils@2.1.0:
    resolution: {integrity: sha512-CUgTZL1irw8u29bzrOD/nH85jqyc74D6SshFgujOIA7osm2Rz7dYH77agkx7H4FBNxDq7Cjf+IjaX/8zwFW+ZQ==}
    engines: {node: '>=18.12'}
    peerDependencies:
      typescript: '>=4.8.4'

  ts-dual-module@0.6.3:
    resolution: {integrity: sha512-pBUAYDgy1HtVmDySNyybAduDvIm9e7yyC7Gn6spe3Z2t4H8lUNioTMsbbIFh6Xymv4uXwyty/39LV2WUrMej5A==}
    hasBin: true

  tslib@2.8.1:
    resolution: {integrity: sha512-oJFu94HQb+KVduSUQL7wnpmqnfmLsOA/nAh6b6EH0wCEoK0/mPeXU6c3wKDV83MkOuHPRHtSXKKU99IBazS/2w==}

  type-check@0.4.0:
    resolution: {integrity: sha512-XleUoc9uwGXqjWwXaUTZAmzMcFZ5858QA2vvx1Ur5xIcixXIP+8LnFDgRplU30us6teqdlskFfu+ae4K79Ooew==}
    engines: {node: '>= 0.8.0'}

  type-is@2.0.1:
    resolution: {integrity: sha512-OZs6gsjF4vMp32qrCbiVSkrFmXtG/AZhY3t0iAMrMBiAZyV9oALtXO8hsrHbMXF9x6L3grlFuwW2oAz7cav+Gw==}
    engines: {node: '>= 0.6'}

  typescript-eslint@8.44.1:
    resolution: {integrity: sha512-0ws8uWGrUVTjEeN2OM4K1pLKHK/4NiNP/vz6ns+LjT/6sqpaYzIVFajZb1fj/IDwpsrrHb3Jy0Qm5u9CPcKaeg==}
    engines: {node: ^18.18.0 || ^20.9.0 || >=21.1.0}
    peerDependencies:
      eslint: ^8.57.0 || ^9.0.0
      typescript: '>=4.8.4 <6.0.0'

  typescript@5.9.2:
    resolution: {integrity: sha512-CWBzXQrc/qOkhidw1OzBTQuYRbfyxDXJMVJ1XNwUHGROVmuaeiEm3OslpZ1RV96d7SKKjZKrSJu3+t/xlw3R9A==}
    engines: {node: '>=14.17'}
    hasBin: true

  undici-types@5.26.5:
    resolution: {integrity: sha512-JlCMO+ehdEIKqlFxk6IfVoAUVmgz7cU7zD/h9XZ0qzeosSHmUJVOzSQvvYSYWXkFXC+IfLKSIffhv0sVZup6pA==}

  undici-types@6.21.0:
    resolution: {integrity: sha512-iwDZqg0QAGrg9Rav5H4n0M64c3mkR59cJ6wQp+7C4nI0gsmExaedaYLNO44eT4AtBBwjbTiGPMlt2Md0T9H9JQ==}

  unpipe@1.0.0:
    resolution: {integrity: sha512-pjy2bYhSsufwWlKwPc+l3cN7+wuJlK6uz0YdJEOlQDbl6jo/YlPi4mb8agUkVC8BF7V8NuzeyPNqRksA3hztKQ==}
    engines: {node: '>= 0.8'}

  uri-js@4.4.1:
    resolution: {integrity: sha512-7rKUyy33Q1yc98pQ1DAmLtwX109F7TIfWlW1Ydo8Wl1ii1SeHieeh0HHfPeL2fMXK6z0s8ecKs9frCuLJvndBg==}

  util-deprecate@1.0.2:
    resolution: {integrity: sha512-EPD5q1uXyFxJpCrLnCc1nHnq3gOa6DZBocAIiI2TaSCA7VCJ1UJDMagCzIkXNsUYfD1daK//LTEQ8xiIbrHtcw==}

  uuid@8.3.2:
    resolution: {integrity: sha512-+NYs2QeMWy+GWFOEm9xnn6HCDp0l7QBD7ml8zLUmJ+93Q5NF0NocErnwkTkXVFNiX3/fpC6afS8Dhb/gz7R7eg==}
    hasBin: true

  uuid@9.0.1:
    resolution: {integrity: sha512-b+1eJOlsR9K8HJpow9Ok3fiWOWSIcIzXodvv0rQjVoOVNpWMpxf1wZNpt4y9h10odCNrqnYp1OBzRktckBe3sA==}
    hasBin: true

  vary@1.1.2:
    resolution: {integrity: sha512-BNGbWLfd0eUPabhkXUVm0j8uuvREyTh5ovRa/dyow/BqAbZJyC+5fU+IzQOzmAKzYqYRAISoRhdQr3eIZ/PXqg==}
    engines: {node: '>= 0.8'}

  vite-node@3.2.4:
    resolution: {integrity: sha512-EbKSKh+bh1E1IFxeO0pg1n4dvoOTt0UDiXMd/qn++r98+jPO1xtJilvXldeuQ8giIB5IkpjCgMleHMNEsGH6pg==}
    engines: {node: ^18.0.0 || ^20.0.0 || >=22.0.0}
    hasBin: true

  vite@6.3.6:
    resolution: {integrity: sha512-0msEVHJEScQbhkbVTb/4iHZdJ6SXp/AvxL2sjwYQFfBqleHtnCqv1J3sa9zbWz/6kW1m9Tfzn92vW+kZ1WV6QA==}
    engines: {node: ^18.0.0 || ^20.0.0 || >=22.0.0}
    hasBin: true
    peerDependencies:
      '@types/node': ^18.0.0 || ^20.0.0 || >=22.0.0
      jiti: '>=1.21.0'
      less: '*'
      lightningcss: ^1.21.0
      sass: '*'
      sass-embedded: '*'
      stylus: '*'
      sugarss: '*'
      terser: ^5.16.0
      tsx: ^4.8.1
      yaml: ^2.4.2
    peerDependenciesMeta:
      '@types/node':
        optional: true
      jiti:
        optional: true
      less:
        optional: true
      lightningcss:
        optional: true
      sass:
        optional: true
      sass-embedded:
        optional: true
      stylus:
        optional: true
      sugarss:
        optional: true
      terser:
        optional: true
      tsx:
        optional: true
      yaml:
        optional: true

  vitest@3.2.4:
    resolution: {integrity: sha512-LUCP5ev3GURDysTWiP47wRRUpLKMOfPh+yKTx3kVIEiu5KOMeqzpnYNsKyOoVrULivR8tLcks4+lga33Whn90A==}
    engines: {node: ^18.0.0 || ^20.0.0 || >=22.0.0}
    hasBin: true
    peerDependencies:
      '@edge-runtime/vm': '*'
      '@types/debug': ^4.1.12
      '@types/node': ^18.0.0 || ^20.0.0 || >=22.0.0
      '@vitest/browser': 3.2.4
      '@vitest/ui': 3.2.4
      happy-dom: '*'
      jsdom: '*'
    peerDependenciesMeta:
      '@edge-runtime/vm':
        optional: true
      '@types/debug':
        optional: true
      '@types/node':
        optional: true
      '@vitest/browser':
        optional: true
      '@vitest/ui':
        optional: true
      happy-dom:
        optional: true
      jsdom:
        optional: true

  web-streams-polyfill@4.0.0-beta.3:
    resolution: {integrity: sha512-QW95TCTaHmsYfHDybGMwO5IJIM93I/6vTRk+daHTWFPhwh+C8Cg7j7XyKrwrj8Ib6vYXe0ocYNrmzY4xAAN6ug==}
    engines: {node: '>= 14'}

  webidl-conversions@3.0.1:
    resolution: {integrity: sha512-2JAn3z8AR6rjK8Sm8orRC0h/bcl/DqL7tRPdGZ4I1CjdF+EaMLmYxBHyXuKL849eucPFhvBoxMsflfOb8kxaeQ==}

  whatwg-url@5.0.0:
    resolution: {integrity: sha512-saE57nupxk6v3HY35+jzBwYa0rKSy0XR8JSxZPwgLr7ys0IBzhGviA1/TUGJLmSVqs8pb9AnvICXEuOHLprYTw==}

  which@2.0.2:
    resolution: {integrity: sha512-BLI3Tl1TW3Pvl70l3yq3Y64i+awpwXqsGBYWkkqMtnbXgrMD+yj7rhW0kuEDxzJaYXGjEW5ogapKNMEKNMjibA==}
    engines: {node: '>= 8'}
    hasBin: true

  why-is-node-running@2.3.0:
    resolution: {integrity: sha512-hUrmaWBdVDcxvYqnyh09zunKzROWjbZTiNy8dBEjkS7ehEDQibXJ7XvlmtbwuTclUiIyN+CyXQD4Vmko8fNm8w==}
    engines: {node: '>=8'}
    hasBin: true

  word-wrap@1.2.5:
    resolution: {integrity: sha512-BN22B5eaMMI9UMtjrGd5g5eCYPpCPDUy0FJXbYsaT5zYxjFOckS53SQDE3pWkVoWpHXVb3BrYcEN4Twa55B5cA==}
    engines: {node: '>=0.10.0'}

  wrap-ansi@7.0.0:
    resolution: {integrity: sha512-YVGIj2kamLSTxw6NsZjoBxfSwsn0ycdesmc4p+Q21c5zPuZ1pl+NfxVdxPtdHvmNVOQ6XSYG4AUtyt/Fi7D16Q==}
    engines: {node: '>=10'}

  wrap-ansi@8.1.0:
    resolution: {integrity: sha512-si7QWI6zUMq56bESFvagtmzMdGOtoxfR+Sez11Mobfc7tm+VkUckk9bW2UeffTGVUbOksxmSw0AA2gs8g71NCQ==}
    engines: {node: '>=12'}

  wrappy@1.0.2:
    resolution: {integrity: sha512-l4Sp/DRseor9wL6EvV2+TuQn63dMkPjZ/sp9XkghTEbV9KlPS1xUsZ3u7/IQO4wxtcFB4bgpQPRcR3QCvezPcQ==}

  ws@8.18.2:
    resolution: {integrity: sha512-DMricUmwGZUVr++AEAe2uiVM7UoO9MAVZMDu05UQOaUII0lp+zOzLLU4Xqh/JvTqklB1T4uELaaPBKyjE1r4fQ==}
    engines: {node: '>=10.0.0'}
    peerDependencies:
      bufferutil: ^4.0.1
      utf-8-validate: '>=5.0.2'
    peerDependenciesMeta:
      bufferutil:
        optional: true
      utf-8-validate:
        optional: true

  y18n@5.0.8:
    resolution: {integrity: sha512-0pfFzegeDWJHJIAmTLRP2DwHjdF5s7jo9tuztdQxAhINCdvS+3nGINqPd00AphqJR/0LhANUS6/+7SCb98YOfA==}
    engines: {node: '>=10'}

  yargs-parser@21.1.1:
    resolution: {integrity: sha512-tVpsJW7DdjecAiFpbIB1e3qxIQsE6NoPc5/eTdrbbIC4h0LVsWhnoa3g+m2HclBIujHzsxZ4VJVA+GUuc2/LBw==}
    engines: {node: '>=12'}

  yargs@17.7.2:
    resolution: {integrity: sha512-7dSzzRQ++CKnNI/krKnYRV7JKKPUXMEh61soaHKg9mrWEhzFWhFnxPxGl+69cD1Ou63C13NUPCnmIcrvqCuM6w==}
    engines: {node: '>=12'}

  yocto-queue@0.1.0:
    resolution: {integrity: sha512-rVksvsnNCdJ/ohGc6xgPwyN8eheCxsiLM8mxuE/t/mOVqJewPuO1miLpTHQiRgTKCLexL4MeAFVagts7HmNZ2Q==}
    engines: {node: '>=10'}

  zod-to-json-schema@3.24.6:
    resolution: {integrity: sha512-h/z3PKvcTcTetyjl1fkj79MHNEjm+HpD6NXheWjzOekY7kV+lwDYnHw+ivHkijnCSMz1yJaWBD9vu/Fcmk+vEg==}
    peerDependencies:
      zod: ^3.24.1

  zod@3.25.63:
    resolution: {integrity: sha512-3ttCkqhtpncYXfP0f6dsyabbYV/nEUW+Xlu89jiXbTBifUfjaSqXOG6JnQPLtqt87n7KAmnMqcjay6c0Wq0Vbw==}

snapshots:

<<<<<<< HEAD
  '@anthropic-ai/sdk@0.63.0(zod@3.25.63)':
=======
  '@anthropic-ai/sdk@0.66.0(zod@3.25.63)':
>>>>>>> 005f19e9
    dependencies:
      json-schema-to-ts: 3.1.1
    optionalDependencies:
      zod: 3.25.63

  '@anthropic-ai/vertex-sdk@0.14.0(zod@3.25.63)':
    dependencies:
<<<<<<< HEAD
      '@anthropic-ai/sdk': 0.63.0(zod@3.25.63)
=======
      '@anthropic-ai/sdk': 0.66.0(zod@3.25.63)
>>>>>>> 005f19e9
      google-auth-library: 9.15.1
    transitivePeerDependencies:
      - encoding
      - supports-color
      - zod

  '@aws-crypto/crc32@5.2.0':
    dependencies:
      '@aws-crypto/util': 5.2.0
      '@aws-sdk/types': 3.893.0
      tslib: 2.8.1

  '@aws-crypto/crc32c@5.2.0':
    dependencies:
      '@aws-crypto/util': 5.2.0
      '@aws-sdk/types': 3.893.0
      tslib: 2.8.1

  '@aws-crypto/sha1-browser@5.2.0':
    dependencies:
      '@aws-crypto/supports-web-crypto': 5.2.0
      '@aws-crypto/util': 5.2.0
      '@aws-sdk/types': 3.893.0
      '@aws-sdk/util-locate-window': 3.804.0
      '@smithy/util-utf8': 2.3.0
      tslib: 2.8.1

  '@aws-crypto/sha256-browser@5.2.0':
    dependencies:
      '@aws-crypto/sha256-js': 5.2.0
      '@aws-crypto/supports-web-crypto': 5.2.0
      '@aws-crypto/util': 5.2.0
      '@aws-sdk/types': 3.893.0
      '@aws-sdk/util-locate-window': 3.804.0
      '@smithy/util-utf8': 2.3.0
      tslib: 2.8.1

  '@aws-crypto/sha256-js@5.2.0':
    dependencies:
      '@aws-crypto/util': 5.2.0
      '@aws-sdk/types': 3.893.0
      tslib: 2.8.1

  '@aws-crypto/supports-web-crypto@5.2.0':
    dependencies:
      tslib: 2.8.1

  '@aws-crypto/util@5.2.0':
    dependencies:
      '@aws-sdk/types': 3.893.0
      '@smithy/util-utf8': 2.3.0
      tslib: 2.8.1

  '@aws-sdk/client-bedrock-runtime@3.894.0':
    dependencies:
      '@aws-crypto/sha256-browser': 5.2.0
      '@aws-crypto/sha256-js': 5.2.0
      '@aws-sdk/core': 3.894.0
      '@aws-sdk/credential-provider-node': 3.894.0
      '@aws-sdk/eventstream-handler-node': 3.893.0
      '@aws-sdk/middleware-eventstream': 3.893.0
      '@aws-sdk/middleware-host-header': 3.893.0
      '@aws-sdk/middleware-logger': 3.893.0
      '@aws-sdk/middleware-recursion-detection': 3.893.0
      '@aws-sdk/middleware-user-agent': 3.894.0
      '@aws-sdk/middleware-websocket': 3.893.0
      '@aws-sdk/region-config-resolver': 3.893.0
      '@aws-sdk/token-providers': 3.894.0
      '@aws-sdk/types': 3.893.0
      '@aws-sdk/util-endpoints': 3.893.0
      '@aws-sdk/util-user-agent-browser': 3.893.0
      '@aws-sdk/util-user-agent-node': 3.894.0
      '@smithy/config-resolver': 4.2.2
      '@smithy/core': 3.11.1
      '@smithy/eventstream-serde-browser': 4.1.1
      '@smithy/eventstream-serde-config-resolver': 4.2.1
      '@smithy/eventstream-serde-node': 4.1.1
      '@smithy/fetch-http-handler': 5.2.1
      '@smithy/hash-node': 4.1.1
      '@smithy/invalid-dependency': 4.1.1
      '@smithy/middleware-content-length': 4.1.1
      '@smithy/middleware-endpoint': 4.2.3
      '@smithy/middleware-retry': 4.2.4
      '@smithy/middleware-serde': 4.1.1
      '@smithy/middleware-stack': 4.1.1
      '@smithy/node-config-provider': 4.2.2
      '@smithy/node-http-handler': 4.2.1
      '@smithy/protocol-http': 5.2.1
      '@smithy/smithy-client': 4.6.3
      '@smithy/types': 4.5.0
      '@smithy/url-parser': 4.1.1
      '@smithy/util-base64': 4.1.0
      '@smithy/util-body-length-browser': 4.1.0
      '@smithy/util-body-length-node': 4.1.0
      '@smithy/util-defaults-mode-browser': 4.1.3
      '@smithy/util-defaults-mode-node': 4.1.3
      '@smithy/util-endpoints': 3.1.2
      '@smithy/util-middleware': 4.1.1
      '@smithy/util-retry': 4.1.2
      '@smithy/util-stream': 4.3.2
      '@smithy/util-utf8': 4.1.0
      '@types/uuid': 9.0.8
      tslib: 2.8.1
      uuid: 9.0.1
    transitivePeerDependencies:
      - aws-crt

  '@aws-sdk/client-bedrock@3.894.0':
    dependencies:
      '@aws-crypto/sha256-browser': 5.2.0
      '@aws-crypto/sha256-js': 5.2.0
      '@aws-sdk/core': 3.894.0
      '@aws-sdk/credential-provider-node': 3.894.0
      '@aws-sdk/middleware-host-header': 3.893.0
      '@aws-sdk/middleware-logger': 3.893.0
      '@aws-sdk/middleware-recursion-detection': 3.893.0
      '@aws-sdk/middleware-user-agent': 3.894.0
      '@aws-sdk/region-config-resolver': 3.893.0
      '@aws-sdk/token-providers': 3.894.0
      '@aws-sdk/types': 3.893.0
      '@aws-sdk/util-endpoints': 3.893.0
      '@aws-sdk/util-user-agent-browser': 3.893.0
      '@aws-sdk/util-user-agent-node': 3.894.0
      '@smithy/config-resolver': 4.2.2
      '@smithy/core': 3.11.1
      '@smithy/fetch-http-handler': 5.2.1
      '@smithy/hash-node': 4.1.1
      '@smithy/invalid-dependency': 4.1.1
      '@smithy/middleware-content-length': 4.1.1
      '@smithy/middleware-endpoint': 4.2.3
      '@smithy/middleware-retry': 4.2.4
      '@smithy/middleware-serde': 4.1.1
      '@smithy/middleware-stack': 4.1.1
      '@smithy/node-config-provider': 4.2.2
      '@smithy/node-http-handler': 4.2.1
      '@smithy/protocol-http': 5.2.1
      '@smithy/smithy-client': 4.6.3
      '@smithy/types': 4.5.0
      '@smithy/url-parser': 4.1.1
      '@smithy/util-base64': 4.1.0
      '@smithy/util-body-length-browser': 4.1.0
      '@smithy/util-body-length-node': 4.1.0
      '@smithy/util-defaults-mode-browser': 4.1.3
      '@smithy/util-defaults-mode-node': 4.1.3
      '@smithy/util-endpoints': 3.1.2
      '@smithy/util-middleware': 4.1.1
      '@smithy/util-retry': 4.1.2
      '@smithy/util-utf8': 4.1.0
      '@types/uuid': 9.0.8
      tslib: 2.8.1
      uuid: 9.0.1
    transitivePeerDependencies:
      - aws-crt

  '@aws-sdk/client-cognito-identity@3.894.0':
    dependencies:
      '@aws-crypto/sha256-browser': 5.2.0
      '@aws-crypto/sha256-js': 5.2.0
      '@aws-sdk/core': 3.894.0
      '@aws-sdk/credential-provider-node': 3.894.0
      '@aws-sdk/middleware-host-header': 3.893.0
      '@aws-sdk/middleware-logger': 3.893.0
      '@aws-sdk/middleware-recursion-detection': 3.893.0
      '@aws-sdk/middleware-user-agent': 3.894.0
      '@aws-sdk/region-config-resolver': 3.893.0
      '@aws-sdk/types': 3.893.0
      '@aws-sdk/util-endpoints': 3.893.0
      '@aws-sdk/util-user-agent-browser': 3.893.0
      '@aws-sdk/util-user-agent-node': 3.894.0
      '@smithy/config-resolver': 4.2.2
      '@smithy/core': 3.11.1
      '@smithy/fetch-http-handler': 5.2.1
      '@smithy/hash-node': 4.1.1
      '@smithy/invalid-dependency': 4.1.1
      '@smithy/middleware-content-length': 4.1.1
      '@smithy/middleware-endpoint': 4.2.3
      '@smithy/middleware-retry': 4.2.4
      '@smithy/middleware-serde': 4.1.1
      '@smithy/middleware-stack': 4.1.1
      '@smithy/node-config-provider': 4.2.2
      '@smithy/node-http-handler': 4.2.1
      '@smithy/protocol-http': 5.2.1
      '@smithy/smithy-client': 4.6.3
      '@smithy/types': 4.5.0
      '@smithy/url-parser': 4.1.1
      '@smithy/util-base64': 4.1.0
      '@smithy/util-body-length-browser': 4.1.0
      '@smithy/util-body-length-node': 4.1.0
      '@smithy/util-defaults-mode-browser': 4.1.3
      '@smithy/util-defaults-mode-node': 4.1.3
      '@smithy/util-endpoints': 3.1.2
      '@smithy/util-middleware': 4.1.1
      '@smithy/util-retry': 4.1.2
      '@smithy/util-utf8': 4.1.0
      tslib: 2.8.1
    transitivePeerDependencies:
      - aws-crt

  '@aws-sdk/client-s3@3.894.0':
    dependencies:
      '@aws-crypto/sha1-browser': 5.2.0
      '@aws-crypto/sha256-browser': 5.2.0
      '@aws-crypto/sha256-js': 5.2.0
      '@aws-sdk/core': 3.894.0
      '@aws-sdk/credential-provider-node': 3.894.0
      '@aws-sdk/middleware-bucket-endpoint': 3.893.0
      '@aws-sdk/middleware-expect-continue': 3.893.0
      '@aws-sdk/middleware-flexible-checksums': 3.894.0
      '@aws-sdk/middleware-host-header': 3.893.0
      '@aws-sdk/middleware-location-constraint': 3.893.0
      '@aws-sdk/middleware-logger': 3.893.0
      '@aws-sdk/middleware-recursion-detection': 3.893.0
      '@aws-sdk/middleware-sdk-s3': 3.894.0
      '@aws-sdk/middleware-ssec': 3.893.0
      '@aws-sdk/middleware-user-agent': 3.894.0
      '@aws-sdk/region-config-resolver': 3.893.0
      '@aws-sdk/signature-v4-multi-region': 3.894.0
      '@aws-sdk/types': 3.893.0
      '@aws-sdk/util-endpoints': 3.893.0
      '@aws-sdk/util-user-agent-browser': 3.893.0
      '@aws-sdk/util-user-agent-node': 3.894.0
      '@aws-sdk/xml-builder': 3.894.0
      '@smithy/config-resolver': 4.2.2
      '@smithy/core': 3.11.1
      '@smithy/eventstream-serde-browser': 4.1.1
      '@smithy/eventstream-serde-config-resolver': 4.2.1
      '@smithy/eventstream-serde-node': 4.1.1
      '@smithy/fetch-http-handler': 5.2.1
      '@smithy/hash-blob-browser': 4.1.1
      '@smithy/hash-node': 4.1.1
      '@smithy/hash-stream-node': 4.1.1
      '@smithy/invalid-dependency': 4.1.1
      '@smithy/md5-js': 4.1.1
      '@smithy/middleware-content-length': 4.1.1
      '@smithy/middleware-endpoint': 4.2.3
      '@smithy/middleware-retry': 4.2.4
      '@smithy/middleware-serde': 4.1.1
      '@smithy/middleware-stack': 4.1.1
      '@smithy/node-config-provider': 4.2.2
      '@smithy/node-http-handler': 4.2.1
      '@smithy/protocol-http': 5.2.1
      '@smithy/smithy-client': 4.6.3
      '@smithy/types': 4.5.0
      '@smithy/url-parser': 4.1.1
      '@smithy/util-base64': 4.1.0
      '@smithy/util-body-length-browser': 4.1.0
      '@smithy/util-body-length-node': 4.1.0
      '@smithy/util-defaults-mode-browser': 4.1.3
      '@smithy/util-defaults-mode-node': 4.1.3
      '@smithy/util-endpoints': 3.1.2
      '@smithy/util-middleware': 4.1.1
      '@smithy/util-retry': 4.1.2
      '@smithy/util-stream': 4.3.2
      '@smithy/util-utf8': 4.1.0
      '@smithy/util-waiter': 4.1.1
      '@types/uuid': 9.0.8
      tslib: 2.8.1
      uuid: 9.0.1
    transitivePeerDependencies:
      - aws-crt

  '@aws-sdk/client-sso@3.894.0':
    dependencies:
      '@aws-crypto/sha256-browser': 5.2.0
      '@aws-crypto/sha256-js': 5.2.0
      '@aws-sdk/core': 3.894.0
      '@aws-sdk/middleware-host-header': 3.893.0
      '@aws-sdk/middleware-logger': 3.893.0
      '@aws-sdk/middleware-recursion-detection': 3.893.0
      '@aws-sdk/middleware-user-agent': 3.894.0
      '@aws-sdk/region-config-resolver': 3.893.0
      '@aws-sdk/types': 3.893.0
      '@aws-sdk/util-endpoints': 3.893.0
      '@aws-sdk/util-user-agent-browser': 3.893.0
      '@aws-sdk/util-user-agent-node': 3.894.0
      '@smithy/config-resolver': 4.2.2
      '@smithy/core': 3.11.1
      '@smithy/fetch-http-handler': 5.2.1
      '@smithy/hash-node': 4.1.1
      '@smithy/invalid-dependency': 4.1.1
      '@smithy/middleware-content-length': 4.1.1
      '@smithy/middleware-endpoint': 4.2.3
      '@smithy/middleware-retry': 4.2.4
      '@smithy/middleware-serde': 4.1.1
      '@smithy/middleware-stack': 4.1.1
      '@smithy/node-config-provider': 4.2.2
      '@smithy/node-http-handler': 4.2.1
      '@smithy/protocol-http': 5.2.1
      '@smithy/smithy-client': 4.6.3
      '@smithy/types': 4.5.0
      '@smithy/url-parser': 4.1.1
      '@smithy/util-base64': 4.1.0
      '@smithy/util-body-length-browser': 4.1.0
      '@smithy/util-body-length-node': 4.1.0
      '@smithy/util-defaults-mode-browser': 4.1.3
      '@smithy/util-defaults-mode-node': 4.1.3
      '@smithy/util-endpoints': 3.1.2
      '@smithy/util-middleware': 4.1.1
      '@smithy/util-retry': 4.1.2
      '@smithy/util-utf8': 4.1.0
      tslib: 2.8.1
    transitivePeerDependencies:
      - aws-crt

  '@aws-sdk/core@3.894.0':
    dependencies:
      '@aws-sdk/types': 3.893.0
      '@aws-sdk/xml-builder': 3.894.0
      '@smithy/core': 3.11.1
      '@smithy/node-config-provider': 4.2.2
      '@smithy/property-provider': 4.1.1
      '@smithy/protocol-http': 5.2.1
      '@smithy/signature-v4': 5.2.1
      '@smithy/smithy-client': 4.6.3
      '@smithy/types': 4.5.0
      '@smithy/util-base64': 4.1.0
      '@smithy/util-body-length-browser': 4.1.0
      '@smithy/util-middleware': 4.1.1
      '@smithy/util-utf8': 4.1.0
      tslib: 2.8.1

  '@aws-sdk/credential-provider-cognito-identity@3.894.0':
    dependencies:
      '@aws-sdk/client-cognito-identity': 3.894.0
      '@aws-sdk/types': 3.893.0
      '@smithy/property-provider': 4.1.1
      '@smithy/types': 4.5.0
      tslib: 2.8.1
    transitivePeerDependencies:
      - aws-crt

  '@aws-sdk/credential-provider-env@3.894.0':
    dependencies:
      '@aws-sdk/core': 3.894.0
      '@aws-sdk/types': 3.893.0
      '@smithy/property-provider': 4.1.1
      '@smithy/types': 4.5.0
      tslib: 2.8.1

  '@aws-sdk/credential-provider-http@3.894.0':
    dependencies:
      '@aws-sdk/core': 3.894.0
      '@aws-sdk/types': 3.893.0
      '@smithy/fetch-http-handler': 5.2.1
      '@smithy/node-http-handler': 4.2.1
      '@smithy/property-provider': 4.1.1
      '@smithy/protocol-http': 5.2.1
      '@smithy/smithy-client': 4.6.3
      '@smithy/types': 4.5.0
      '@smithy/util-stream': 4.3.2
      tslib: 2.8.1

  '@aws-sdk/credential-provider-ini@3.894.0':
    dependencies:
      '@aws-sdk/core': 3.894.0
      '@aws-sdk/credential-provider-env': 3.894.0
      '@aws-sdk/credential-provider-http': 3.894.0
      '@aws-sdk/credential-provider-process': 3.894.0
      '@aws-sdk/credential-provider-sso': 3.894.0
      '@aws-sdk/credential-provider-web-identity': 3.894.0
      '@aws-sdk/nested-clients': 3.894.0
      '@aws-sdk/types': 3.893.0
      '@smithy/credential-provider-imds': 4.1.2
      '@smithy/property-provider': 4.1.1
      '@smithy/shared-ini-file-loader': 4.2.0
      '@smithy/types': 4.5.0
      tslib: 2.8.1
    transitivePeerDependencies:
      - aws-crt

  '@aws-sdk/credential-provider-node@3.894.0':
    dependencies:
      '@aws-sdk/credential-provider-env': 3.894.0
      '@aws-sdk/credential-provider-http': 3.894.0
      '@aws-sdk/credential-provider-ini': 3.894.0
      '@aws-sdk/credential-provider-process': 3.894.0
      '@aws-sdk/credential-provider-sso': 3.894.0
      '@aws-sdk/credential-provider-web-identity': 3.894.0
      '@aws-sdk/types': 3.893.0
      '@smithy/credential-provider-imds': 4.1.2
      '@smithy/property-provider': 4.1.1
      '@smithy/shared-ini-file-loader': 4.2.0
      '@smithy/types': 4.5.0
      tslib: 2.8.1
    transitivePeerDependencies:
      - aws-crt

  '@aws-sdk/credential-provider-process@3.894.0':
    dependencies:
      '@aws-sdk/core': 3.894.0
      '@aws-sdk/types': 3.893.0
      '@smithy/property-provider': 4.1.1
      '@smithy/shared-ini-file-loader': 4.2.0
      '@smithy/types': 4.5.0
      tslib: 2.8.1

  '@aws-sdk/credential-provider-sso@3.894.0':
    dependencies:
      '@aws-sdk/client-sso': 3.894.0
      '@aws-sdk/core': 3.894.0
      '@aws-sdk/token-providers': 3.894.0
      '@aws-sdk/types': 3.893.0
      '@smithy/property-provider': 4.1.1
      '@smithy/shared-ini-file-loader': 4.2.0
      '@smithy/types': 4.5.0
      tslib: 2.8.1
    transitivePeerDependencies:
      - aws-crt

  '@aws-sdk/credential-provider-web-identity@3.894.0':
    dependencies:
      '@aws-sdk/core': 3.894.0
      '@aws-sdk/nested-clients': 3.894.0
      '@aws-sdk/types': 3.893.0
      '@smithy/property-provider': 4.1.1
      '@smithy/shared-ini-file-loader': 4.2.0
      '@smithy/types': 4.5.0
      tslib: 2.8.1
    transitivePeerDependencies:
      - aws-crt

  '@aws-sdk/credential-providers@3.894.0':
    dependencies:
      '@aws-sdk/client-cognito-identity': 3.894.0
      '@aws-sdk/core': 3.894.0
      '@aws-sdk/credential-provider-cognito-identity': 3.894.0
      '@aws-sdk/credential-provider-env': 3.894.0
      '@aws-sdk/credential-provider-http': 3.894.0
      '@aws-sdk/credential-provider-ini': 3.894.0
      '@aws-sdk/credential-provider-node': 3.894.0
      '@aws-sdk/credential-provider-process': 3.894.0
      '@aws-sdk/credential-provider-sso': 3.894.0
      '@aws-sdk/credential-provider-web-identity': 3.894.0
      '@aws-sdk/nested-clients': 3.894.0
      '@aws-sdk/types': 3.893.0
      '@smithy/config-resolver': 4.2.2
      '@smithy/core': 3.11.1
      '@smithy/credential-provider-imds': 4.1.2
      '@smithy/node-config-provider': 4.2.2
      '@smithy/property-provider': 4.1.1
      '@smithy/types': 4.5.0
      tslib: 2.8.1
    transitivePeerDependencies:
      - aws-crt

  '@aws-sdk/eventstream-handler-node@3.893.0':
    dependencies:
      '@aws-sdk/types': 3.893.0
      '@smithy/eventstream-codec': 4.1.1
      '@smithy/types': 4.5.0
      tslib: 2.8.1

  '@aws-sdk/lib-storage@3.894.0(@aws-sdk/client-s3@3.894.0)':
    dependencies:
      '@aws-sdk/client-s3': 3.894.0
      '@smithy/abort-controller': 4.1.1
      '@smithy/middleware-endpoint': 4.2.3
      '@smithy/smithy-client': 4.6.3
      buffer: 5.6.0
      events: 3.3.0
      stream-browserify: 3.0.0
      tslib: 2.8.1

  '@aws-sdk/middleware-bucket-endpoint@3.893.0':
    dependencies:
      '@aws-sdk/types': 3.893.0
      '@aws-sdk/util-arn-parser': 3.893.0
      '@smithy/node-config-provider': 4.2.2
      '@smithy/protocol-http': 5.2.1
      '@smithy/types': 4.5.0
      '@smithy/util-config-provider': 4.1.0
      tslib: 2.8.1

  '@aws-sdk/middleware-eventstream@3.893.0':
    dependencies:
      '@aws-sdk/types': 3.893.0
      '@smithy/protocol-http': 5.2.1
      '@smithy/types': 4.5.0
      tslib: 2.8.1

  '@aws-sdk/middleware-expect-continue@3.893.0':
    dependencies:
      '@aws-sdk/types': 3.893.0
      '@smithy/protocol-http': 5.2.1
      '@smithy/types': 4.5.0
      tslib: 2.8.1

  '@aws-sdk/middleware-flexible-checksums@3.894.0':
    dependencies:
      '@aws-crypto/crc32': 5.2.0
      '@aws-crypto/crc32c': 5.2.0
      '@aws-crypto/util': 5.2.0
      '@aws-sdk/core': 3.894.0
      '@aws-sdk/types': 3.893.0
      '@smithy/is-array-buffer': 4.1.0
      '@smithy/node-config-provider': 4.2.2
      '@smithy/protocol-http': 5.2.1
      '@smithy/types': 4.5.0
      '@smithy/util-middleware': 4.1.1
      '@smithy/util-stream': 4.3.2
      '@smithy/util-utf8': 4.1.0
      tslib: 2.8.1

  '@aws-sdk/middleware-host-header@3.893.0':
    dependencies:
      '@aws-sdk/types': 3.893.0
      '@smithy/protocol-http': 5.2.1
      '@smithy/types': 4.5.0
      tslib: 2.8.1

  '@aws-sdk/middleware-location-constraint@3.893.0':
    dependencies:
      '@aws-sdk/types': 3.893.0
      '@smithy/types': 4.5.0
      tslib: 2.8.1

  '@aws-sdk/middleware-logger@3.893.0':
    dependencies:
      '@aws-sdk/types': 3.893.0
      '@smithy/types': 4.5.0
      tslib: 2.8.1

  '@aws-sdk/middleware-recursion-detection@3.893.0':
    dependencies:
      '@aws-sdk/types': 3.893.0
      '@aws/lambda-invoke-store': 0.0.1
      '@smithy/protocol-http': 5.2.1
      '@smithy/types': 4.5.0
      tslib: 2.8.1

  '@aws-sdk/middleware-sdk-s3@3.894.0':
    dependencies:
      '@aws-sdk/core': 3.894.0
      '@aws-sdk/types': 3.893.0
      '@aws-sdk/util-arn-parser': 3.893.0
      '@smithy/core': 3.11.1
      '@smithy/node-config-provider': 4.2.2
      '@smithy/protocol-http': 5.2.1
      '@smithy/signature-v4': 5.2.1
      '@smithy/smithy-client': 4.6.3
      '@smithy/types': 4.5.0
      '@smithy/util-config-provider': 4.1.0
      '@smithy/util-middleware': 4.1.1
      '@smithy/util-stream': 4.3.2
      '@smithy/util-utf8': 4.1.0
      tslib: 2.8.1

  '@aws-sdk/middleware-ssec@3.893.0':
    dependencies:
      '@aws-sdk/types': 3.893.0
      '@smithy/types': 4.5.0
      tslib: 2.8.1

  '@aws-sdk/middleware-user-agent@3.894.0':
    dependencies:
      '@aws-sdk/core': 3.894.0
      '@aws-sdk/types': 3.893.0
      '@aws-sdk/util-endpoints': 3.893.0
      '@smithy/core': 3.11.1
      '@smithy/protocol-http': 5.2.1
      '@smithy/types': 4.5.0
      tslib: 2.8.1

  '@aws-sdk/middleware-websocket@3.893.0':
    dependencies:
      '@aws-sdk/types': 3.893.0
      '@aws-sdk/util-format-url': 3.893.0
      '@smithy/eventstream-codec': 4.1.1
      '@smithy/eventstream-serde-browser': 4.1.1
      '@smithy/fetch-http-handler': 5.2.1
      '@smithy/protocol-http': 5.2.1
      '@smithy/signature-v4': 5.2.1
      '@smithy/types': 4.5.0
      '@smithy/util-hex-encoding': 4.1.0
      tslib: 2.8.1

  '@aws-sdk/nested-clients@3.894.0':
    dependencies:
      '@aws-crypto/sha256-browser': 5.2.0
      '@aws-crypto/sha256-js': 5.2.0
      '@aws-sdk/core': 3.894.0
      '@aws-sdk/middleware-host-header': 3.893.0
      '@aws-sdk/middleware-logger': 3.893.0
      '@aws-sdk/middleware-recursion-detection': 3.893.0
      '@aws-sdk/middleware-user-agent': 3.894.0
      '@aws-sdk/region-config-resolver': 3.893.0
      '@aws-sdk/types': 3.893.0
      '@aws-sdk/util-endpoints': 3.893.0
      '@aws-sdk/util-user-agent-browser': 3.893.0
      '@aws-sdk/util-user-agent-node': 3.894.0
      '@smithy/config-resolver': 4.2.2
      '@smithy/core': 3.11.1
      '@smithy/fetch-http-handler': 5.2.1
      '@smithy/hash-node': 4.1.1
      '@smithy/invalid-dependency': 4.1.1
      '@smithy/middleware-content-length': 4.1.1
      '@smithy/middleware-endpoint': 4.2.3
      '@smithy/middleware-retry': 4.2.4
      '@smithy/middleware-serde': 4.1.1
      '@smithy/middleware-stack': 4.1.1
      '@smithy/node-config-provider': 4.2.2
      '@smithy/node-http-handler': 4.2.1
      '@smithy/protocol-http': 5.2.1
      '@smithy/smithy-client': 4.6.3
      '@smithy/types': 4.5.0
      '@smithy/url-parser': 4.1.1
      '@smithy/util-base64': 4.1.0
      '@smithy/util-body-length-browser': 4.1.0
      '@smithy/util-body-length-node': 4.1.0
      '@smithy/util-defaults-mode-browser': 4.1.3
      '@smithy/util-defaults-mode-node': 4.1.3
      '@smithy/util-endpoints': 3.1.2
      '@smithy/util-middleware': 4.1.1
      '@smithy/util-retry': 4.1.2
      '@smithy/util-utf8': 4.1.0
      tslib: 2.8.1
    transitivePeerDependencies:
      - aws-crt

  '@aws-sdk/region-config-resolver@3.893.0':
    dependencies:
      '@aws-sdk/types': 3.893.0
      '@smithy/node-config-provider': 4.2.2
      '@smithy/types': 4.5.0
      '@smithy/util-config-provider': 4.1.0
      '@smithy/util-middleware': 4.1.1
      tslib: 2.8.1

  '@aws-sdk/signature-v4-multi-region@3.894.0':
    dependencies:
      '@aws-sdk/middleware-sdk-s3': 3.894.0
      '@aws-sdk/types': 3.893.0
      '@smithy/protocol-http': 5.2.1
      '@smithy/signature-v4': 5.2.1
      '@smithy/types': 4.5.0
      tslib: 2.8.1

  '@aws-sdk/token-providers@3.894.0':
    dependencies:
      '@aws-sdk/core': 3.894.0
      '@aws-sdk/nested-clients': 3.894.0
      '@aws-sdk/types': 3.893.0
      '@smithy/property-provider': 4.1.1
      '@smithy/shared-ini-file-loader': 4.2.0
      '@smithy/types': 4.5.0
      tslib: 2.8.1
    transitivePeerDependencies:
      - aws-crt

  '@aws-sdk/types@3.893.0':
    dependencies:
      '@smithy/types': 4.5.0
      tslib: 2.8.1

  '@aws-sdk/util-arn-parser@3.893.0':
    dependencies:
      tslib: 2.8.1

  '@aws-sdk/util-endpoints@3.893.0':
    dependencies:
      '@aws-sdk/types': 3.893.0
      '@smithy/types': 4.5.0
      '@smithy/url-parser': 4.1.1
      '@smithy/util-endpoints': 3.1.2
      tslib: 2.8.1

  '@aws-sdk/util-format-url@3.893.0':
    dependencies:
      '@aws-sdk/types': 3.893.0
      '@smithy/querystring-builder': 4.1.1
      '@smithy/types': 4.5.0
      tslib: 2.8.1

  '@aws-sdk/util-locate-window@3.804.0':
    dependencies:
      tslib: 2.8.1

  '@aws-sdk/util-user-agent-browser@3.893.0':
    dependencies:
      '@aws-sdk/types': 3.893.0
      '@smithy/types': 4.5.0
      bowser: 2.11.0
      tslib: 2.8.1

  '@aws-sdk/util-user-agent-node@3.894.0':
    dependencies:
      '@aws-sdk/middleware-user-agent': 3.894.0
      '@aws-sdk/types': 3.893.0
      '@smithy/node-config-provider': 4.2.2
      '@smithy/types': 4.5.0
      tslib: 2.8.1

  '@aws-sdk/xml-builder@3.894.0':
    dependencies:
      '@smithy/types': 4.5.0
      fast-xml-parser: 5.2.5
      tslib: 2.8.1

  '@aws/lambda-invoke-store@0.0.1': {}

  '@azure-rest/ai-inference@1.0.0-beta.6':
    dependencies:
      '@azure-rest/core-client': 2.3.4
      '@azure/abort-controller': 2.1.2
      '@azure/core-auth': 1.10.1
      '@azure/core-lro': 2.7.2
      '@azure/core-rest-pipeline': 1.21.0
      '@azure/core-tracing': 1.2.0
      '@azure/logger': 1.1.4
      tslib: 2.8.1
    transitivePeerDependencies:
      - supports-color

  '@azure-rest/core-client@2.3.4':
    dependencies:
      '@azure/abort-controller': 2.1.2
      '@azure/core-auth': 1.10.1
      '@azure/core-rest-pipeline': 1.21.0
      '@azure/core-tracing': 1.2.0
      '@azure/core-util': 1.13.1
      tslib: 2.8.1
    transitivePeerDependencies:
      - supports-color

  '@azure/abort-controller@2.1.2':
    dependencies:
      tslib: 2.8.1

  '@azure/ai-agents@1.0.0':
    dependencies:
      '@azure-rest/core-client': 2.3.4
      '@azure/abort-controller': 2.1.2
      '@azure/core-auth': 1.10.1
      '@azure/core-lro': 3.2.0
      '@azure/core-paging': 1.6.2
      '@azure/core-rest-pipeline': 1.21.0
      '@azure/core-sse': 2.3.0
      '@azure/core-tracing': 1.2.0
      '@azure/core-util': 1.13.1
      '@azure/logger': 1.1.4
      tslib: 2.8.1
    transitivePeerDependencies:
      - supports-color

  '@azure/ai-projects@1.0.0-beta.10(ws@8.18.2)(zod@3.25.63)':
    dependencies:
      '@azure-rest/ai-inference': 1.0.0-beta.6
      '@azure-rest/core-client': 2.3.4
      '@azure/abort-controller': 2.1.2
      '@azure/ai-agents': 1.0.0
      '@azure/core-auth': 1.10.1
      '@azure/core-lro': 3.2.0
      '@azure/core-paging': 1.6.2
      '@azure/core-rest-pipeline': 1.21.0
      '@azure/core-sse': 2.3.0
      '@azure/core-tracing': 1.2.0
      '@azure/core-util': 1.13.1
      '@azure/logger': 1.1.4
      '@azure/storage-blob': 12.27.0
      openai: 4.104.0(ws@8.18.2)(zod@3.25.63)
      tslib: 2.8.1
    transitivePeerDependencies:
      - encoding
      - supports-color
      - ws
      - zod

  '@azure/core-auth@1.10.1':
    dependencies:
      '@azure/abort-controller': 2.1.2
      '@azure/core-util': 1.13.1
      tslib: 2.8.1
    transitivePeerDependencies:
      - supports-color

  '@azure/core-client@1.9.3':
    dependencies:
      '@azure/abort-controller': 2.1.2
      '@azure/core-auth': 1.10.1
      '@azure/core-rest-pipeline': 1.21.0
      '@azure/core-tracing': 1.2.0
      '@azure/core-util': 1.13.1
      '@azure/logger': 1.1.4
      tslib: 2.8.1
    transitivePeerDependencies:
      - supports-color

  '@azure/core-http-compat@2.3.0':
    dependencies:
      '@azure/abort-controller': 2.1.2
      '@azure/core-client': 1.9.3
      '@azure/core-rest-pipeline': 1.21.0
    transitivePeerDependencies:
      - supports-color

  '@azure/core-lro@2.7.2':
    dependencies:
      '@azure/abort-controller': 2.1.2
      '@azure/core-util': 1.13.1
      '@azure/logger': 1.1.4
      tslib: 2.8.1
    transitivePeerDependencies:
      - supports-color

  '@azure/core-lro@3.2.0':
    dependencies:
      '@azure/abort-controller': 2.1.2
      '@azure/core-util': 1.13.1
      '@azure/logger': 1.1.4
      tslib: 2.8.1
    transitivePeerDependencies:
      - supports-color

  '@azure/core-paging@1.6.2':
    dependencies:
      tslib: 2.8.1

  '@azure/core-rest-pipeline@1.21.0':
    dependencies:
      '@azure/abort-controller': 2.1.2
      '@azure/core-auth': 1.10.1
      '@azure/core-tracing': 1.2.0
      '@azure/core-util': 1.13.1
      '@azure/logger': 1.1.4
      '@typespec/ts-http-runtime': 0.2.3
      tslib: 2.8.1
    transitivePeerDependencies:
      - supports-color

  '@azure/core-sse@2.3.0':
    dependencies:
      tslib: 2.8.1

  '@azure/core-tracing@1.2.0':
    dependencies:
      tslib: 2.8.1

  '@azure/core-util@1.13.1':
    dependencies:
      '@azure/abort-controller': 2.1.2
      '@typespec/ts-http-runtime': 0.3.1
      tslib: 2.8.1
    transitivePeerDependencies:
      - supports-color

  '@azure/core-xml@1.4.5':
    dependencies:
      fast-xml-parser: 5.2.5
      tslib: 2.8.1

  '@azure/identity@4.12.0':
    dependencies:
      '@azure/abort-controller': 2.1.2
      '@azure/core-auth': 1.10.1
      '@azure/core-client': 1.9.3
      '@azure/core-rest-pipeline': 1.21.0
      '@azure/core-tracing': 1.2.0
      '@azure/core-util': 1.13.1
      '@azure/logger': 1.1.4
      '@azure/msal-browser': 4.8.0
      '@azure/msal-node': 3.5.3
      open: 10.1.0
      tslib: 2.8.1
    transitivePeerDependencies:
      - supports-color

  '@azure/logger@1.1.4':
    dependencies:
      tslib: 2.8.1

  '@azure/msal-browser@4.8.0':
    dependencies:
      '@azure/msal-common': 15.3.0

  '@azure/msal-common@15.3.0': {}

  '@azure/msal-common@15.6.0': {}

  '@azure/msal-node@3.5.3':
    dependencies:
      '@azure/msal-common': 15.6.0
      jsonwebtoken: 9.0.2
      uuid: 8.3.2

  '@azure/openai@2.0.0':
    dependencies:
      '@azure-rest/core-client': 2.3.4
      tslib: 2.8.1
    transitivePeerDependencies:
      - supports-color

  '@azure/storage-blob@12.27.0':
    dependencies:
      '@azure/abort-controller': 2.1.2
      '@azure/core-auth': 1.10.1
      '@azure/core-client': 1.9.3
      '@azure/core-http-compat': 2.3.0
      '@azure/core-lro': 2.7.2
      '@azure/core-paging': 1.6.2
      '@azure/core-rest-pipeline': 1.21.0
      '@azure/core-tracing': 1.2.0
      '@azure/core-util': 1.13.1
      '@azure/core-xml': 1.4.5
      '@azure/logger': 1.1.4
      events: 3.3.0
      tslib: 2.8.1
    transitivePeerDependencies:
      - supports-color

  '@babel/runtime@7.28.4': {}

  '@esbuild/aix-ppc64@0.25.6':
    optional: true

  '@esbuild/android-arm64@0.25.6':
    optional: true

  '@esbuild/android-arm@0.25.6':
    optional: true

  '@esbuild/android-x64@0.25.6':
    optional: true

  '@esbuild/darwin-arm64@0.25.6':
    optional: true

  '@esbuild/darwin-x64@0.25.6':
    optional: true

  '@esbuild/freebsd-arm64@0.25.6':
    optional: true

  '@esbuild/freebsd-x64@0.25.6':
    optional: true

  '@esbuild/linux-arm64@0.25.6':
    optional: true

  '@esbuild/linux-arm@0.25.6':
    optional: true

  '@esbuild/linux-ia32@0.25.6':
    optional: true

  '@esbuild/linux-loong64@0.25.6':
    optional: true

  '@esbuild/linux-mips64el@0.25.6':
    optional: true

  '@esbuild/linux-ppc64@0.25.6':
    optional: true

  '@esbuild/linux-riscv64@0.25.6':
    optional: true

  '@esbuild/linux-s390x@0.25.6':
    optional: true

  '@esbuild/linux-x64@0.25.6':
    optional: true

  '@esbuild/netbsd-arm64@0.25.6':
    optional: true

  '@esbuild/netbsd-x64@0.25.6':
    optional: true

  '@esbuild/openbsd-arm64@0.25.6':
    optional: true

  '@esbuild/openbsd-x64@0.25.6':
    optional: true

  '@esbuild/openharmony-arm64@0.25.6':
    optional: true

  '@esbuild/sunos-x64@0.25.6':
    optional: true

  '@esbuild/win32-arm64@0.25.6':
    optional: true

  '@esbuild/win32-ia32@0.25.6':
    optional: true

  '@esbuild/win32-x64@0.25.6':
    optional: true

  '@eslint-community/eslint-utils@4.9.0(eslint@9.36.0)':
    dependencies:
      eslint: 9.36.0
      eslint-visitor-keys: 3.4.3

  '@eslint-community/regexpp@4.12.1': {}

  '@eslint/config-array@0.21.0':
    dependencies:
      '@eslint/object-schema': 2.1.6
      debug: 4.4.1
      minimatch: 3.1.2
    transitivePeerDependencies:
      - supports-color

  '@eslint/config-helpers@0.3.1': {}

  '@eslint/core@0.15.2':
    dependencies:
      '@types/json-schema': 7.0.15

  '@eslint/eslintrc@3.3.1':
    dependencies:
      ajv: 6.12.6
      debug: 4.4.1
      espree: 10.4.0
      globals: 14.0.0
      ignore: 5.3.2
      import-fresh: 3.3.1
      js-yaml: 4.1.0
      minimatch: 3.1.2
      strip-json-comments: 3.1.1
    transitivePeerDependencies:
      - supports-color

  '@eslint/js@9.36.0': {}

  '@eslint/object-schema@2.1.6': {}

  '@eslint/plugin-kit@0.3.5':
    dependencies:
      '@eslint/core': 0.15.2
      levn: 0.4.1

  '@google-cloud/aiplatform@3.35.0':
    dependencies:
      google-gax: 4.4.1
      protobuf.js: 1.1.2
    transitivePeerDependencies:
      - encoding
      - supports-color

<<<<<<< HEAD
  '@google/genai@1.20.0(@modelcontextprotocol/sdk@1.12.0)':
=======
  '@google/genai@1.25.0(@modelcontextprotocol/sdk@1.12.0)':
>>>>>>> 005f19e9
    dependencies:
      google-auth-library: 9.15.1
      ws: 8.18.2
    optionalDependencies:
      '@modelcontextprotocol/sdk': 1.12.0
    transitivePeerDependencies:
      - bufferutil
      - encoding
      - supports-color
      - utf-8-validate

  '@grpc/grpc-js@1.13.2':
    dependencies:
      '@grpc/proto-loader': 0.7.13
      '@js-sdsl/ordered-map': 4.4.2

  '@grpc/proto-loader@0.7.13':
    dependencies:
      lodash.camelcase: 4.3.0
      long: 5.3.1
      protobufjs: 7.4.0
      yargs: 17.7.2

  '@huggingface/inference@4.8.0':
    dependencies:
      '@huggingface/jinja': 0.5.1
      '@huggingface/tasks': 0.19.47

  '@huggingface/jinja@0.5.1': {}

  '@huggingface/tasks@0.19.47': {}

  '@humanfs/core@0.19.1': {}

  '@humanfs/node@0.16.6':
    dependencies:
      '@humanfs/core': 0.19.1
      '@humanwhocodes/retry': 0.3.1

  '@humanwhocodes/module-importer@1.0.1': {}

  '@humanwhocodes/retry@0.3.1': {}

  '@humanwhocodes/retry@0.4.3': {}

  '@isaacs/balanced-match@4.0.1': {}

  '@isaacs/brace-expansion@5.0.0':
    dependencies:
      '@isaacs/balanced-match': 4.0.1

  '@isaacs/cliui@8.0.2':
    dependencies:
      string-width: 5.1.2
      string-width-cjs: string-width@4.2.3
      strip-ansi: 7.1.0
      strip-ansi-cjs: strip-ansi@6.0.1
      wrap-ansi: 8.1.0
      wrap-ansi-cjs: wrap-ansi@7.0.0

  '@jridgewell/sourcemap-codec@1.5.4': {}

  '@js-sdsl/ordered-map@4.4.2': {}

  '@modelcontextprotocol/sdk@1.12.0':
    dependencies:
      ajv: 6.12.6
      content-type: 1.0.5
      cors: 2.8.5
      cross-spawn: 7.0.6
      eventsource: 3.0.7
      express: 5.1.0
      express-rate-limit: 7.5.1(express@5.1.0)
      pkce-challenge: 5.0.0
      raw-body: 3.0.1
      zod: 3.25.63
      zod-to-json-schema: 3.24.6(zod@3.25.63)
    transitivePeerDependencies:
      - supports-color
    optional: true

  '@nodelib/fs.scandir@2.1.5':
    dependencies:
      '@nodelib/fs.stat': 2.0.5
      run-parallel: 1.2.0

  '@nodelib/fs.stat@2.0.5': {}

  '@nodelib/fs.walk@1.2.8':
    dependencies:
      '@nodelib/fs.scandir': 2.1.5
      fastq: 1.19.1

  '@pkgjs/parseargs@0.11.0':
    optional: true

  '@protobufjs/aspromise@1.1.2': {}

  '@protobufjs/base64@1.1.2': {}

  '@protobufjs/codegen@2.0.4': {}

  '@protobufjs/eventemitter@1.1.0': {}

  '@protobufjs/fetch@1.1.0':
    dependencies:
      '@protobufjs/aspromise': 1.1.2
      '@protobufjs/inquire': 1.1.0

  '@protobufjs/float@1.0.2': {}

  '@protobufjs/inquire@1.1.0': {}

  '@protobufjs/path@1.1.2': {}

  '@protobufjs/pool@1.1.0': {}

  '@protobufjs/utf8@1.1.0': {}

  '@rollup/rollup-android-arm-eabi@4.52.0':
    optional: true

  '@rollup/rollup-android-arm64@4.52.0':
    optional: true

  '@rollup/rollup-darwin-arm64@4.52.0':
    optional: true

  '@rollup/rollup-darwin-x64@4.52.0':
    optional: true

  '@rollup/rollup-freebsd-arm64@4.52.0':
    optional: true

  '@rollup/rollup-freebsd-x64@4.52.0':
    optional: true

  '@rollup/rollup-linux-arm-gnueabihf@4.52.0':
    optional: true

  '@rollup/rollup-linux-arm-musleabihf@4.52.0':
    optional: true

  '@rollup/rollup-linux-arm64-gnu@4.52.0':
    optional: true

  '@rollup/rollup-linux-arm64-musl@4.52.0':
    optional: true

  '@rollup/rollup-linux-loong64-gnu@4.52.0':
    optional: true

  '@rollup/rollup-linux-ppc64-gnu@4.52.0':
    optional: true

  '@rollup/rollup-linux-riscv64-gnu@4.52.0':
    optional: true

  '@rollup/rollup-linux-riscv64-musl@4.52.0':
    optional: true

  '@rollup/rollup-linux-s390x-gnu@4.52.0':
    optional: true

  '@rollup/rollup-linux-x64-gnu@4.52.0':
    optional: true

  '@rollup/rollup-linux-x64-musl@4.52.0':
    optional: true

  '@rollup/rollup-openharmony-arm64@4.52.0':
    optional: true

  '@rollup/rollup-win32-arm64-msvc@4.52.0':
    optional: true

  '@rollup/rollup-win32-ia32-msvc@4.52.0':
    optional: true

  '@rollup/rollup-win32-x64-gnu@4.52.0':
    optional: true

  '@rollup/rollup-win32-x64-msvc@4.52.0':
    optional: true

  '@smithy/abort-controller@4.1.1':
    dependencies:
      '@smithy/types': 4.5.0
      tslib: 2.8.1

  '@smithy/chunked-blob-reader-native@4.1.0':
    dependencies:
      '@smithy/util-base64': 4.1.0
      tslib: 2.8.1

  '@smithy/chunked-blob-reader@5.1.0':
    dependencies:
      tslib: 2.8.1

  '@smithy/config-resolver@4.2.2':
    dependencies:
      '@smithy/node-config-provider': 4.2.2
      '@smithy/types': 4.5.0
      '@smithy/util-config-provider': 4.1.0
      '@smithy/util-middleware': 4.1.1
      tslib: 2.8.1

  '@smithy/core@3.11.1':
    dependencies:
      '@smithy/middleware-serde': 4.1.1
      '@smithy/protocol-http': 5.2.1
      '@smithy/types': 4.5.0
      '@smithy/util-base64': 4.1.0
      '@smithy/util-body-length-browser': 4.1.0
      '@smithy/util-middleware': 4.1.1
      '@smithy/util-stream': 4.3.2
      '@smithy/util-utf8': 4.1.0
      '@types/uuid': 9.0.8
      tslib: 2.8.1
      uuid: 9.0.1

  '@smithy/credential-provider-imds@4.1.2':
    dependencies:
      '@smithy/node-config-provider': 4.2.2
      '@smithy/property-provider': 4.1.1
      '@smithy/types': 4.5.0
      '@smithy/url-parser': 4.1.1
      tslib: 2.8.1

  '@smithy/eventstream-codec@4.1.1':
    dependencies:
      '@aws-crypto/crc32': 5.2.0
      '@smithy/types': 4.5.0
      '@smithy/util-hex-encoding': 4.1.0
      tslib: 2.8.1

  '@smithy/eventstream-serde-browser@4.1.1':
    dependencies:
      '@smithy/eventstream-serde-universal': 4.1.1
      '@smithy/types': 4.5.0
      tslib: 2.8.1

  '@smithy/eventstream-serde-config-resolver@4.2.1':
    dependencies:
      '@smithy/types': 4.5.0
      tslib: 2.8.1

  '@smithy/eventstream-serde-node@4.1.1':
    dependencies:
      '@smithy/eventstream-serde-universal': 4.1.1
      '@smithy/types': 4.5.0
      tslib: 2.8.1

  '@smithy/eventstream-serde-universal@4.1.1':
    dependencies:
      '@smithy/eventstream-codec': 4.1.1
      '@smithy/types': 4.5.0
      tslib: 2.8.1

  '@smithy/fetch-http-handler@5.2.1':
    dependencies:
      '@smithy/protocol-http': 5.2.1
      '@smithy/querystring-builder': 4.1.1
      '@smithy/types': 4.5.0
      '@smithy/util-base64': 4.1.0
      tslib: 2.8.1

  '@smithy/hash-blob-browser@4.1.1':
    dependencies:
      '@smithy/chunked-blob-reader': 5.1.0
      '@smithy/chunked-blob-reader-native': 4.1.0
      '@smithy/types': 4.5.0
      tslib: 2.8.1

  '@smithy/hash-node@4.1.1':
    dependencies:
      '@smithy/types': 4.5.0
      '@smithy/util-buffer-from': 4.1.0
      '@smithy/util-utf8': 4.1.0
      tslib: 2.8.1

  '@smithy/hash-stream-node@4.1.1':
    dependencies:
      '@smithy/types': 4.5.0
      '@smithy/util-utf8': 4.1.0
      tslib: 2.8.1

  '@smithy/invalid-dependency@4.1.1':
    dependencies:
      '@smithy/types': 4.5.0
      tslib: 2.8.1

  '@smithy/is-array-buffer@2.2.0':
    dependencies:
      tslib: 2.8.1

  '@smithy/is-array-buffer@4.1.0':
    dependencies:
      tslib: 2.8.1

  '@smithy/md5-js@4.1.1':
    dependencies:
      '@smithy/types': 4.5.0
      '@smithy/util-utf8': 4.1.0
      tslib: 2.8.1

  '@smithy/middleware-content-length@4.1.1':
    dependencies:
      '@smithy/protocol-http': 5.2.1
      '@smithy/types': 4.5.0
      tslib: 2.8.1

  '@smithy/middleware-endpoint@4.2.3':
    dependencies:
      '@smithy/core': 3.11.1
      '@smithy/middleware-serde': 4.1.1
      '@smithy/node-config-provider': 4.2.2
      '@smithy/shared-ini-file-loader': 4.2.0
      '@smithy/types': 4.5.0
      '@smithy/url-parser': 4.1.1
      '@smithy/util-middleware': 4.1.1
      tslib: 2.8.1

  '@smithy/middleware-retry@4.2.4':
    dependencies:
      '@smithy/node-config-provider': 4.2.2
      '@smithy/protocol-http': 5.2.1
      '@smithy/service-error-classification': 4.1.2
      '@smithy/smithy-client': 4.6.3
      '@smithy/types': 4.5.0
      '@smithy/util-middleware': 4.1.1
      '@smithy/util-retry': 4.1.2
      '@types/uuid': 9.0.8
      tslib: 2.8.1
      uuid: 9.0.1

  '@smithy/middleware-serde@4.1.1':
    dependencies:
      '@smithy/protocol-http': 5.2.1
      '@smithy/types': 4.5.0
      tslib: 2.8.1

  '@smithy/middleware-stack@4.1.1':
    dependencies:
      '@smithy/types': 4.5.0
      tslib: 2.8.1

  '@smithy/node-config-provider@4.2.2':
    dependencies:
      '@smithy/property-provider': 4.1.1
      '@smithy/shared-ini-file-loader': 4.2.0
      '@smithy/types': 4.5.0
      tslib: 2.8.1

  '@smithy/node-http-handler@4.2.1':
    dependencies:
      '@smithy/abort-controller': 4.1.1
      '@smithy/protocol-http': 5.2.1
      '@smithy/querystring-builder': 4.1.1
      '@smithy/types': 4.5.0
      tslib: 2.8.1

  '@smithy/property-provider@4.1.1':
    dependencies:
      '@smithy/types': 4.5.0
      tslib: 2.8.1

  '@smithy/protocol-http@5.2.1':
    dependencies:
      '@smithy/types': 4.5.0
      tslib: 2.8.1

  '@smithy/querystring-builder@4.1.1':
    dependencies:
      '@smithy/types': 4.5.0
      '@smithy/util-uri-escape': 4.1.0
      tslib: 2.8.1

  '@smithy/querystring-parser@4.1.1':
    dependencies:
      '@smithy/types': 4.5.0
      tslib: 2.8.1

  '@smithy/service-error-classification@4.1.2':
    dependencies:
      '@smithy/types': 4.5.0

  '@smithy/shared-ini-file-loader@4.2.0':
    dependencies:
      '@smithy/types': 4.5.0
      tslib: 2.8.1

  '@smithy/signature-v4@5.2.1':
    dependencies:
      '@smithy/is-array-buffer': 4.1.0
      '@smithy/protocol-http': 5.2.1
      '@smithy/types': 4.5.0
      '@smithy/util-hex-encoding': 4.1.0
      '@smithy/util-middleware': 4.1.1
      '@smithy/util-uri-escape': 4.1.0
      '@smithy/util-utf8': 4.1.0
      tslib: 2.8.1

  '@smithy/smithy-client@4.6.3':
    dependencies:
      '@smithy/core': 3.11.1
      '@smithy/middleware-endpoint': 4.2.3
      '@smithy/middleware-stack': 4.1.1
      '@smithy/protocol-http': 5.2.1
      '@smithy/types': 4.5.0
      '@smithy/util-stream': 4.3.2
      tslib: 2.8.1

  '@smithy/types@4.5.0':
    dependencies:
      tslib: 2.8.1

  '@smithy/url-parser@4.1.1':
    dependencies:
      '@smithy/querystring-parser': 4.1.1
      '@smithy/types': 4.5.0
      tslib: 2.8.1

  '@smithy/util-base64@4.1.0':
    dependencies:
      '@smithy/util-buffer-from': 4.1.0
      '@smithy/util-utf8': 4.1.0
      tslib: 2.8.1

  '@smithy/util-body-length-browser@4.1.0':
    dependencies:
      tslib: 2.8.1

  '@smithy/util-body-length-node@4.1.0':
    dependencies:
      tslib: 2.8.1

  '@smithy/util-buffer-from@2.2.0':
    dependencies:
      '@smithy/is-array-buffer': 2.2.0
      tslib: 2.8.1

  '@smithy/util-buffer-from@4.1.0':
    dependencies:
      '@smithy/is-array-buffer': 4.1.0
      tslib: 2.8.1

  '@smithy/util-config-provider@4.1.0':
    dependencies:
      tslib: 2.8.1

  '@smithy/util-defaults-mode-browser@4.1.3':
    dependencies:
      '@smithy/property-provider': 4.1.1
      '@smithy/smithy-client': 4.6.3
      '@smithy/types': 4.5.0
      bowser: 2.11.0
      tslib: 2.8.1

  '@smithy/util-defaults-mode-node@4.1.3':
    dependencies:
      '@smithy/config-resolver': 4.2.2
      '@smithy/credential-provider-imds': 4.1.2
      '@smithy/node-config-provider': 4.2.2
      '@smithy/property-provider': 4.1.1
      '@smithy/smithy-client': 4.6.3
      '@smithy/types': 4.5.0
      tslib: 2.8.1

  '@smithy/util-endpoints@3.1.2':
    dependencies:
      '@smithy/node-config-provider': 4.2.2
      '@smithy/types': 4.5.0
      tslib: 2.8.1

  '@smithy/util-hex-encoding@4.1.0':
    dependencies:
      tslib: 2.8.1

  '@smithy/util-middleware@4.1.1':
    dependencies:
      '@smithy/types': 4.5.0
      tslib: 2.8.1

  '@smithy/util-retry@4.1.2':
    dependencies:
      '@smithy/service-error-classification': 4.1.2
      '@smithy/types': 4.5.0
      tslib: 2.8.1

  '@smithy/util-stream@4.3.2':
    dependencies:
      '@smithy/fetch-http-handler': 5.2.1
      '@smithy/node-http-handler': 4.2.1
      '@smithy/types': 4.5.0
      '@smithy/util-base64': 4.1.0
      '@smithy/util-buffer-from': 4.1.0
      '@smithy/util-hex-encoding': 4.1.0
      '@smithy/util-utf8': 4.1.0
      tslib: 2.8.1

  '@smithy/util-uri-escape@4.1.0':
    dependencies:
      tslib: 2.8.1

  '@smithy/util-utf8@2.3.0':
    dependencies:
      '@smithy/util-buffer-from': 2.2.0
      tslib: 2.8.1

  '@smithy/util-utf8@4.1.0':
    dependencies:
      '@smithy/util-buffer-from': 4.1.0
      tslib: 2.8.1

  '@smithy/util-waiter@4.1.1':
    dependencies:
      '@smithy/abort-controller': 4.1.1
      '@smithy/types': 4.5.0
      tslib: 2.8.1

  '@tootallnate/once@2.0.0': {}

  '@types/caseless@0.12.5': {}

  '@types/chai@5.2.2':
    dependencies:
      '@types/deep-eql': 4.0.2

  '@types/deep-eql@4.0.2': {}

  '@types/estree@1.0.8': {}

  '@types/json-schema@7.0.15': {}

  '@types/long@4.0.2': {}

  '@types/node-fetch@2.6.12':
    dependencies:
      '@types/node': 22.18.6
      form-data: 4.0.4

  '@types/node@18.19.86':
    dependencies:
      undici-types: 5.26.5

  '@types/node@22.18.6':
    dependencies:
      undici-types: 6.21.0

  '@types/request@2.48.12':
    dependencies:
      '@types/caseless': 0.12.5
      '@types/node': 22.18.6
      '@types/tough-cookie': 4.0.5
      form-data: 2.5.5

  '@types/tough-cookie@4.0.5': {}

  '@types/uuid@9.0.8': {}

  '@typescript-eslint/eslint-plugin@8.44.1(@typescript-eslint/parser@8.44.1(eslint@9.36.0)(typescript@5.9.2))(eslint@9.36.0)(typescript@5.9.2)':
    dependencies:
      '@eslint-community/regexpp': 4.12.1
      '@typescript-eslint/parser': 8.44.1(eslint@9.36.0)(typescript@5.9.2)
      '@typescript-eslint/scope-manager': 8.44.1
      '@typescript-eslint/type-utils': 8.44.1(eslint@9.36.0)(typescript@5.9.2)
      '@typescript-eslint/utils': 8.44.1(eslint@9.36.0)(typescript@5.9.2)
      '@typescript-eslint/visitor-keys': 8.44.1
      eslint: 9.36.0
      graphemer: 1.4.0
      ignore: 7.0.5
      natural-compare: 1.4.0
      ts-api-utils: 2.1.0(typescript@5.9.2)
      typescript: 5.9.2
    transitivePeerDependencies:
      - supports-color

  '@typescript-eslint/parser@8.44.1(eslint@9.36.0)(typescript@5.9.2)':
    dependencies:
      '@typescript-eslint/scope-manager': 8.44.1
      '@typescript-eslint/types': 8.44.1
      '@typescript-eslint/typescript-estree': 8.44.1(typescript@5.9.2)
      '@typescript-eslint/visitor-keys': 8.44.1
      debug: 4.4.1
      eslint: 9.36.0
      typescript: 5.9.2
    transitivePeerDependencies:
      - supports-color

  '@typescript-eslint/project-service@8.44.1(typescript@5.9.2)':
    dependencies:
      '@typescript-eslint/tsconfig-utils': 8.44.1(typescript@5.9.2)
      '@typescript-eslint/types': 8.44.1
      debug: 4.4.1
      typescript: 5.9.2
    transitivePeerDependencies:
      - supports-color

  '@typescript-eslint/scope-manager@8.44.1':
    dependencies:
      '@typescript-eslint/types': 8.44.1
      '@typescript-eslint/visitor-keys': 8.44.1

  '@typescript-eslint/tsconfig-utils@8.44.1(typescript@5.9.2)':
    dependencies:
      typescript: 5.9.2

  '@typescript-eslint/type-utils@8.44.1(eslint@9.36.0)(typescript@5.9.2)':
    dependencies:
      '@typescript-eslint/types': 8.44.1
      '@typescript-eslint/typescript-estree': 8.44.1(typescript@5.9.2)
      '@typescript-eslint/utils': 8.44.1(eslint@9.36.0)(typescript@5.9.2)
      debug: 4.4.1
      eslint: 9.36.0
      ts-api-utils: 2.1.0(typescript@5.9.2)
      typescript: 5.9.2
    transitivePeerDependencies:
      - supports-color

  '@typescript-eslint/types@8.44.1': {}

  '@typescript-eslint/typescript-estree@8.44.1(typescript@5.9.2)':
    dependencies:
      '@typescript-eslint/project-service': 8.44.1(typescript@5.9.2)
      '@typescript-eslint/tsconfig-utils': 8.44.1(typescript@5.9.2)
      '@typescript-eslint/types': 8.44.1
      '@typescript-eslint/visitor-keys': 8.44.1
      debug: 4.4.1
      fast-glob: 3.3.3
      is-glob: 4.0.3
      minimatch: 9.0.5
      semver: 7.7.2
      ts-api-utils: 2.1.0(typescript@5.9.2)
      typescript: 5.9.2
    transitivePeerDependencies:
      - supports-color

  '@typescript-eslint/utils@8.44.1(eslint@9.36.0)(typescript@5.9.2)':
    dependencies:
      '@eslint-community/eslint-utils': 4.9.0(eslint@9.36.0)
      '@typescript-eslint/scope-manager': 8.44.1
      '@typescript-eslint/types': 8.44.1
      '@typescript-eslint/typescript-estree': 8.44.1(typescript@5.9.2)
      eslint: 9.36.0
      typescript: 5.9.2
    transitivePeerDependencies:
      - supports-color

  '@typescript-eslint/visitor-keys@8.44.1':
    dependencies:
      '@typescript-eslint/types': 8.44.1
      eslint-visitor-keys: 4.2.1

  '@typespec/ts-http-runtime@0.2.3':
    dependencies:
      http-proxy-agent: 7.0.2
      https-proxy-agent: 7.0.6
      tslib: 2.8.1
    transitivePeerDependencies:
      - supports-color

  '@typespec/ts-http-runtime@0.3.1':
    dependencies:
      http-proxy-agent: 7.0.2
      https-proxy-agent: 7.0.6
      tslib: 2.8.1
    transitivePeerDependencies:
      - supports-color

  '@vertesia/api-fetch-client@0.78.0':
    dependencies:
      eventsource-parser: 1.1.2

  '@vitest/expect@3.2.4':
    dependencies:
      '@types/chai': 5.2.2
      '@vitest/spy': 3.2.4
      '@vitest/utils': 3.2.4
      chai: 5.2.1
      tinyrainbow: 2.0.0

  '@vitest/mocker@3.2.4(vite@6.3.6(@types/node@22.18.6))':
    dependencies:
      '@vitest/spy': 3.2.4
      estree-walker: 3.0.3
      magic-string: 0.30.17
    optionalDependencies:
      vite: 6.3.6(@types/node@22.18.6)

  '@vitest/pretty-format@3.2.4':
    dependencies:
      tinyrainbow: 2.0.0

  '@vitest/runner@3.2.4':
    dependencies:
      '@vitest/utils': 3.2.4
      pathe: 2.0.3
      strip-literal: 3.0.0

  '@vitest/snapshot@3.2.4':
    dependencies:
      '@vitest/pretty-format': 3.2.4
      magic-string: 0.30.17
      pathe: 2.0.3

  '@vitest/spy@3.2.4':
    dependencies:
      tinyspy: 4.0.3

  '@vitest/utils@3.2.4':
    dependencies:
      '@vitest/pretty-format': 3.2.4
      loupe: 3.1.4
      tinyrainbow: 2.0.0

  abort-controller@3.0.0:
    dependencies:
      event-target-shim: 5.0.1

  accepts@2.0.0:
    dependencies:
      mime-types: 3.0.1
      negotiator: 1.0.0
    optional: true

  acorn-jsx@5.3.2(acorn@8.15.0):
    dependencies:
      acorn: 8.15.0

  acorn@8.15.0: {}

  agent-base@6.0.2:
    dependencies:
      debug: 4.4.1
    transitivePeerDependencies:
      - supports-color

  agent-base@7.1.3: {}

  agentkeepalive@4.6.0:
    dependencies:
      humanize-ms: 1.2.1

  ajv-formats@3.0.1(ajv@8.17.1):
    optionalDependencies:
      ajv: 8.17.1

  ajv@6.12.6:
    dependencies:
      fast-deep-equal: 3.1.3
      fast-json-stable-stringify: 2.1.0
      json-schema-traverse: 0.4.1
      uri-js: 4.4.1

  ajv@8.17.1:
    dependencies:
      fast-deep-equal: 3.1.3
      fast-uri: 3.0.6
      json-schema-traverse: 1.0.0
      require-from-string: 2.0.2

  ansi-colors@4.1.3: {}

  ansi-regex@5.0.1: {}

  ansi-regex@6.1.0: {}

  ansi-styles@4.3.0:
    dependencies:
      color-convert: 2.0.1

  ansi-styles@6.2.1: {}

  argparse@2.0.1: {}

  assertion-error@2.0.1: {}

  asynckit@0.4.0: {}

  balanced-match@1.0.2: {}

  base64-js@1.5.1: {}

  bignumber.js@9.3.0: {}

  body-parser@2.2.0:
    dependencies:
      bytes: 3.1.2
      content-type: 1.0.5
      debug: 4.4.1
      http-errors: 2.0.0
      iconv-lite: 0.6.3
      on-finished: 2.4.1
      qs: 6.14.0
      raw-body: 3.0.1
      type-is: 2.0.1
    transitivePeerDependencies:
      - supports-color
    optional: true

  bowser@2.11.0: {}

  brace-expansion@1.1.12:
    dependencies:
      balanced-match: 1.0.2
      concat-map: 0.0.1

  brace-expansion@2.0.2:
    dependencies:
      balanced-match: 1.0.2

  braces@3.0.3:
    dependencies:
      fill-range: 7.1.1

  buffer-equal-constant-time@1.0.1: {}

  buffer@5.6.0:
    dependencies:
      base64-js: 1.5.1
      ieee754: 1.2.1

  buffer@6.0.3:
    dependencies:
      base64-js: 1.5.1
      ieee754: 1.2.1
    optional: true

  bundle-name@4.1.0:
    dependencies:
      run-applescript: 7.0.0

  bytes@3.1.2:
    optional: true

  cac@6.7.14: {}

  call-bind-apply-helpers@1.0.2:
    dependencies:
      es-errors: 1.3.0
      function-bind: 1.1.2

  call-bound@1.0.4:
    dependencies:
      call-bind-apply-helpers: 1.0.2
      get-intrinsic: 1.3.0
    optional: true

  callsites@3.1.0: {}

  chai@5.2.1:
    dependencies:
      assertion-error: 2.0.1
      check-error: 2.1.1
      deep-eql: 5.0.2
      loupe: 3.1.4
      pathval: 2.0.1

  chalk@4.1.2:
    dependencies:
      ansi-styles: 4.3.0
      supports-color: 7.2.0

  check-error@2.1.1: {}

  cliui@8.0.1:
    dependencies:
      string-width: 4.2.3
      strip-ansi: 6.0.1
      wrap-ansi: 7.0.0

  color-convert@2.0.1:
    dependencies:
      color-name: 1.1.4

  color-name@1.1.4: {}

  combined-stream@1.0.8:
    dependencies:
      delayed-stream: 1.0.0

  commander@11.1.0: {}

  concat-map@0.0.1: {}

  content-disposition@1.0.0:
    dependencies:
      safe-buffer: 5.2.1
    optional: true

  content-type@1.0.5:
    optional: true

  cookie-signature@1.2.2:
    optional: true

  cookie@0.7.2:
    optional: true

  cors@2.8.5:
    dependencies:
      object-assign: 4.1.1
      vary: 1.1.2
    optional: true

  cross-spawn@7.0.6:
    dependencies:
      path-key: 3.1.1
      shebang-command: 2.0.0
      which: 2.0.2

  debug@4.4.1:
    dependencies:
      ms: 2.1.3

  deep-eql@5.0.2: {}

  deep-is@0.1.4: {}

  default-browser-id@5.0.0: {}

  default-browser@5.2.1:
    dependencies:
      bundle-name: 4.1.0
      default-browser-id: 5.0.0

  define-lazy-prop@3.0.0: {}

  delayed-stream@1.0.0: {}

  depd@2.0.0:
    optional: true

  dotenv@16.6.1: {}

  dunder-proto@1.0.1:
    dependencies:
      call-bind-apply-helpers: 1.0.2
      es-errors: 1.3.0
      gopd: 1.2.0

  duplexify@4.1.3:
    dependencies:
      end-of-stream: 1.4.4
      inherits: 2.0.4
      readable-stream: 3.6.2
      stream-shift: 1.0.3

  eastasianwidth@0.2.0: {}

  ecdsa-sig-formatter@1.0.11:
    dependencies:
      safe-buffer: 5.2.1

  ee-first@1.1.1:
    optional: true

  emoji-regex@8.0.0: {}

  emoji-regex@9.2.2: {}

  encodeurl@2.0.0:
    optional: true

  end-of-stream@1.4.4:
    dependencies:
      once: 1.4.0

  enquirer@2.4.1:
    dependencies:
      ansi-colors: 4.1.3
      strip-ansi: 6.0.1

  es-define-property@1.0.1: {}

  es-errors@1.3.0: {}

  es-module-lexer@1.7.0: {}

  es-object-atoms@1.1.1:
    dependencies:
      es-errors: 1.3.0

  es-set-tostringtag@2.1.0:
    dependencies:
      es-errors: 1.3.0
      get-intrinsic: 1.3.0
      has-tostringtag: 1.0.2
      hasown: 2.0.2

  esbuild@0.25.6:
    optionalDependencies:
      '@esbuild/aix-ppc64': 0.25.6
      '@esbuild/android-arm': 0.25.6
      '@esbuild/android-arm64': 0.25.6
      '@esbuild/android-x64': 0.25.6
      '@esbuild/darwin-arm64': 0.25.6
      '@esbuild/darwin-x64': 0.25.6
      '@esbuild/freebsd-arm64': 0.25.6
      '@esbuild/freebsd-x64': 0.25.6
      '@esbuild/linux-arm': 0.25.6
      '@esbuild/linux-arm64': 0.25.6
      '@esbuild/linux-ia32': 0.25.6
      '@esbuild/linux-loong64': 0.25.6
      '@esbuild/linux-mips64el': 0.25.6
      '@esbuild/linux-ppc64': 0.25.6
      '@esbuild/linux-riscv64': 0.25.6
      '@esbuild/linux-s390x': 0.25.6
      '@esbuild/linux-x64': 0.25.6
      '@esbuild/netbsd-arm64': 0.25.6
      '@esbuild/netbsd-x64': 0.25.6
      '@esbuild/openbsd-arm64': 0.25.6
      '@esbuild/openbsd-x64': 0.25.6
      '@esbuild/openharmony-arm64': 0.25.6
      '@esbuild/sunos-x64': 0.25.6
      '@esbuild/win32-arm64': 0.25.6
      '@esbuild/win32-ia32': 0.25.6
      '@esbuild/win32-x64': 0.25.6

  escalade@3.2.0: {}

  escape-html@1.0.3:
    optional: true

  escape-string-regexp@4.0.0: {}

  eslint-scope@8.4.0:
    dependencies:
      esrecurse: 4.3.0
      estraverse: 5.3.0

  eslint-visitor-keys@3.4.3: {}

  eslint-visitor-keys@4.2.1: {}

  eslint@9.36.0:
    dependencies:
      '@eslint-community/eslint-utils': 4.9.0(eslint@9.36.0)
      '@eslint-community/regexpp': 4.12.1
      '@eslint/config-array': 0.21.0
      '@eslint/config-helpers': 0.3.1
      '@eslint/core': 0.15.2
      '@eslint/eslintrc': 3.3.1
      '@eslint/js': 9.36.0
      '@eslint/plugin-kit': 0.3.5
      '@humanfs/node': 0.16.6
      '@humanwhocodes/module-importer': 1.0.1
      '@humanwhocodes/retry': 0.4.3
      '@types/estree': 1.0.8
      '@types/json-schema': 7.0.15
      ajv: 6.12.6
      chalk: 4.1.2
      cross-spawn: 7.0.6
      debug: 4.4.1
      escape-string-regexp: 4.0.0
      eslint-scope: 8.4.0
      eslint-visitor-keys: 4.2.1
      espree: 10.4.0
      esquery: 1.6.0
      esutils: 2.0.3
      fast-deep-equal: 3.1.3
      file-entry-cache: 8.0.0
      find-up: 5.0.0
      glob-parent: 6.0.2
      ignore: 5.3.2
      imurmurhash: 0.1.4
      is-glob: 4.0.3
      json-stable-stringify-without-jsonify: 1.0.1
      lodash.merge: 4.6.2
      minimatch: 3.1.2
      natural-compare: 1.4.0
      optionator: 0.9.4
    transitivePeerDependencies:
      - supports-color

  espree@10.4.0:
    dependencies:
      acorn: 8.15.0
      acorn-jsx: 5.3.2(acorn@8.15.0)
      eslint-visitor-keys: 4.2.1

  esquery@1.6.0:
    dependencies:
      estraverse: 5.3.0

  esrecurse@4.3.0:
    dependencies:
      estraverse: 5.3.0

  estraverse@5.3.0: {}

  estree-walker@3.0.3:
    dependencies:
      '@types/estree': 1.0.8

  esutils@2.0.3: {}

  etag@1.8.1:
    optional: true

  event-target-shim@5.0.1: {}

  events@3.3.0: {}

  eventsource-parser@1.1.2: {}

  eventsource-parser@3.0.6: {}

  eventsource@3.0.7:
    dependencies:
      eventsource-parser: 3.0.6
    optional: true

  eventsource@4.0.0:
    dependencies:
      eventsource-parser: 3.0.6

  expect-type@1.2.2: {}

  express-rate-limit@7.5.1(express@5.1.0):
    dependencies:
      express: 5.1.0
    optional: true

  express@5.1.0:
    dependencies:
      accepts: 2.0.0
      body-parser: 2.2.0
      content-disposition: 1.0.0
      content-type: 1.0.5
      cookie: 0.7.2
      cookie-signature: 1.2.2
      debug: 4.4.1
      encodeurl: 2.0.0
      escape-html: 1.0.3
      etag: 1.8.1
      finalhandler: 2.1.0
      fresh: 2.0.0
      http-errors: 2.0.0
      merge-descriptors: 2.0.0
      mime-types: 3.0.1
      on-finished: 2.4.1
      once: 1.4.0
      parseurl: 1.3.3
      proxy-addr: 2.0.7
      qs: 6.14.0
      range-parser: 1.2.1
      router: 2.2.0
      send: 1.2.0
      serve-static: 2.2.0
      statuses: 2.0.2
      type-is: 2.0.1
      vary: 1.1.2
    transitivePeerDependencies:
      - supports-color
    optional: true

  extend@3.0.2: {}

  fast-deep-equal@3.1.3: {}

  fast-glob@3.3.3:
    dependencies:
      '@nodelib/fs.stat': 2.0.5
      '@nodelib/fs.walk': 1.2.8
      glob-parent: 5.1.2
      merge2: 1.4.1
      micromatch: 4.0.8

  fast-json-stable-stringify@2.1.0: {}

  fast-levenshtein@2.0.6: {}

  fast-uri@3.0.6: {}

  fast-xml-parser@5.2.5:
    dependencies:
      strnum: 2.1.1

  fastq@1.19.1:
    dependencies:
      reusify: 1.1.0

  fdir@6.4.6(picomatch@4.0.3):
    optionalDependencies:
      picomatch: 4.0.3

  file-entry-cache@8.0.0:
    dependencies:
      flat-cache: 4.0.1

  fill-range@7.1.1:
    dependencies:
      to-regex-range: 5.0.1

  finalhandler@2.1.0:
    dependencies:
      debug: 4.4.1
      encodeurl: 2.0.0
      escape-html: 1.0.3
      on-finished: 2.4.1
      parseurl: 1.3.3
      statuses: 2.0.2
    transitivePeerDependencies:
      - supports-color
    optional: true

  find-up@5.0.0:
    dependencies:
      locate-path: 6.0.0
      path-exists: 4.0.0

  flat-cache@4.0.1:
    dependencies:
      flatted: 3.3.3
      keyv: 4.5.4

  flatted@3.3.3: {}

  foreground-child@3.3.1:
    dependencies:
      cross-spawn: 7.0.6
      signal-exit: 4.1.0

  form-data-encoder@1.7.2: {}

  form-data@2.5.5:
    dependencies:
      asynckit: 0.4.0
      combined-stream: 1.0.8
      es-set-tostringtag: 2.1.0
      hasown: 2.0.2
      mime-types: 2.1.35
      safe-buffer: 5.2.1

  form-data@4.0.4:
    dependencies:
      asynckit: 0.4.0
      combined-stream: 1.0.8
      es-set-tostringtag: 2.1.0
      hasown: 2.0.2
      mime-types: 2.1.35

  formdata-node@4.4.1:
    dependencies:
      node-domexception: 1.0.0
      web-streams-polyfill: 4.0.0-beta.3

  forwarded@0.2.0:
    optional: true

  fresh@2.0.0:
    optional: true

  fsevents@2.3.3:
    optional: true

  function-bind@1.1.2: {}

  gaxios@6.7.1:
    dependencies:
      extend: 3.0.2
      https-proxy-agent: 7.0.6
      is-stream: 2.0.1
      node-fetch: 2.7.0
      uuid: 9.0.1
    transitivePeerDependencies:
      - encoding
      - supports-color

  gcp-metadata@6.1.1:
    dependencies:
      gaxios: 6.7.1
      google-logging-utils: 0.0.2
      json-bigint: 1.0.0
    transitivePeerDependencies:
      - encoding
      - supports-color

  get-caller-file@2.0.5: {}

  get-intrinsic@1.3.0:
    dependencies:
      call-bind-apply-helpers: 1.0.2
      es-define-property: 1.0.1
      es-errors: 1.3.0
      es-object-atoms: 1.1.1
      function-bind: 1.1.2
      get-proto: 1.0.1
      gopd: 1.2.0
      has-symbols: 1.1.0
      hasown: 2.0.2
      math-intrinsics: 1.1.0

  get-proto@1.0.1:
    dependencies:
      dunder-proto: 1.0.1
      es-object-atoms: 1.1.1

  glob-parent@5.1.2:
    dependencies:
      is-glob: 4.0.3

  glob-parent@6.0.2:
    dependencies:
      is-glob: 4.0.3

  glob@10.4.5:
    dependencies:
      foreground-child: 3.3.1
      jackspeak: 3.4.3
      minimatch: 9.0.5
      minipass: 7.1.2
      package-json-from-dist: 1.0.1
      path-scurry: 1.11.1

  glob@11.0.1:
    dependencies:
      foreground-child: 3.3.1
      jackspeak: 4.1.0
      minimatch: 10.0.3
      minipass: 7.1.2
      package-json-from-dist: 1.0.1
      path-scurry: 2.0.0

  globals@14.0.0: {}

  google-auth-library@9.15.1:
    dependencies:
      base64-js: 1.5.1
      ecdsa-sig-formatter: 1.0.11
      gaxios: 6.7.1
      gcp-metadata: 6.1.1
      gtoken: 7.1.0
      jws: 4.0.0
    transitivePeerDependencies:
      - encoding
      - supports-color

  google-gax@4.4.1:
    dependencies:
      '@grpc/grpc-js': 1.13.2
      '@grpc/proto-loader': 0.7.13
      '@types/long': 4.0.2
      abort-controller: 3.0.0
      duplexify: 4.1.3
      google-auth-library: 9.15.1
      node-fetch: 2.7.0
      object-hash: 3.0.0
      proto3-json-serializer: 2.0.2
      protobufjs: 7.4.0
      retry-request: 7.0.2
      uuid: 9.0.1
    transitivePeerDependencies:
      - encoding
      - supports-color

  google-logging-utils@0.0.2: {}

  gopd@1.2.0: {}

  graphemer@1.4.0: {}

  groq-sdk@0.32.0:
    dependencies:
      '@types/node': 18.19.86
      '@types/node-fetch': 2.6.12
      abort-controller: 3.0.0
      agentkeepalive: 4.6.0
      form-data-encoder: 1.7.2
      formdata-node: 4.4.1
      node-fetch: 2.7.0
    transitivePeerDependencies:
      - encoding

  gtoken@7.1.0:
    dependencies:
      gaxios: 6.7.1
      jws: 4.0.0
    transitivePeerDependencies:
      - encoding
      - supports-color

  has-flag@4.0.0: {}

  has-symbols@1.1.0: {}

  has-tostringtag@1.0.2:
    dependencies:
      has-symbols: 1.1.0

  hasown@2.0.2:
    dependencies:
      function-bind: 1.1.2

  http-errors@2.0.0:
    dependencies:
      depd: 2.0.0
      inherits: 2.0.4
      setprototypeof: 1.2.0
      statuses: 2.0.1
      toidentifier: 1.0.1
    optional: true

  http-proxy-agent@5.0.0:
    dependencies:
      '@tootallnate/once': 2.0.0
      agent-base: 6.0.2
      debug: 4.4.1
    transitivePeerDependencies:
      - supports-color

  http-proxy-agent@7.0.2:
    dependencies:
      agent-base: 7.1.3
      debug: 4.4.1
    transitivePeerDependencies:
      - supports-color

  https-proxy-agent@5.0.1:
    dependencies:
      agent-base: 6.0.2
      debug: 4.4.1
    transitivePeerDependencies:
      - supports-color

  https-proxy-agent@7.0.6:
    dependencies:
      agent-base: 7.1.3
      debug: 4.4.1
    transitivePeerDependencies:
      - supports-color

  humanize-ms@1.2.1:
    dependencies:
      ms: 2.1.3

  iconv-lite@0.6.3:
    dependencies:
      safer-buffer: 2.1.2
    optional: true

  iconv-lite@0.7.0:
    dependencies:
      safer-buffer: 2.1.2
    optional: true

  ieee754@1.2.1: {}

  ignore@5.3.2: {}

  ignore@7.0.5: {}

  import-fresh@3.3.1:
    dependencies:
      parent-module: 1.0.1
      resolve-from: 4.0.0

  imurmurhash@0.1.4: {}

  inherits@2.0.4: {}

  ipaddr.js@1.9.1:
    optional: true

  is-docker@3.0.0: {}

  is-extglob@2.1.1: {}

  is-fullwidth-code-point@3.0.0: {}

  is-glob@4.0.3:
    dependencies:
      is-extglob: 2.1.1

  is-inside-container@1.0.0:
    dependencies:
      is-docker: 3.0.0

  is-number@7.0.0: {}

  is-promise@4.0.0:
    optional: true

  is-stream@2.0.1: {}

  is-wsl@3.1.0:
    dependencies:
      is-inside-container: 1.0.0

  isexe@2.0.0: {}

  jackspeak@3.4.3:
    dependencies:
      '@isaacs/cliui': 8.0.2
    optionalDependencies:
      '@pkgjs/parseargs': 0.11.0

  jackspeak@4.1.0:
    dependencies:
      '@isaacs/cliui': 8.0.2

  js-tokens@9.0.1: {}

  js-yaml@4.1.0:
    dependencies:
      argparse: 2.0.1

  json-bigint@1.0.0:
    dependencies:
      bignumber.js: 9.3.0

  json-buffer@3.0.1: {}

  json-schema-to-ts@3.1.1:
    dependencies:
      '@babel/runtime': 7.28.4
      ts-algebra: 2.0.0

  json-schema-traverse@0.4.1: {}

  json-schema-traverse@1.0.0: {}

  json-stable-stringify-without-jsonify@1.0.1: {}

  jsonrepair@3.13.1: {}

  jsonwebtoken@9.0.2:
    dependencies:
      jws: 3.2.2
      lodash.includes: 4.3.0
      lodash.isboolean: 3.0.3
      lodash.isinteger: 4.0.4
      lodash.isnumber: 3.0.3
      lodash.isplainobject: 4.0.6
      lodash.isstring: 4.0.1
      lodash.once: 4.1.1
      ms: 2.1.3
      semver: 7.7.2

  jwa@1.4.2:
    dependencies:
      buffer-equal-constant-time: 1.0.1
      ecdsa-sig-formatter: 1.0.11
      safe-buffer: 5.2.1

  jwa@2.0.1:
    dependencies:
      buffer-equal-constant-time: 1.0.1
      ecdsa-sig-formatter: 1.0.11
      safe-buffer: 5.2.1

  jws@3.2.2:
    dependencies:
      jwa: 1.4.2
      safe-buffer: 5.2.1

  jws@4.0.0:
    dependencies:
      jwa: 2.0.1
      safe-buffer: 5.2.1

  keyv@4.5.4:
    dependencies:
      json-buffer: 3.0.1

  levn@0.4.1:
    dependencies:
      prelude-ls: 1.2.1
      type-check: 0.4.0

  locate-path@6.0.0:
    dependencies:
      p-locate: 5.0.0

  lodash.camelcase@4.3.0: {}

  lodash.includes@4.3.0: {}

  lodash.isboolean@3.0.3: {}

  lodash.isinteger@4.0.4: {}

  lodash.isnumber@3.0.3: {}

  lodash.isplainobject@4.0.6: {}

  lodash.isstring@4.0.1: {}

  lodash.merge@4.6.2: {}

  lodash.once@4.1.1: {}

  long@1.1.5: {}

  long@5.3.1: {}

  loupe@3.1.4: {}

  lru-cache@10.4.3: {}

  lru-cache@11.1.0: {}

  magic-string@0.30.17:
    dependencies:
      '@jridgewell/sourcemap-codec': 1.5.4

  math-intrinsics@1.1.0: {}

  media-typer@1.1.0:
    optional: true

  merge-descriptors@2.0.0:
    optional: true

  merge2@1.4.1: {}

  micromatch@4.0.8:
    dependencies:
      braces: 3.0.3
      picomatch: 2.3.1

  mime-db@1.52.0: {}

  mime-db@1.54.0:
    optional: true

  mime-types@2.1.35:
    dependencies:
      mime-db: 1.52.0

  mime-types@3.0.1:
    dependencies:
      mime-db: 1.54.0
    optional: true

  minimatch@10.0.3:
    dependencies:
      '@isaacs/brace-expansion': 5.0.0

  minimatch@3.1.2:
    dependencies:
      brace-expansion: 1.1.12

  minimatch@9.0.5:
    dependencies:
      brace-expansion: 2.0.2

  minipass@7.1.2: {}

  mnemonist@0.40.3:
    dependencies:
      obliterator: 2.0.5

  ms@2.1.3: {}

  nanoid@3.3.11: {}

  natural-compare@1.4.0: {}

  negotiator@1.0.0:
    optional: true

  node-domexception@1.0.0: {}

  node-fetch@2.7.0:
    dependencies:
      whatwg-url: 5.0.0

  node-web-stream-adapters@0.2.1: {}

  npm-ws-tools@0.3.0:
    dependencies:
      commander: 11.1.0
      glob: 10.4.5
      js-yaml: 4.1.0

  object-assign@4.1.1:
    optional: true

  object-hash@3.0.0: {}

  object-inspect@1.13.4:
    optional: true

  obliterator@2.0.5: {}

  on-finished@2.4.1:
    dependencies:
      ee-first: 1.1.1
    optional: true

  once@1.4.0:
    dependencies:
      wrappy: 1.0.2

  open@10.1.0:
    dependencies:
      default-browser: 5.2.1
      define-lazy-prop: 3.0.0
      is-inside-container: 1.0.0
      is-wsl: 3.1.0

  openai@4.104.0(ws@8.18.2)(zod@3.25.63):
    dependencies:
      '@types/node': 18.19.86
      '@types/node-fetch': 2.6.12
      abort-controller: 3.0.0
      agentkeepalive: 4.6.0
      form-data-encoder: 1.7.2
      formdata-node: 4.4.1
      node-fetch: 2.7.0
    optionalDependencies:
      ws: 8.18.2
      zod: 3.25.63
    transitivePeerDependencies:
      - encoding

  optionator@0.9.4:
    dependencies:
      deep-is: 0.1.4
      fast-levenshtein: 2.0.6
      levn: 0.4.1
      prelude-ls: 1.2.1
      type-check: 0.4.0
      word-wrap: 1.2.5

  p-limit@3.1.0:
    dependencies:
      yocto-queue: 0.1.0

  p-locate@5.0.0:
    dependencies:
      p-limit: 3.1.0

  package-json-from-dist@1.0.1: {}

  parent-module@1.0.1:
    dependencies:
      callsites: 3.1.0

  parseurl@1.3.3:
    optional: true

  path-exists@4.0.0: {}

  path-key@3.1.1: {}

  path-scurry@1.11.1:
    dependencies:
      lru-cache: 10.4.3
      minipass: 7.1.2

  path-scurry@2.0.0:
    dependencies:
      lru-cache: 11.1.0
      minipass: 7.1.2

  path-to-regexp@8.3.0:
    optional: true

  pathe@2.0.3: {}

  pathval@2.0.1: {}

  picocolors@1.1.1: {}

  picomatch@2.3.1: {}

  picomatch@4.0.3: {}

  pkce-challenge@5.0.0:
    optional: true

  postcss@8.5.6:
    dependencies:
      nanoid: 3.3.11
      picocolors: 1.1.1
      source-map-js: 1.2.1

  prelude-ls@1.2.1: {}

  process@0.11.10:
    optional: true

  proto3-json-serializer@2.0.2:
    dependencies:
      protobufjs: 7.4.0

  protobuf.js@1.1.2:
    dependencies:
      long: 1.1.5

  protobufjs@7.4.0:
    dependencies:
      '@protobufjs/aspromise': 1.1.2
      '@protobufjs/base64': 1.1.2
      '@protobufjs/codegen': 2.0.4
      '@protobufjs/eventemitter': 1.1.0
      '@protobufjs/fetch': 1.1.0
      '@protobufjs/float': 1.0.2
      '@protobufjs/inquire': 1.1.0
      '@protobufjs/path': 1.1.2
      '@protobufjs/pool': 1.1.0
      '@protobufjs/utf8': 1.1.0
      '@types/node': 22.18.6
      long: 5.3.1

  proxy-addr@2.0.7:
    dependencies:
      forwarded: 0.2.0
      ipaddr.js: 1.9.1
    optional: true

  punycode@2.3.1: {}

  qs@6.14.0:
    dependencies:
      side-channel: 1.1.0
    optional: true

  queue-microtask@1.2.3: {}

  range-parser@1.2.1:
    optional: true

  raw-body@3.0.1:
    dependencies:
      bytes: 3.1.2
      http-errors: 2.0.0
      iconv-lite: 0.7.0
      unpipe: 1.0.0
    optional: true

  readable-stream@3.6.2:
    dependencies:
      inherits: 2.0.4
      string_decoder: 1.3.0
      util-deprecate: 1.0.2

  readable-stream@4.7.0:
    dependencies:
      abort-controller: 3.0.0
      buffer: 6.0.3
      events: 3.3.0
      process: 0.11.10
      string_decoder: 1.3.0
    optional: true

  replicate@1.2.0:
    optionalDependencies:
      readable-stream: 4.7.0

  require-directory@2.1.1: {}

  require-from-string@2.0.2: {}

  resolve-from@4.0.0: {}

  retry-request@7.0.2:
    dependencies:
      '@types/request': 2.48.12
      extend: 3.0.2
      teeny-request: 9.0.0
    transitivePeerDependencies:
      - encoding
      - supports-color

  reusify@1.1.0: {}

  rimraf@6.0.1:
    dependencies:
      glob: 11.0.1
      package-json-from-dist: 1.0.1

  rollup@4.52.0:
    dependencies:
      '@types/estree': 1.0.8
    optionalDependencies:
      '@rollup/rollup-android-arm-eabi': 4.52.0
      '@rollup/rollup-android-arm64': 4.52.0
      '@rollup/rollup-darwin-arm64': 4.52.0
      '@rollup/rollup-darwin-x64': 4.52.0
      '@rollup/rollup-freebsd-arm64': 4.52.0
      '@rollup/rollup-freebsd-x64': 4.52.0
      '@rollup/rollup-linux-arm-gnueabihf': 4.52.0
      '@rollup/rollup-linux-arm-musleabihf': 4.52.0
      '@rollup/rollup-linux-arm64-gnu': 4.52.0
      '@rollup/rollup-linux-arm64-musl': 4.52.0
      '@rollup/rollup-linux-loong64-gnu': 4.52.0
      '@rollup/rollup-linux-ppc64-gnu': 4.52.0
      '@rollup/rollup-linux-riscv64-gnu': 4.52.0
      '@rollup/rollup-linux-riscv64-musl': 4.52.0
      '@rollup/rollup-linux-s390x-gnu': 4.52.0
      '@rollup/rollup-linux-x64-gnu': 4.52.0
      '@rollup/rollup-linux-x64-musl': 4.52.0
      '@rollup/rollup-openharmony-arm64': 4.52.0
      '@rollup/rollup-win32-arm64-msvc': 4.52.0
      '@rollup/rollup-win32-ia32-msvc': 4.52.0
      '@rollup/rollup-win32-x64-gnu': 4.52.0
      '@rollup/rollup-win32-x64-msvc': 4.52.0
      fsevents: 2.3.3

  router@2.2.0:
    dependencies:
      debug: 4.4.1
      depd: 2.0.0
      is-promise: 4.0.0
      parseurl: 1.3.3
      path-to-regexp: 8.3.0
    transitivePeerDependencies:
      - supports-color
    optional: true

  run-applescript@7.0.0: {}

  run-parallel@1.2.0:
    dependencies:
      queue-microtask: 1.2.3

  safe-buffer@5.2.1: {}

  safer-buffer@2.1.2:
    optional: true

  semver@7.7.2: {}

  send@1.2.0:
    dependencies:
      debug: 4.4.1
      encodeurl: 2.0.0
      escape-html: 1.0.3
      etag: 1.8.1
      fresh: 2.0.0
      http-errors: 2.0.0
      mime-types: 3.0.1
      ms: 2.1.3
      on-finished: 2.4.1
      range-parser: 1.2.1
      statuses: 2.0.2
    transitivePeerDependencies:
      - supports-color
    optional: true

  serve-static@2.2.0:
    dependencies:
      encodeurl: 2.0.0
      escape-html: 1.0.3
      parseurl: 1.3.3
      send: 1.2.0
    transitivePeerDependencies:
      - supports-color
    optional: true

  setprototypeof@1.2.0:
    optional: true

  shebang-command@2.0.0:
    dependencies:
      shebang-regex: 3.0.0

  shebang-regex@3.0.0: {}

  side-channel-list@1.0.0:
    dependencies:
      es-errors: 1.3.0
      object-inspect: 1.13.4
    optional: true

  side-channel-map@1.0.1:
    dependencies:
      call-bound: 1.0.4
      es-errors: 1.3.0
      get-intrinsic: 1.3.0
      object-inspect: 1.13.4
    optional: true

  side-channel-weakmap@1.0.2:
    dependencies:
      call-bound: 1.0.4
      es-errors: 1.3.0
      get-intrinsic: 1.3.0
      object-inspect: 1.13.4
      side-channel-map: 1.0.1
    optional: true

  side-channel@1.1.0:
    dependencies:
      es-errors: 1.3.0
      object-inspect: 1.13.4
      side-channel-list: 1.0.0
      side-channel-map: 1.0.1
      side-channel-weakmap: 1.0.2
    optional: true

  siginfo@2.0.0: {}

  signal-exit@4.1.0: {}

  source-map-js@1.2.1: {}

  stackback@0.0.2: {}

  statuses@2.0.1:
    optional: true

  statuses@2.0.2:
    optional: true

  std-env@3.9.0: {}

  stream-browserify@3.0.0:
    dependencies:
      inherits: 2.0.4
      readable-stream: 3.6.2

  stream-events@1.0.5:
    dependencies:
      stubs: 3.0.0

  stream-shift@1.0.3: {}

  string-width@4.2.3:
    dependencies:
      emoji-regex: 8.0.0
      is-fullwidth-code-point: 3.0.0
      strip-ansi: 6.0.1

  string-width@5.1.2:
    dependencies:
      eastasianwidth: 0.2.0
      emoji-regex: 9.2.2
      strip-ansi: 7.1.0

  string_decoder@1.3.0:
    dependencies:
      safe-buffer: 5.2.1

  strip-ansi@6.0.1:
    dependencies:
      ansi-regex: 5.0.1

  strip-ansi@7.1.0:
    dependencies:
      ansi-regex: 6.1.0

  strip-json-comments@3.1.1: {}

  strip-literal@3.0.0:
    dependencies:
      js-tokens: 9.0.1

  strnum@2.1.1: {}

  stubs@3.0.0: {}

  supports-color@7.2.0:
    dependencies:
      has-flag: 4.0.0

  teeny-request@9.0.0:
    dependencies:
      http-proxy-agent: 5.0.0
      https-proxy-agent: 5.0.1
      node-fetch: 2.7.0
      stream-events: 1.0.5
      uuid: 9.0.1
    transitivePeerDependencies:
      - encoding
      - supports-color

  tinybench@2.9.0: {}

  tinyexec@0.3.2: {}

  tinyglobby@0.2.14:
    dependencies:
      fdir: 6.4.6(picomatch@4.0.3)
      picomatch: 4.0.3

  tinypool@1.1.1: {}

  tinyrainbow@2.0.0: {}

  tinyspy@4.0.3: {}

  to-regex-range@5.0.1:
    dependencies:
      is-number: 7.0.0

  toidentifier@1.0.1:
    optional: true

  tr46@0.0.3: {}

  ts-algebra@2.0.0: {}

  ts-api-utils@2.1.0(typescript@5.9.2):
    dependencies:
      typescript: 5.9.2

  ts-dual-module@0.6.3:
    dependencies:
      enquirer: 2.4.1

  tslib@2.8.1: {}

  type-check@0.4.0:
    dependencies:
      prelude-ls: 1.2.1

  type-is@2.0.1:
    dependencies:
      content-type: 1.0.5
      media-typer: 1.1.0
      mime-types: 3.0.1
    optional: true

  typescript-eslint@8.44.1(eslint@9.36.0)(typescript@5.9.2):
    dependencies:
      '@typescript-eslint/eslint-plugin': 8.44.1(@typescript-eslint/parser@8.44.1(eslint@9.36.0)(typescript@5.9.2))(eslint@9.36.0)(typescript@5.9.2)
      '@typescript-eslint/parser': 8.44.1(eslint@9.36.0)(typescript@5.9.2)
      '@typescript-eslint/typescript-estree': 8.44.1(typescript@5.9.2)
      '@typescript-eslint/utils': 8.44.1(eslint@9.36.0)(typescript@5.9.2)
      eslint: 9.36.0
      typescript: 5.9.2
    transitivePeerDependencies:
      - supports-color

  typescript@5.9.2: {}

  undici-types@5.26.5: {}

  undici-types@6.21.0: {}

  unpipe@1.0.0:
    optional: true

  uri-js@4.4.1:
    dependencies:
      punycode: 2.3.1

  util-deprecate@1.0.2: {}

  uuid@8.3.2: {}

  uuid@9.0.1: {}

  vary@1.1.2:
    optional: true

  vite-node@3.2.4(@types/node@22.18.6):
    dependencies:
      cac: 6.7.14
      debug: 4.4.1
      es-module-lexer: 1.7.0
      pathe: 2.0.3
      vite: 6.3.6(@types/node@22.18.6)
    transitivePeerDependencies:
      - '@types/node'
      - jiti
      - less
      - lightningcss
      - sass
      - sass-embedded
      - stylus
      - sugarss
      - supports-color
      - terser
      - tsx
      - yaml

  vite@6.3.6(@types/node@22.18.6):
    dependencies:
      esbuild: 0.25.6
      fdir: 6.4.6(picomatch@4.0.3)
      picomatch: 4.0.3
      postcss: 8.5.6
      rollup: 4.52.0
      tinyglobby: 0.2.14
    optionalDependencies:
      '@types/node': 22.18.6
      fsevents: 2.3.3

  vitest@3.2.4(@types/node@22.18.6):
    dependencies:
      '@types/chai': 5.2.2
      '@vitest/expect': 3.2.4
      '@vitest/mocker': 3.2.4(vite@6.3.6(@types/node@22.18.6))
      '@vitest/pretty-format': 3.2.4
      '@vitest/runner': 3.2.4
      '@vitest/snapshot': 3.2.4
      '@vitest/spy': 3.2.4
      '@vitest/utils': 3.2.4
      chai: 5.2.1
      debug: 4.4.1
      expect-type: 1.2.2
      magic-string: 0.30.17
      pathe: 2.0.3
      picomatch: 4.0.3
      std-env: 3.9.0
      tinybench: 2.9.0
      tinyexec: 0.3.2
      tinyglobby: 0.2.14
      tinypool: 1.1.1
      tinyrainbow: 2.0.0
      vite: 6.3.6(@types/node@22.18.6)
      vite-node: 3.2.4(@types/node@22.18.6)
      why-is-node-running: 2.3.0
    optionalDependencies:
      '@types/node': 22.18.6
    transitivePeerDependencies:
      - jiti
      - less
      - lightningcss
      - msw
      - sass
      - sass-embedded
      - stylus
      - sugarss
      - supports-color
      - terser
      - tsx
      - yaml

  web-streams-polyfill@4.0.0-beta.3: {}

  webidl-conversions@3.0.1: {}

  whatwg-url@5.0.0:
    dependencies:
      tr46: 0.0.3
      webidl-conversions: 3.0.1

  which@2.0.2:
    dependencies:
      isexe: 2.0.0

  why-is-node-running@2.3.0:
    dependencies:
      siginfo: 2.0.0
      stackback: 0.0.2

  word-wrap@1.2.5: {}

  wrap-ansi@7.0.0:
    dependencies:
      ansi-styles: 4.3.0
      string-width: 4.2.3
      strip-ansi: 6.0.1

  wrap-ansi@8.1.0:
    dependencies:
      ansi-styles: 6.2.1
      string-width: 5.1.2
      strip-ansi: 7.1.0

  wrappy@1.0.2: {}

  ws@8.18.2: {}

  y18n@5.0.8: {}

  yargs-parser@21.1.1: {}

  yargs@17.7.2:
    dependencies:
      cliui: 8.0.1
      escalade: 3.2.0
      get-caller-file: 2.0.5
      require-directory: 2.1.1
      string-width: 4.2.3
      y18n: 5.0.8
      yargs-parser: 21.1.1

  yocto-queue@0.1.0: {}

  zod-to-json-schema@3.24.6(zod@3.25.63):
    dependencies:
      zod: 3.25.63
    optional: true

  zod@3.25.63:
    optional: true<|MERGE_RESOLUTION|>--- conflicted
+++ resolved
@@ -94,13 +94,8 @@
   drivers:
     dependencies:
       '@anthropic-ai/sdk':
-<<<<<<< HEAD
-        specifier: ^0.63.0
-        version: 0.63.0(zod@3.25.63)
-=======
         specifier: ^0.66.0
         version: 0.66.0(zod@3.25.63)
->>>>>>> 005f19e9
       '@anthropic-ai/vertex-sdk':
         specifier: ^0.14.0
         version: 0.14.0(zod@3.25.63)
@@ -144,13 +139,8 @@
         specifier: ^3.35.0
         version: 3.35.0
       '@google/genai':
-<<<<<<< HEAD
-        specifier: ^1.20.0
-        version: 1.20.0(@modelcontextprotocol/sdk@1.12.0)
-=======
         specifier: ^1.25.0
         version: 1.25.0(@modelcontextprotocol/sdk@1.12.0)
->>>>>>> 005f19e9
       '@huggingface/inference':
         specifier: ^4.8.0
         version: 4.8.0
@@ -225,19 +215,16 @@
 
 packages:
 
-<<<<<<< HEAD
-  '@anthropic-ai/sdk@0.63.0':
-    resolution: {integrity: sha512-g2KzDcVXxT2d/SMuVJHeJ6T2loj6jFMt+Nj+I6bfwXWNDMoOP0HhiWr+5RivRV7Yv++jBurDGr76XBCc66R79A==}
-    hasBin: true
-    peerDependencies:
-      zod: ^4.0.0
-=======
   '@anthropic-ai/sdk@0.66.0':
     resolution: {integrity: sha512-GBSSby0P4BW/sOdvsTXaHJDPnGEL5tuB4TtsU4SXG7+dVULQ9MkKgNznCALDCgSV5yhrtQlctvEdMqePVIXTiw==}
     hasBin: true
     peerDependencies:
+      zod: ^4.0.0
+    peerDependenciesMeta:
+      zod:
+        optional: true
+    peerDependencies:
       zod: ^3.25.0 || ^4.0.0
->>>>>>> 005f19e9
     peerDependenciesMeta:
       zod:
         optional: true
@@ -740,13 +727,8 @@
     resolution: {integrity: sha512-Eo+ckr1KbTxAOew9P+MeeR0aQXeW5PeOzrSM1JyGny/SGKejwX/RcGWSFpeapnlegTfI9N9xJeUeo3M+XBOeFg==}
     engines: {node: '>=14.0.0'}
 
-<<<<<<< HEAD
-  '@google/genai@1.20.0':
-    resolution: {integrity: sha512-QdShxO9LX35jFogy3iKprQNqgKKveux4H2QjOnyIvyHRuGi6PHiz3fjNf8Y0VPY8o5V2fHqR2XqiSVoz7yZs0w==}
-=======
   '@google/genai@1.25.0':
     resolution: {integrity: sha512-IBNyel/umavam98SQUfvQSvh/Rp6Ql2fysQLqPyWZr5K8d768X9AO+JZU4o+3qvFDUBA0dVYUSkxyYonVcICvA==}
->>>>>>> 005f19e9
     engines: {node: '>=20.0.0'}
     peerDependencies:
       '@modelcontextprotocol/sdk': ^1.11.4
@@ -2746,11 +2728,7 @@
 
 snapshots:
 
-<<<<<<< HEAD
-  '@anthropic-ai/sdk@0.63.0(zod@3.25.63)':
-=======
   '@anthropic-ai/sdk@0.66.0(zod@3.25.63)':
->>>>>>> 005f19e9
     dependencies:
       json-schema-to-ts: 3.1.1
     optionalDependencies:
@@ -2758,11 +2736,7 @@
 
   '@anthropic-ai/vertex-sdk@0.14.0(zod@3.25.63)':
     dependencies:
-<<<<<<< HEAD
-      '@anthropic-ai/sdk': 0.63.0(zod@3.25.63)
-=======
       '@anthropic-ai/sdk': 0.66.0(zod@3.25.63)
->>>>>>> 005f19e9
       google-auth-library: 9.15.1
     transitivePeerDependencies:
       - encoding
@@ -3804,11 +3778,7 @@
       - encoding
       - supports-color
 
-<<<<<<< HEAD
-  '@google/genai@1.20.0(@modelcontextprotocol/sdk@1.12.0)':
-=======
   '@google/genai@1.25.0(@modelcontextprotocol/sdk@1.12.0)':
->>>>>>> 005f19e9
     dependencies:
       google-auth-library: 9.15.1
       ws: 8.18.2
