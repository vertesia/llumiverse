lockfileVersion: '9.0'

settings:
  autoInstallPeers: true
  excludeLinksFromLockfile: false

overrides:
  rollup: ^4.52.0
  cross-spawn: ^7.0.6
  brace-expansion@>=2.0.0 <3.0.0: ^2.0.2
  esbuild@<=0.24.2: ^0.25.10
  vite@>=6.0.0 <6.2.6: ^6.3.6
  form-data@<2.5.4: ^2.5.4
  form-data@>=4.0.0 <4.0.4: ^4.0.4

importers:

  .:
    devDependencies:
      cross-spawn:
        specifier: ^7.0.6
        version: 7.0.6
      eslint:
        specifier: ^9.36.0
        version: 9.38.0
      npm-ws-tools:
        specifier: ^0.3.0
        version: 0.3.0
      rollup:
        specifier: ^4.52.0
        version: 4.52.5
      typescript:
        specifier: ^5.9.2
        version: 5.9.2
      typescript-eslint:
        specifier: ^8.44.1
        version: 8.46.1(eslint@9.38.0)(typescript@5.9.2)
      vitest:
        specifier: ^3.2.4
        version: 3.2.4(@types/node@22.18.11)

  common:
    devDependencies:
      '@types/node':
        specifier: ^22.18.6
        version: 22.18.11
      rimraf:
        specifier: ^6.0.1
        version: 6.0.1
      ts-dual-module:
        specifier: ^0.6.3
        version: 0.6.3
      typescript:
        specifier: ^5.9.2
        version: 5.9.2
      vitest:
        specifier: ^3.2.4
        version: 3.2.4(@types/node@22.18.11)

  core:
    dependencies:
      '@llumiverse/common':
        specifier: workspace:*
        version: link:../common
      '@types/node':
        specifier: ^22.18.6
        version: 22.18.11
      ajv:
        specifier: ^8.17.1
        version: 8.17.1
      ajv-formats:
        specifier: ^3.0.1
        version: 3.0.1(ajv@8.17.1)
      jsonrepair:
        specifier: ^3.13.1
        version: 3.13.1
    devDependencies:
      '@vertesia/api-fetch-client':
        specifier: ^0.78.0
        version: 0.78.0
      rimraf:
        specifier: ^6.0.1
        version: 6.0.1
      ts-dual-module:
        specifier: ^0.6.3
        version: 0.6.3
      typescript:
        specifier: ^5.9.2
        version: 5.9.2
      vitest:
        specifier: ^3.2.4
        version: 3.2.4(@types/node@22.18.11)

  drivers:
    dependencies:
      '@anthropic-ai/sdk':
        specifier: ^0.66.0
        version: 0.66.0(zod@3.25.63)
      '@anthropic-ai/vertex-sdk':
        specifier: ^0.14.0
        version: 0.14.0(zod@3.25.63)
      '@aws-sdk/client-bedrock':
        specifier: ^3.894.0
        version: 3.913.0
      '@aws-sdk/client-bedrock-runtime':
        specifier: ^3.894.0
        version: 3.913.0
      '@aws-sdk/client-s3':
        specifier: ^3.894.0
        version: 3.913.0
      '@aws-sdk/credential-providers':
        specifier: ^3.894.0
        version: 3.913.0
      '@aws-sdk/lib-storage':
        specifier: ^3.894.0
        version: 3.913.0(@aws-sdk/client-s3@3.913.0)
      '@aws-sdk/types':
        specifier: ^3.893.0
        version: 3.910.0
      '@azure-rest/ai-inference':
        specifier: 1.0.0-beta.6
        version: 1.0.0-beta.6
      '@azure/ai-projects':
        specifier: 1.0.0-beta.10
        version: 1.0.0-beta.10(ws@8.18.2)(zod@3.25.63)
      '@azure/core-auth':
        specifier: ^1.10.1
        version: 1.10.1
      '@azure/core-sse':
        specifier: ^2.3.0
        version: 2.3.0
      '@azure/identity':
        specifier: ^4.12.0
        version: 4.13.0
      '@azure/openai':
        specifier: 2.0.0
        version: 2.0.0
      '@google-cloud/aiplatform':
        specifier: ^3.35.0
        version: 3.35.0
      '@google/genai':
        specifier: ^1.25.0
        version: 1.25.0(@modelcontextprotocol/sdk@1.12.0)
      '@huggingface/inference':
        specifier: 4.8.0
        version: 4.8.0
      '@llumiverse/common':
        specifier: workspace:*
        version: link:../common
      '@llumiverse/core':
        specifier: workspace:*
        version: link:../core
      '@vertesia/api-fetch-client':
        specifier: ^0.78.0
        version: 0.78.0
      eventsource:
        specifier: ^4.0.0
        version: 4.0.0
      google-auth-library:
        specifier: ^9.15.1
        version: 9.15.1
      groq-sdk:
<<<<<<< HEAD
        specifier: ^0.32.0
        version: 0.32.0
=======
        specifier: ^0.34.0
        version: 0.34.0
>>>>>>> 33e75c5d
      mnemonist:
        specifier: ^0.40.3
        version: 0.40.3
      node-web-stream-adapters:
        specifier: ^0.2.1
        version: 0.2.1
      openai:
        specifier: ^4.104.0
        version: 4.104.0(ws@8.18.2)(zod@3.25.63)
      replicate:
        specifier: ^1.2.0
        version: 1.3.0
    devDependencies:
      dotenv:
        specifier: ^16.6.1
        version: 16.6.1
      rimraf:
        specifier: ^6.0.1
        version: 6.0.1
      ts-dual-module:
        specifier: ^0.6.3
        version: 0.6.3
      typescript:
        specifier: ^5.9.2
        version: 5.9.2
      vitest:
        specifier: ^3.2.4
        version: 3.2.4(@types/node@22.18.11)

  examples:
    dependencies:
      '@llumiverse/core':
        specifier: workspace:*
        version: link:../core
      '@llumiverse/drivers':
        specifier: workspace:*
        version: link:../drivers
      dotenv:
        specifier: ^16.6.1
        version: 16.6.1
    devDependencies:
      '@types/json-schema':
        specifier: ^7.0.15
        version: 7.0.15
      rimraf:
        specifier: ^6.0.1
        version: 6.0.1
      typescript:
        specifier: ^5.9.2
        version: 5.9.2

packages:

  '@anthropic-ai/sdk@0.66.0':
    resolution: {integrity: sha512-GBSSby0P4BW/sOdvsTXaHJDPnGEL5tuB4TtsU4SXG7+dVULQ9MkKgNznCALDCgSV5yhrtQlctvEdMqePVIXTiw==}
    hasBin: true
    peerDependencies:
      zod: ^3.25.0 || ^4.0.0
    peerDependenciesMeta:
      zod:
        optional: true

  '@anthropic-ai/vertex-sdk@0.14.0':
    resolution: {integrity: sha512-YIonqYEwQ9ILvpeOUBRBCv+91nzIs/MAZIAJ6yyJ3muwoTbZdEu54A2HcM4nRHH+Gy1vxz0FVau6aGSayXNeWQ==}

  '@aws-crypto/crc32@5.2.0':
    resolution: {integrity: sha512-nLbCWqQNgUiwwtFsen1AdzAtvuLRsQS8rYgMuxCrdKf9kOssamGLuPwyTY9wyYblNr9+1XM8v6zoDTPPSIeANg==}
    engines: {node: '>=16.0.0'}

  '@aws-crypto/crc32c@5.2.0':
    resolution: {integrity: sha512-+iWb8qaHLYKrNvGRbiYRHSdKRWhto5XlZUEBwDjYNf+ly5SVYG6zEoYIdxvf5R3zyeP16w4PLBn3rH1xc74Rag==}

  '@aws-crypto/sha1-browser@5.2.0':
    resolution: {integrity: sha512-OH6lveCFfcDjX4dbAvCFSYUjJZjDr/3XJ3xHtjn3Oj5b9RjojQo8npoLeA/bNwkOkrSQ0wgrHzXk4tDRxGKJeg==}

  '@aws-crypto/sha256-browser@5.2.0':
    resolution: {integrity: sha512-AXfN/lGotSQwu6HNcEsIASo7kWXZ5HYWvfOmSNKDsEqC4OashTp8alTmaz+F7TC2L083SFv5RdB+qU3Vs1kZqw==}

  '@aws-crypto/sha256-js@5.2.0':
    resolution: {integrity: sha512-FFQQyu7edu4ufvIZ+OadFpHHOt+eSTBaYaki44c+akjg7qZg9oOQeLlk77F6tSYqjDAFClrHJk9tMf0HdVyOvA==}
    engines: {node: '>=16.0.0'}

  '@aws-crypto/supports-web-crypto@5.2.0':
    resolution: {integrity: sha512-iAvUotm021kM33eCdNfwIN//F77/IADDSs58i+MDaOqFrVjZo9bAal0NK7HurRuWLLpF1iLX7gbWrjHjeo+YFg==}

  '@aws-crypto/util@5.2.0':
    resolution: {integrity: sha512-4RkU9EsI6ZpBve5fseQlGNUWKMa1RLPQ1dnjnQoe07ldfIzcsGb5hC5W0Dm7u423KWzawlrpbjXBrXCEv9zazQ==}

  '@aws-sdk/client-bedrock-runtime@3.913.0':
    resolution: {integrity: sha512-DzsB7iO8u1S6mg2ObtYEpCxWrfdCbl1a2aimiQoWZViT7zFCC4v193C2NF7VeU7xAYvQ0dSEZAYMKSwymvHAmg==}
    engines: {node: '>=18.0.0'}

  '@aws-sdk/client-bedrock@3.913.0':
    resolution: {integrity: sha512-q8mTg6ZsVSMfNEIIsHWtOaGwll0u2EciM44OP10Ralxyt3CNP+yPhVfgUhilMiV5vcKWl5vpw/t7cRgKqep8wg==}
    engines: {node: '>=18.0.0'}

  '@aws-sdk/client-cognito-identity@3.913.0':
    resolution: {integrity: sha512-TdEwasoXnLIb90z7NL1vLbEprzY0vdRqZH97ubIUDo8EaJ6WrJ35Um5g0rcnWKR6C+P9lKKI4mVv2BI2EwY94Q==}
    engines: {node: '>=18.0.0'}

  '@aws-sdk/client-s3@3.913.0':
    resolution: {integrity: sha512-YdWHIXn+TltH1MbMkBrFl8Ocxj/PJXleacQ1U5AZRAt8EqxctYkeTNB/+XYS5x6ieYQ4uWnF7sF74sJx+KTpwg==}
    engines: {node: '>=18.0.0'}

  '@aws-sdk/client-sso@3.911.0':
    resolution: {integrity: sha512-N9QAeMvN3D1ZyKXkQp4aUgC4wUMuA5E1HuVCkajc0bq1pnH4PIke36YlrDGGREqPlyLFrXCkws2gbL5p23vtlg==}
    engines: {node: '>=18.0.0'}

  '@aws-sdk/core@3.911.0':
    resolution: {integrity: sha512-k4QG9A+UCq/qlDJFmjozo6R0eXXfe++/KnCDMmajehIE9kh+b/5DqlGvAmbl9w4e92LOtrY6/DN3mIX1xs4sXw==}
    engines: {node: '>=18.0.0'}

  '@aws-sdk/credential-provider-cognito-identity@3.913.0':
    resolution: {integrity: sha512-AYZNpy3eEFzopzntLcrkEQQ1qyhg0V7BL8U77QdLSYtzoYvI9CqnWOGdWnNSEUp+Mpbk1VJyPzVfkDoDq5kX6g==}
    engines: {node: '>=18.0.0'}

  '@aws-sdk/credential-provider-env@3.911.0':
    resolution: {integrity: sha512-6FWRwWn3LUZzLhqBXB+TPMW2ijCWUqGICSw8bVakEdODrvbiv1RT/MVUayzFwz/ek6e6NKZn6DbSWzx07N9Hjw==}
    engines: {node: '>=18.0.0'}

  '@aws-sdk/credential-provider-http@3.911.0':
    resolution: {integrity: sha512-xUlwKmIUW2fWP/eM3nF5u4CyLtOtyohlhGJ5jdsJokr3MrQ7w0tDITO43C9IhCn+28D5UbaiWnKw5ntkw7aVfA==}
    engines: {node: '>=18.0.0'}

  '@aws-sdk/credential-provider-ini@3.913.0':
    resolution: {integrity: sha512-iR4c4NQ1OSRKQi0SxzpwD+wP1fCy+QNKtEyCajuVlD0pvmoIHdrm5THK9e+2/7/SsQDRhOXHJfLGxHapD74WJw==}
    engines: {node: '>=18.0.0'}

  '@aws-sdk/credential-provider-node@3.913.0':
    resolution: {integrity: sha512-HQPLkKDxS83Q/nZKqg9bq4igWzYQeOMqhpx5LYs4u1GwsKeCsYrrfz12Iu4IHNWPp9EnGLcmdfbfYuqZGrsaSQ==}
    engines: {node: '>=18.0.0'}

  '@aws-sdk/credential-provider-process@3.911.0':
    resolution: {integrity: sha512-mKshhV5jRQffZjbK9x7bs+uC2IsYKfpzYaBamFsEov3xtARCpOiKaIlM8gYKFEbHT2M+1R3rYYlhhl9ndVWS2g==}
    engines: {node: '>=18.0.0'}

  '@aws-sdk/credential-provider-sso@3.911.0':
    resolution: {integrity: sha512-JAxd4uWe0Zc9tk6+N0cVxe9XtJVcOx6Ms0k933ZU9QbuRMH6xti/wnZxp/IvGIWIDzf5fhqiGyw5MSyDeI5b1w==}
    engines: {node: '>=18.0.0'}

  '@aws-sdk/credential-provider-web-identity@3.911.0':
    resolution: {integrity: sha512-urIbXWWG+cm54RwwTFQuRwPH0WPsMFSDF2/H9qO2J2fKoHRURuyblFCyYG3aVKZGvFBhOizJYexf5+5w3CJKBw==}
    engines: {node: '>=18.0.0'}

  '@aws-sdk/credential-providers@3.913.0':
    resolution: {integrity: sha512-KnkvoLXGszXNV7IMLdUH2Smo+tr4MiHUp2zkkrhl+6uXdSWpEAhlARSA8OPIxgVMabUW1AWDumN7Km7z0GvnWg==}
    engines: {node: '>=18.0.0'}

  '@aws-sdk/eventstream-handler-node@3.910.0':
    resolution: {integrity: sha512-oh91l4hR0makDcdK2uPoIETI8QKrDxgEDdo5VZNPddnr7XBNPenm8bWLvSQI2sEtn0uaQw5q9eT75I5HaiWB5g==}
    engines: {node: '>=18.0.0'}

  '@aws-sdk/lib-storage@3.913.0':
    resolution: {integrity: sha512-IOlCRCvq+DmN9d3o9LLBiGt9CFQDp11joKgZ4CziUQ59qkHonkaf0GOt6Oo4zITGBegJ0FvKsWj+sDgYoQ1U9g==}
    engines: {node: '>=18.0.0'}
    peerDependencies:
      '@aws-sdk/client-s3': ^3.913.0

  '@aws-sdk/middleware-bucket-endpoint@3.910.0':
    resolution: {integrity: sha512-8ZfA0WARwvAKQQ7vmoQTg6xFEewFqsQCltQIHd7NtNs3CLF1aU06Ixp0i7Mp68k6dUj9WJJO7mz3I5VFOecqHQ==}
    engines: {node: '>=18.0.0'}

  '@aws-sdk/middleware-eventstream@3.910.0':
    resolution: {integrity: sha512-zeV4DVypzV+77AQ7sqVfKacVWFBM2HVBVORZ4PnCjToCg1BQgw39IDVtklF1/Fs+mmGp4dJdTlJ7TKBCqBNdhw==}
    engines: {node: '>=18.0.0'}

  '@aws-sdk/middleware-expect-continue@3.910.0':
    resolution: {integrity: sha512-jtnsBlxuRyRbK52WdNSry28Tn4ljIqUfUEzDFYWDTEymEGPpVguQKPudW/6M5BWEDmNsv3ai/X+fXd0GZ1fE/Q==}
    engines: {node: '>=18.0.0'}

  '@aws-sdk/middleware-flexible-checksums@3.911.0':
    resolution: {integrity: sha512-ZeS5zPKRCBMqpO8e0S/isfDWBt8AtG604PopKFFqEowbbV8cf6ms3hddNZRajTHvaoWBlU7Fbcn0827RWJnBdw==}
    engines: {node: '>=18.0.0'}

  '@aws-sdk/middleware-host-header@3.910.0':
    resolution: {integrity: sha512-F9Lqeu80/aTM6S/izZ8RtwSmjfhWjIuxX61LX+/9mxJyEkgaECRxv0chsLQsLHJumkGnXRy/eIyMLBhcTPF5vg==}
    engines: {node: '>=18.0.0'}

  '@aws-sdk/middleware-location-constraint@3.913.0':
    resolution: {integrity: sha512-iudUrAYV4ZyweYL0hW/VaJzJRjFVruHpK0NukwECs0FZ76Zn17/smbkFIeiaRdGi9cqQdRk9PfhKPvbufnnhPg==}
    engines: {node: '>=18.0.0'}

  '@aws-sdk/middleware-logger@3.910.0':
    resolution: {integrity: sha512-3LJyyfs1USvRuRDla1pGlzGRtXJBXD1zC9F+eE9Iz/V5nkmhyv52A017CvKWmYoR0DM9dzjLyPOI0BSSppEaTw==}
    engines: {node: '>=18.0.0'}

  '@aws-sdk/middleware-recursion-detection@3.910.0':
    resolution: {integrity: sha512-m/oLz0EoCy+WoIVBnXRXJ4AtGpdl0kPE7U+VH9TsuUzHgxY1Re/176Q1HWLBRVlz4gr++lNsgsMWEC+VnAwMpw==}
    engines: {node: '>=18.0.0'}

  '@aws-sdk/middleware-sdk-s3@3.911.0':
    resolution: {integrity: sha512-P0mIIW/QkAGNvFu15Jqa5NSmHeQvZkkQY8nbQpCT3tGObZe4wRsq5u1mOS+CJp4DIBbRZuHeX7ohbX5kPMi4dg==}
    engines: {node: '>=18.0.0'}

  '@aws-sdk/middleware-ssec@3.910.0':
    resolution: {integrity: sha512-Ikb0WrIiOeaZo9UmeoVrO4GH2OHiMTKSbr5raTW8nTCArED8iTVZiBF6As+JicZMLSNiBiYSb7EjDihWQ0DrTQ==}
    engines: {node: '>=18.0.0'}

  '@aws-sdk/middleware-user-agent@3.911.0':
    resolution: {integrity: sha512-rY3LvGvgY/UI0nmt5f4DRzjEh8135A2TeHcva1bgOmVfOI4vkkGfA20sNRqerOkSO6hPbkxJapO50UJHFzmmyA==}
    engines: {node: '>=18.0.0'}

  '@aws-sdk/middleware-websocket@3.910.0':
    resolution: {integrity: sha512-W0t8nHo6SY2g5+ZAofsnzxr3K8E1hRT2qq1BlYcNwX76m2Kw0wP+kaMhKlAdtY7rglu7HZhwErZHxQfenO9UZg==}
    engines: {node: '>= 14.0.0'}

  '@aws-sdk/nested-clients@3.911.0':
    resolution: {integrity: sha512-lp/sXbdX/S0EYaMYPVKga0omjIUbNNdFi9IJITgKZkLC6CzspihIoHd5GIdl4esMJevtTQQfkVncXTFkf/a4YA==}
    engines: {node: '>=18.0.0'}

  '@aws-sdk/region-config-resolver@3.910.0':
    resolution: {integrity: sha512-gzQAkuHI3xyG6toYnH/pju+kc190XmvnB7X84vtN57GjgdQJICt9So/BD0U6h+eSfk9VBnafkVrAzBzWMEFZVw==}
    engines: {node: '>=18.0.0'}

  '@aws-sdk/signature-v4-multi-region@3.911.0':
    resolution: {integrity: sha512-SJ4dUcY9+HPDIMCHiskT8F7JrRVZF2Y1NUN0Yiy6VUHSULgq2MDlIzSQpNICnmXhk1F1E1B2jJG9XtPYrvtqUg==}
    engines: {node: '>=18.0.0'}

  '@aws-sdk/token-providers@3.911.0':
    resolution: {integrity: sha512-O1c5F1pbEImgEe3Vr8j1gpWu69UXWj3nN3vvLGh77hcrG5dZ8I27tSP5RN4Labm8Dnji/6ia+vqSYpN8w6KN5A==}
    engines: {node: '>=18.0.0'}

  '@aws-sdk/types@3.910.0':
    resolution: {integrity: sha512-o67gL3vjf4nhfmuSUNNkit0d62QJEwwHLxucwVJkR/rw9mfUtAWsgBs8Tp16cdUbMgsyQtCQilL8RAJDoGtadQ==}
    engines: {node: '>=18.0.0'}

  '@aws-sdk/util-arn-parser@3.893.0':
    resolution: {integrity: sha512-u8H4f2Zsi19DGnwj5FSZzDMhytYF/bCh37vAtBsn3cNDL3YG578X5oc+wSX54pM3tOxS+NY7tvOAo52SW7koUA==}
    engines: {node: '>=18.0.0'}

  '@aws-sdk/util-endpoints@3.910.0':
    resolution: {integrity: sha512-6XgdNe42ibP8zCQgNGDWoOF53RfEKzpU/S7Z29FTTJ7hcZv0SytC0ZNQQZSx4rfBl036YWYwJRoJMlT4AA7q9A==}
    engines: {node: '>=18.0.0'}

  '@aws-sdk/util-format-url@3.910.0':
    resolution: {integrity: sha512-cYfgDGxZnrAq7wvntBjW6/ZewRcwywOE1Q9KKPO05ZHXpWCrqKNkx0JG8h2xlu+2qX6lkLZS+NyFAlwCQa0qfA==}
    engines: {node: '>=18.0.0'}

  '@aws-sdk/util-locate-window@3.804.0':
    resolution: {integrity: sha512-zVoRfpmBVPodYlnMjgVjfGoEZagyRF5IPn3Uo6ZvOZp24chnW/FRstH7ESDHDDRga4z3V+ElUQHKpFDXWyBW5A==}
    engines: {node: '>=18.0.0'}

  '@aws-sdk/util-user-agent-browser@3.910.0':
    resolution: {integrity: sha512-iOdrRdLZHrlINk9pezNZ82P/VxO/UmtmpaOAObUN+xplCUJu31WNM2EE/HccC8PQw6XlAudpdA6HDTGiW6yVGg==}

  '@aws-sdk/util-user-agent-node@3.911.0':
    resolution: {integrity: sha512-3l+f6ooLF6Z6Lz0zGi7vSKSUYn/EePPizv88eZQpEAFunBHv+CSVNPtxhxHfkm7X9tTsV4QGZRIqo3taMLolmA==}
    engines: {node: '>=18.0.0'}
    peerDependencies:
      aws-crt: '>=1.0.0'
    peerDependenciesMeta:
      aws-crt:
        optional: true

  '@aws-sdk/xml-builder@3.911.0':
    resolution: {integrity: sha512-/yh3oe26bZfCVGrIMRM9Z4hvvGJD+qx5tOLlydOkuBkm72aXON7D9+MucjJXTAcI8tF2Yq+JHa0478eHQOhnLg==}
    engines: {node: '>=18.0.0'}

  '@aws/lambda-invoke-store@0.0.1':
    resolution: {integrity: sha512-ORHRQ2tmvnBXc8t/X9Z8IcSbBA4xTLKuN873FopzklHMeqBst7YG0d+AX97inkvDX+NChYtSr+qGfcqGFaI8Zw==}
    engines: {node: '>=18.0.0'}

  '@azure-rest/ai-inference@1.0.0-beta.6':
    resolution: {integrity: sha512-j5FrJDTHu2P2+zwFVe5j2edasOIhqkFj+VkDjbhGkQuOoIAByF0egRkgs0G1k03HyJ7bOOT9BkRF7MIgr/afhw==}
    engines: {node: '>=18.0.0'}

  '@azure-rest/core-client@2.3.4':
    resolution: {integrity: sha512-AQXtD5VqsoOswDmxQR0YyVkYa1tZ0HyfC/fsqfntYZ7EEgaimfCGN2nAfiN3KXy1F4TfcoByhmtX2bVOO2vAEQ==}
    engines: {node: '>=18.0.0'}

  '@azure/abort-controller@2.1.2':
    resolution: {integrity: sha512-nBrLsEWm4J2u5LpAPjxADTlq3trDgVZZXHNKabeXZtpq3d3AbN/KGO82R87rdDz5/lYB024rtEf10/q0urNgsA==}
    engines: {node: '>=18.0.0'}

  '@azure/ai-agents@1.0.0':
    resolution: {integrity: sha512-8/MZ/Ls7kv2NmwQ0wGzSaFbMST24Apcoorjs9ndGL6uJQ/KGaGCY4haNKzts1wv2oGSI+gBdjbYb0Q+P702pow==}
    engines: {node: '>=20.0.0'}

  '@azure/ai-projects@1.0.0-beta.10':
    resolution: {integrity: sha512-y46Ewm7Y0FECWDij05nWmYBtFuX+3+k7A6MEBti7XClX/4KPM2AJMhxWPQAlnrXQMLjKnfPGRymgqTCKMyE3QQ==}
    engines: {node: '>=20.0.0'}

  '@azure/core-auth@1.10.1':
    resolution: {integrity: sha512-ykRMW8PjVAn+RS6ww5cmK9U2CyH9p4Q88YJwvUslfuMmN98w/2rdGRLPqJYObapBCdzBVeDgYWdJnFPFb7qzpg==}
    engines: {node: '>=20.0.0'}

  '@azure/core-client@1.9.3':
    resolution: {integrity: sha512-/wGw8fJ4mdpJ1Cum7s1S+VQyXt1ihwKLzfabS1O/RDADnmzVc01dHn44qD0BvGH6KlZNzOMW95tEpKqhkCChPA==}
    engines: {node: '>=18.0.0'}

  '@azure/core-http-compat@2.3.0':
    resolution: {integrity: sha512-qLQujmUypBBG0gxHd0j6/Jdmul6ttl24c8WGiLXIk7IHXdBlfoBqW27hyz3Xn6xbfdyVSarl1Ttbk0AwnZBYCw==}
    engines: {node: '>=18.0.0'}

  '@azure/core-lro@2.7.2':
    resolution: {integrity: sha512-0YIpccoX8m/k00O7mDDMdJpbr6mf1yWo2dfmxt5A8XVZVVMz2SSKaEbMCeJRvgQ0IaSlqhjT47p4hVIRRy90xw==}
    engines: {node: '>=18.0.0'}

  '@azure/core-lro@3.2.0':
    resolution: {integrity: sha512-SJEAe8fMDnjz2vw9dvEUi0DhAWe1sYkWQVTDc/HDcgNALaszGRopx3U+z1Pg/C9fsYiArp5pTBEcq29Ddph0WA==}
    engines: {node: '>=18.0.0'}

  '@azure/core-paging@1.6.2':
    resolution: {integrity: sha512-YKWi9YuCU04B55h25cnOYZHxXYtEvQEbKST5vqRga7hWY9ydd3FZHdeQF8pyh+acWZvppw13M/LMGx0LABUVMA==}
    engines: {node: '>=18.0.0'}

  '@azure/core-rest-pipeline@1.21.0':
    resolution: {integrity: sha512-a4MBwe/5WKbq9MIxikzgxLBbruC5qlkFYlBdI7Ev50Y7ib5Vo/Jvt5jnJo7NaWeJ908LCHL0S1Us4UMf1VoTfg==}
    engines: {node: '>=18.0.0'}

  '@azure/core-sse@2.3.0':
    resolution: {integrity: sha512-jKhPpdDbVS5GlpadSKIC7V6Q4P2vEcwXi1c4CLTXs01Q/PAITES9v5J/S73+RtCMqQpsX0jGa2yPWwXi9JzdgA==}
    engines: {node: '>=20.0.0'}

  '@azure/core-tracing@1.2.0':
    resolution: {integrity: sha512-UKTiEJPkWcESPYJz3X5uKRYyOcJD+4nYph+KpfdPRnQJVrZfk0KJgdnaAWKfhsBBtAf/D58Az4AvCJEmWgIBAg==}
    engines: {node: '>=18.0.0'}

  '@azure/core-util@1.13.1':
    resolution: {integrity: sha512-XPArKLzsvl0Hf0CaGyKHUyVgF7oDnhKoP85Xv6M4StF/1AhfORhZudHtOyf2s+FcbuQ9dPRAjB8J2KvRRMUK2A==}
    engines: {node: '>=20.0.0'}

  '@azure/core-xml@1.4.5':
    resolution: {integrity: sha512-gT4H8mTaSXRz7eGTuQyq1aIJnJqeXzpOe9Ay7Z3FrCouer14CbV3VzjnJrNrQfbBpGBLO9oy8BmrY75A0p53cA==}
    engines: {node: '>=18.0.0'}

  '@azure/identity@4.13.0':
    resolution: {integrity: sha512-uWC0fssc+hs1TGGVkkghiaFkkS7NkTxfnCH+Hdg+yTehTpMcehpok4PgUKKdyCH+9ldu6FhiHRv84Ntqj1vVcw==}
    engines: {node: '>=20.0.0'}

  '@azure/logger@1.1.4':
    resolution: {integrity: sha512-4IXXzcCdLdlXuCG+8UKEwLA1T1NHqUfanhXYHiQTn+6sfWCZXduqbtXDGceg3Ce5QxTGo7EqmbV6Bi+aqKuClQ==}
    engines: {node: '>=18.0.0'}

  '@azure/msal-browser@4.8.0':
    resolution: {integrity: sha512-z7kJlMW3IAETyq82LDKJqr++IeOvU728q9lkuTFjEIPUWxnB1OlmuPCF32fYurxOnOnJeFEZxjbEzq8xyP0aag==}
    engines: {node: '>=0.8.0'}

  '@azure/msal-common@15.3.0':
    resolution: {integrity: sha512-lh+eZfibGwtQxFnx+mj6cYWn0pwA8tDnn8CBs9P21nC7Uw5YWRwfXaXdVQSMENZ5ojRqR+NzRaucEo4qUvs3pA==}
    engines: {node: '>=0.8.0'}

  '@azure/msal-common@15.6.0':
    resolution: {integrity: sha512-EotmBz42apYGjqiIV9rDUdptaMptpTn4TdGf3JfjLvFvinSe9BJ6ywU92K9ky+t/b0ghbeTSe9RfqlgLh8f2jA==}
    engines: {node: '>=0.8.0'}

  '@azure/msal-node@3.5.3':
    resolution: {integrity: sha512-c5mifzHX5mwm5JqMIlURUyp6LEEdKF1a8lmcNRLBo0lD7zpSYPHupa4jHyhJyg9ccLwszLguZJdk2h3ngnXwNw==}
    engines: {node: '>=16'}

  '@azure/openai@2.0.0':
    resolution: {integrity: sha512-zSNhwarYbqg3P048uKMjEjbge41OnAgmiiE1elCHVsuCCXRyz2BXnHMJkW6WR6ZKQy5NHswJNUNSWsuqancqFA==}
    engines: {node: '>=18.0.0'}

  '@azure/storage-blob@12.27.0':
    resolution: {integrity: sha512-IQjj9RIzAKatmNca3D6bT0qJ+Pkox1WZGOg2esJF2YLHb45pQKOwGPIAV+w3rfgkj7zV3RMxpn/c6iftzSOZJQ==}
    engines: {node: '>=18.0.0'}

  '@babel/runtime@7.28.4':
    resolution: {integrity: sha512-Q/N6JNWvIvPnLDvjlE1OUBLPQHH6l3CltCEsHIujp45zQUSSh8K+gHnaEX45yAT1nyngnINhvWtzN+Nb9D8RAQ==}
    engines: {node: '>=6.9.0'}

  '@esbuild/aix-ppc64@0.25.6':
    resolution: {integrity: sha512-ShbM/3XxwuxjFiuVBHA+d3j5dyac0aEVVq1oluIDf71hUw0aRF59dV/efUsIwFnR6m8JNM2FjZOzmaZ8yG61kw==}
    engines: {node: '>=18'}
    cpu: [ppc64]
    os: [aix]

  '@esbuild/android-arm64@0.25.6':
    resolution: {integrity: sha512-hd5zdUarsK6strW+3Wxi5qWws+rJhCCbMiC9QZyzoxfk5uHRIE8T287giQxzVpEvCwuJ9Qjg6bEjcRJcgfLqoA==}
    engines: {node: '>=18'}
    cpu: [arm64]
    os: [android]

  '@esbuild/android-arm@0.25.6':
    resolution: {integrity: sha512-S8ToEOVfg++AU/bHwdksHNnyLyVM+eMVAOf6yRKFitnwnbwwPNqKr3srzFRe7nzV69RQKb5DgchIX5pt3L53xg==}
    engines: {node: '>=18'}
    cpu: [arm]
    os: [android]

  '@esbuild/android-x64@0.25.6':
    resolution: {integrity: sha512-0Z7KpHSr3VBIO9A/1wcT3NTy7EB4oNC4upJ5ye3R7taCc2GUdeynSLArnon5G8scPwaU866d3H4BCrE5xLW25A==}
    engines: {node: '>=18'}
    cpu: [x64]
    os: [android]

  '@esbuild/darwin-arm64@0.25.6':
    resolution: {integrity: sha512-FFCssz3XBavjxcFxKsGy2DYK5VSvJqa6y5HXljKzhRZ87LvEi13brPrf/wdyl/BbpbMKJNOr1Sd0jtW4Ge1pAA==}
    engines: {node: '>=18'}
    cpu: [arm64]
    os: [darwin]

  '@esbuild/darwin-x64@0.25.6':
    resolution: {integrity: sha512-GfXs5kry/TkGM2vKqK2oyiLFygJRqKVhawu3+DOCk7OxLy/6jYkWXhlHwOoTb0WqGnWGAS7sooxbZowy+pK9Yg==}
    engines: {node: '>=18'}
    cpu: [x64]
    os: [darwin]

  '@esbuild/freebsd-arm64@0.25.6':
    resolution: {integrity: sha512-aoLF2c3OvDn2XDTRvn8hN6DRzVVpDlj2B/F66clWd/FHLiHaG3aVZjxQX2DYphA5y/evbdGvC6Us13tvyt4pWg==}
    engines: {node: '>=18'}
    cpu: [arm64]
    os: [freebsd]

  '@esbuild/freebsd-x64@0.25.6':
    resolution: {integrity: sha512-2SkqTjTSo2dYi/jzFbU9Plt1vk0+nNg8YC8rOXXea+iA3hfNJWebKYPs3xnOUf9+ZWhKAaxnQNUf2X9LOpeiMQ==}
    engines: {node: '>=18'}
    cpu: [x64]
    os: [freebsd]

  '@esbuild/linux-arm64@0.25.6':
    resolution: {integrity: sha512-b967hU0gqKd9Drsh/UuAm21Khpoh6mPBSgz8mKRq4P5mVK8bpA+hQzmm/ZwGVULSNBzKdZPQBRT3+WuVavcWsQ==}
    engines: {node: '>=18'}
    cpu: [arm64]
    os: [linux]

  '@esbuild/linux-arm@0.25.6':
    resolution: {integrity: sha512-SZHQlzvqv4Du5PrKE2faN0qlbsaW/3QQfUUc6yO2EjFcA83xnwm91UbEEVx4ApZ9Z5oG8Bxz4qPE+HFwtVcfyw==}
    engines: {node: '>=18'}
    cpu: [arm]
    os: [linux]

  '@esbuild/linux-ia32@0.25.6':
    resolution: {integrity: sha512-aHWdQ2AAltRkLPOsKdi3xv0mZ8fUGPdlKEjIEhxCPm5yKEThcUjHpWB1idN74lfXGnZ5SULQSgtr5Qos5B0bPw==}
    engines: {node: '>=18'}
    cpu: [ia32]
    os: [linux]

  '@esbuild/linux-loong64@0.25.6':
    resolution: {integrity: sha512-VgKCsHdXRSQ7E1+QXGdRPlQ/e08bN6WMQb27/TMfV+vPjjTImuT9PmLXupRlC90S1JeNNW5lzkAEO/McKeJ2yg==}
    engines: {node: '>=18'}
    cpu: [loong64]
    os: [linux]

  '@esbuild/linux-mips64el@0.25.6':
    resolution: {integrity: sha512-WViNlpivRKT9/py3kCmkHnn44GkGXVdXfdc4drNmRl15zVQ2+D2uFwdlGh6IuK5AAnGTo2qPB1Djppj+t78rzw==}
    engines: {node: '>=18'}
    cpu: [mips64el]
    os: [linux]

  '@esbuild/linux-ppc64@0.25.6':
    resolution: {integrity: sha512-wyYKZ9NTdmAMb5730I38lBqVu6cKl4ZfYXIs31Baf8aoOtB4xSGi3THmDYt4BTFHk7/EcVixkOV2uZfwU3Q2Jw==}
    engines: {node: '>=18'}
    cpu: [ppc64]
    os: [linux]

  '@esbuild/linux-riscv64@0.25.6':
    resolution: {integrity: sha512-KZh7bAGGcrinEj4qzilJ4hqTY3Dg2U82c8bv+e1xqNqZCrCyc+TL9AUEn5WGKDzm3CfC5RODE/qc96OcbIe33w==}
    engines: {node: '>=18'}
    cpu: [riscv64]
    os: [linux]

  '@esbuild/linux-s390x@0.25.6':
    resolution: {integrity: sha512-9N1LsTwAuE9oj6lHMyyAM+ucxGiVnEqUdp4v7IaMmrwb06ZTEVCIs3oPPplVsnjPfyjmxwHxHMF8b6vzUVAUGw==}
    engines: {node: '>=18'}
    cpu: [s390x]
    os: [linux]

  '@esbuild/linux-x64@0.25.6':
    resolution: {integrity: sha512-A6bJB41b4lKFWRKNrWoP2LHsjVzNiaurf7wyj/XtFNTsnPuxwEBWHLty+ZE0dWBKuSK1fvKgrKaNjBS7qbFKig==}
    engines: {node: '>=18'}
    cpu: [x64]
    os: [linux]

  '@esbuild/netbsd-arm64@0.25.6':
    resolution: {integrity: sha512-IjA+DcwoVpjEvyxZddDqBY+uJ2Snc6duLpjmkXm/v4xuS3H+3FkLZlDm9ZsAbF9rsfP3zeA0/ArNDORZgrxR/Q==}
    engines: {node: '>=18'}
    cpu: [arm64]
    os: [netbsd]

  '@esbuild/netbsd-x64@0.25.6':
    resolution: {integrity: sha512-dUXuZr5WenIDlMHdMkvDc1FAu4xdWixTCRgP7RQLBOkkGgwuuzaGSYcOpW4jFxzpzL1ejb8yF620UxAqnBrR9g==}
    engines: {node: '>=18'}
    cpu: [x64]
    os: [netbsd]

  '@esbuild/openbsd-arm64@0.25.6':
    resolution: {integrity: sha512-l8ZCvXP0tbTJ3iaqdNf3pjaOSd5ex/e6/omLIQCVBLmHTlfXW3zAxQ4fnDmPLOB1x9xrcSi/xtCWFwCZRIaEwg==}
    engines: {node: '>=18'}
    cpu: [arm64]
    os: [openbsd]

  '@esbuild/openbsd-x64@0.25.6':
    resolution: {integrity: sha512-hKrmDa0aOFOr71KQ/19JC7az1P0GWtCN1t2ahYAf4O007DHZt/dW8ym5+CUdJhQ/qkZmI1HAF8KkJbEFtCL7gw==}
    engines: {node: '>=18'}
    cpu: [x64]
    os: [openbsd]

  '@esbuild/openharmony-arm64@0.25.6':
    resolution: {integrity: sha512-+SqBcAWoB1fYKmpWoQP4pGtx+pUUC//RNYhFdbcSA16617cchuryuhOCRpPsjCblKukAckWsV+aQ3UKT/RMPcA==}
    engines: {node: '>=18'}
    cpu: [arm64]
    os: [openharmony]

  '@esbuild/sunos-x64@0.25.6':
    resolution: {integrity: sha512-dyCGxv1/Br7MiSC42qinGL8KkG4kX0pEsdb0+TKhmJZgCUDBGmyo1/ArCjNGiOLiIAgdbWgmWgib4HoCi5t7kA==}
    engines: {node: '>=18'}
    cpu: [x64]
    os: [sunos]

  '@esbuild/win32-arm64@0.25.6':
    resolution: {integrity: sha512-42QOgcZeZOvXfsCBJF5Afw73t4veOId//XD3i+/9gSkhSV6Gk3VPlWncctI+JcOyERv85FUo7RxuxGy+z8A43Q==}
    engines: {node: '>=18'}
    cpu: [arm64]
    os: [win32]

  '@esbuild/win32-ia32@0.25.6':
    resolution: {integrity: sha512-4AWhgXmDuYN7rJI6ORB+uU9DHLq/erBbuMoAuB4VWJTu5KtCgcKYPynF0YI1VkBNuEfjNlLrFr9KZPJzrtLkrQ==}
    engines: {node: '>=18'}
    cpu: [ia32]
    os: [win32]

  '@esbuild/win32-x64@0.25.6':
    resolution: {integrity: sha512-NgJPHHbEpLQgDH2MjQu90pzW/5vvXIZ7KOnPyNBm92A6WgZ/7b6fJyUBjoumLqeOQQGqY2QjQxRo97ah4Sj0cA==}
    engines: {node: '>=18'}
    cpu: [x64]
    os: [win32]

  '@eslint-community/eslint-utils@4.9.0':
    resolution: {integrity: sha512-ayVFHdtZ+hsq1t2Dy24wCmGXGe4q9Gu3smhLYALJrr473ZH27MsnSL+LKUlimp4BWJqMDMLmPpx/Q9R3OAlL4g==}
    engines: {node: ^12.22.0 || ^14.17.0 || >=16.0.0}
    peerDependencies:
      eslint: ^6.0.0 || ^7.0.0 || >=8.0.0

  '@eslint-community/regexpp@4.12.1':
    resolution: {integrity: sha512-CCZCDJuduB9OUkFkY2IgppNZMi2lBQgD2qzwXkEia16cge2pijY/aXi96CJMquDMn3nJdlPV1A5KrJEXwfLNzQ==}
    engines: {node: ^12.0.0 || ^14.0.0 || >=16.0.0}

  '@eslint/config-array@0.21.1':
    resolution: {integrity: sha512-aw1gNayWpdI/jSYVgzN5pL0cfzU02GT3NBpeT/DXbx1/1x7ZKxFPd9bwrzygx/qiwIQiJ1sw/zD8qY/kRvlGHA==}
    engines: {node: ^18.18.0 || ^20.9.0 || >=21.1.0}

  '@eslint/config-helpers@0.4.1':
    resolution: {integrity: sha512-csZAzkNhsgwb0I/UAV6/RGFTbiakPCf0ZrGmrIxQpYvGZ00PhTkSnyKNolphgIvmnJeGw6rcGVEXfTzUnFuEvw==}
    engines: {node: ^18.18.0 || ^20.9.0 || >=21.1.0}

  '@eslint/core@0.16.0':
    resolution: {integrity: sha512-nmC8/totwobIiFcGkDza3GIKfAw1+hLiYVrh3I1nIomQ8PEr5cxg34jnkmGawul/ep52wGRAcyeDCNtWKSOj4Q==}
    engines: {node: ^18.18.0 || ^20.9.0 || >=21.1.0}

  '@eslint/eslintrc@3.3.1':
    resolution: {integrity: sha512-gtF186CXhIl1p4pJNGZw8Yc6RlshoePRvE0X91oPGb3vZ8pM3qOS9W9NGPat9LziaBV7XrJWGylNQXkGcnM3IQ==}
    engines: {node: ^18.18.0 || ^20.9.0 || >=21.1.0}

  '@eslint/js@9.38.0':
    resolution: {integrity: sha512-UZ1VpFvXf9J06YG9xQBdnzU+kthors6KjhMAl6f4gH4usHyh31rUf2DLGInT8RFYIReYXNSydgPY0V2LuWgl7A==}
    engines: {node: ^18.18.0 || ^20.9.0 || >=21.1.0}

  '@eslint/object-schema@2.1.7':
    resolution: {integrity: sha512-VtAOaymWVfZcmZbp6E2mympDIHvyjXs/12LqWYjVw6qjrfF+VK+fyG33kChz3nnK+SU5/NeHOqrTEHS8sXO3OA==}
    engines: {node: ^18.18.0 || ^20.9.0 || >=21.1.0}

  '@eslint/plugin-kit@0.4.0':
    resolution: {integrity: sha512-sB5uyeq+dwCWyPi31B2gQlVlo+j5brPlWx4yZBrEaRo/nhdDE8Xke1gsGgtiBdaBTxuTkceLVuVt/pclrasb0A==}
    engines: {node: ^18.18.0 || ^20.9.0 || >=21.1.0}

  '@google-cloud/aiplatform@3.35.0':
    resolution: {integrity: sha512-Eo+ckr1KbTxAOew9P+MeeR0aQXeW5PeOzrSM1JyGny/SGKejwX/RcGWSFpeapnlegTfI9N9xJeUeo3M+XBOeFg==}
    engines: {node: '>=14.0.0'}

  '@google/genai@1.25.0':
    resolution: {integrity: sha512-IBNyel/umavam98SQUfvQSvh/Rp6Ql2fysQLqPyWZr5K8d768X9AO+JZU4o+3qvFDUBA0dVYUSkxyYonVcICvA==}
    engines: {node: '>=20.0.0'}
    peerDependencies:
      '@modelcontextprotocol/sdk': ^1.11.4
    peerDependenciesMeta:
      '@modelcontextprotocol/sdk':
        optional: true

  '@grpc/grpc-js@1.13.2':
    resolution: {integrity: sha512-nnR5nmL6lxF8YBqb6gWvEgLdLh/Fn+kvAdX5hUOnt48sNSb0riz/93ASd2E5gvanPA41X6Yp25bIfGRp1SMb2g==}
    engines: {node: '>=12.10.0'}

  '@grpc/proto-loader@0.7.13':
    resolution: {integrity: sha512-AiXO/bfe9bmxBjxxtYxFAXGZvMaN5s8kO+jBHAJCON8rJoB5YS/D6X7ZNc6XQkuHNmyl4CYaMI1fJ/Gn27RGGw==}
    engines: {node: '>=6'}
    hasBin: true

  '@huggingface/inference@4.8.0':
    resolution: {integrity: sha512-Eq98EAXqYn4rKMfrbEXuhc3IjKfaeIO6eXNOZk9xk6v5akrIWRtd6d1h0fjAWyX4zRbdUpXRh6MvsqXnzGvXCA==}
    engines: {node: '>=18'}

  '@huggingface/jinja@0.5.1':
    resolution: {integrity: sha512-yUZLld4lrM9iFxHCwFQ7D1HW2MWMwSbeB7WzWqFYDWK+rEb+WldkLdAJxUPOmgICMHZLzZGVcVjFh3w/YGubng==}
    engines: {node: '>=18'}

  '@huggingface/tasks@0.19.56':
    resolution: {integrity: sha512-sULqkRk5V6f39+N6MfpxjJklr9KrnIsJx5RyxkhNdTKQfn6ZRDBLoWBVJx4e4F67yelh7zzyBOfCS5MI14jRgA==}

  '@humanfs/core@0.19.1':
    resolution: {integrity: sha512-5DyQ4+1JEUzejeK1JGICcideyfUbGixgS9jNgex5nqkW+cY7WZhxBigmieN5Qnw9ZosSNVC9KQKyb+GUaGyKUA==}
    engines: {node: '>=18.18.0'}

  '@humanfs/node@0.16.6':
    resolution: {integrity: sha512-YuI2ZHQL78Q5HbhDiBA1X4LmYdXCKCMQIfw0pw7piHJwyREFebJUvrQN4cMssyES6x+vfUbx1CIpaQUKYdQZOw==}
    engines: {node: '>=18.18.0'}

  '@humanwhocodes/module-importer@1.0.1':
    resolution: {integrity: sha512-bxveV4V8v5Yb4ncFTT3rPSgZBOpCkjfK0y4oVVVJwIuDVBRMDXrPyXRL988i5ap9m9bnyEEjWfm5WkBmtffLfA==}
    engines: {node: '>=12.22'}

  '@humanwhocodes/retry@0.3.1':
    resolution: {integrity: sha512-JBxkERygn7Bv/GbN5Rv8Ul6LVknS+5Bp6RgDC/O8gEBU/yeH5Ui5C/OlWrTb6qct7LjjfT6Re2NxB0ln0yYybA==}
    engines: {node: '>=18.18'}

  '@humanwhocodes/retry@0.4.3':
    resolution: {integrity: sha512-bV0Tgo9K4hfPCek+aMAn81RppFKv2ySDQeMoSZuvTASywNTnVJCArCZE2FWqpvIatKu7VMRLWlR1EazvVhDyhQ==}
    engines: {node: '>=18.18'}

  '@isaacs/balanced-match@4.0.1':
    resolution: {integrity: sha512-yzMTt9lEb8Gv7zRioUilSglI0c0smZ9k5D65677DLWLtWJaXIS3CqcGyUFByYKlnUj6TkjLVs54fBl6+TiGQDQ==}
    engines: {node: 20 || >=22}

  '@isaacs/brace-expansion@5.0.0':
    resolution: {integrity: sha512-ZT55BDLV0yv0RBm2czMiZ+SqCGO7AvmOM3G/w2xhVPH+te0aKgFjmBvGlL1dH+ql2tgGO3MVrbb3jCKyvpgnxA==}
    engines: {node: 20 || >=22}

  '@isaacs/cliui@8.0.2':
    resolution: {integrity: sha512-O8jcjabXaleOG9DQ0+ARXWZBTfnP4WNAqzuiJK7ll44AmxGKv/J2M4TPjxjY3znBCfvBXFzucm1twdyFybFqEA==}
    engines: {node: '>=12'}

  '@jridgewell/sourcemap-codec@1.5.4':
    resolution: {integrity: sha512-VT2+G1VQs/9oz078bLrYbecdZKs912zQlkelYpuf+SXF+QvZDYJlbx/LSx+meSAwdDFnF8FVXW92AVjjkVmgFw==}

  '@js-sdsl/ordered-map@4.4.2':
    resolution: {integrity: sha512-iUKgm52T8HOE/makSxjqoWhe95ZJA1/G1sYsGev2JDKUSS14KAgg1LHb+Ba+IPow0xflbnSkOsZcO08C7w1gYw==}

  '@modelcontextprotocol/sdk@1.12.0':
    resolution: {integrity: sha512-m//7RlINx1F3sz3KqwY1WWzVgTcYX52HYk4bJ1hkBXV3zccAEth+jRvG8DBRrdaQuRsPAJOx2MH3zaHNCKL7Zg==}
    engines: {node: '>=18'}

  '@nodelib/fs.scandir@2.1.5':
    resolution: {integrity: sha512-vq24Bq3ym5HEQm2NKCr3yXDwjc7vTsEThRDnkp2DK9p1uqLR+DHurm/NOTo0KG7HYHU7eppKZj3MyqYuMBf62g==}
    engines: {node: '>= 8'}

  '@nodelib/fs.stat@2.0.5':
    resolution: {integrity: sha512-RkhPPp2zrqDAQA/2jNhnztcPAlv64XdhIp7a7454A5ovI7Bukxgt7MX7udwAu3zg1DcpPU0rz3VV1SeaqvY4+A==}
    engines: {node: '>= 8'}

  '@nodelib/fs.walk@1.2.8':
    resolution: {integrity: sha512-oGB+UxlgWcgQkgwo8GcEGwemoTFt3FIO9ababBmaGwXIoBKZ+GTy0pP185beGg7Llih/NSHSV2XAs1lnznocSg==}
    engines: {node: '>= 8'}

  '@pkgjs/parseargs@0.11.0':
    resolution: {integrity: sha512-+1VkjdD0QBLPodGrJUeqarH8VAIvQODIbwh9XpP5Syisf7YoQgsJKPNFoqqLQlu+VQ/tVSshMR6loPMn8U+dPg==}
    engines: {node: '>=14'}

  '@protobufjs/aspromise@1.1.2':
    resolution: {integrity: sha512-j+gKExEuLmKwvz3OgROXtrJ2UG2x8Ch2YZUxahh+s1F2HZ+wAceUNLkvy6zKCPVRkU++ZWQrdxsUeQXmcg4uoQ==}

  '@protobufjs/base64@1.1.2':
    resolution: {integrity: sha512-AZkcAA5vnN/v4PDqKyMR5lx7hZttPDgClv83E//FMNhR2TMcLUhfRUBHCmSl0oi9zMgDDqRUJkSxO3wm85+XLg==}

  '@protobufjs/codegen@2.0.4':
    resolution: {integrity: sha512-YyFaikqM5sH0ziFZCN3xDC7zeGaB/d0IUb9CATugHWbd1FRFwWwt4ld4OYMPWu5a3Xe01mGAULCdqhMlPl29Jg==}

  '@protobufjs/eventemitter@1.1.0':
    resolution: {integrity: sha512-j9ednRT81vYJ9OfVuXG6ERSTdEL1xVsNgqpkxMsbIabzSo3goCjDIveeGv5d03om39ML71RdmrGNjG5SReBP/Q==}

  '@protobufjs/fetch@1.1.0':
    resolution: {integrity: sha512-lljVXpqXebpsijW71PZaCYeIcE5on1w5DlQy5WH6GLbFryLUrBD4932W/E2BSpfRJWseIL4v/KPgBFxDOIdKpQ==}

  '@protobufjs/float@1.0.2':
    resolution: {integrity: sha512-Ddb+kVXlXst9d+R9PfTIxh1EdNkgoRe5tOX6t01f1lYWOvJnSPDBlG241QLzcyPdoNTsblLUdujGSE4RzrTZGQ==}

  '@protobufjs/inquire@1.1.0':
    resolution: {integrity: sha512-kdSefcPdruJiFMVSbn801t4vFK7KB/5gd2fYvrxhuJYg8ILrmn9SKSX2tZdV6V+ksulWqS7aXjBcRXl3wHoD9Q==}

  '@protobufjs/path@1.1.2':
    resolution: {integrity: sha512-6JOcJ5Tm08dOHAbdR3GrvP+yUUfkjG5ePsHYczMFLq3ZmMkAD98cDgcT2iA1lJ9NVwFd4tH/iSSoe44YWkltEA==}

  '@protobufjs/pool@1.1.0':
    resolution: {integrity: sha512-0kELaGSIDBKvcgS4zkjz1PeddatrjYcmMWOlAuAPwAeccUrPHdUqo/J6LiymHHEiJT5NrF1UVwxY14f+fy4WQw==}

  '@protobufjs/utf8@1.1.0':
    resolution: {integrity: sha512-Vvn3zZrhQZkkBE8LSuW3em98c0FwgO4nxzv6OdSxPKJIEKY2bGbHn+mhGIPerzI4twdxaP8/0+06HBpwf345Lw==}

  '@rollup/rollup-android-arm-eabi@4.52.5':
    resolution: {integrity: sha512-8c1vW4ocv3UOMp9K+gToY5zL2XiiVw3k7f1ksf4yO1FlDFQ1C2u72iACFnSOceJFsWskc2WZNqeRhFRPzv+wtQ==}
    cpu: [arm]
    os: [android]

  '@rollup/rollup-android-arm64@4.52.5':
    resolution: {integrity: sha512-mQGfsIEFcu21mvqkEKKu2dYmtuSZOBMmAl5CFlPGLY94Vlcm+zWApK7F/eocsNzp8tKmbeBP8yXyAbx0XHsFNA==}
    cpu: [arm64]
    os: [android]

  '@rollup/rollup-darwin-arm64@4.52.5':
    resolution: {integrity: sha512-takF3CR71mCAGA+v794QUZ0b6ZSrgJkArC+gUiG6LB6TQty9T0Mqh3m2ImRBOxS2IeYBo4lKWIieSvnEk2OQWA==}
    cpu: [arm64]
    os: [darwin]

  '@rollup/rollup-darwin-x64@4.52.5':
    resolution: {integrity: sha512-W901Pla8Ya95WpxDn//VF9K9u2JbocwV/v75TE0YIHNTbhqUTv9w4VuQ9MaWlNOkkEfFwkdNhXgcLqPSmHy0fA==}
    cpu: [x64]
    os: [darwin]

  '@rollup/rollup-freebsd-arm64@4.52.5':
    resolution: {integrity: sha512-QofO7i7JycsYOWxe0GFqhLmF6l1TqBswJMvICnRUjqCx8b47MTo46W8AoeQwiokAx3zVryVnxtBMcGcnX12LvA==}
    cpu: [arm64]
    os: [freebsd]

  '@rollup/rollup-freebsd-x64@4.52.5':
    resolution: {integrity: sha512-jr21b/99ew8ujZubPo9skbrItHEIE50WdV86cdSoRkKtmWa+DDr6fu2c/xyRT0F/WazZpam6kk7IHBerSL7LDQ==}
    cpu: [x64]
    os: [freebsd]

  '@rollup/rollup-linux-arm-gnueabihf@4.52.5':
    resolution: {integrity: sha512-PsNAbcyv9CcecAUagQefwX8fQn9LQ4nZkpDboBOttmyffnInRy8R8dSg6hxxl2Re5QhHBf6FYIDhIj5v982ATQ==}
    cpu: [arm]
    os: [linux]

  '@rollup/rollup-linux-arm-musleabihf@4.52.5':
    resolution: {integrity: sha512-Fw4tysRutyQc/wwkmcyoqFtJhh0u31K+Q6jYjeicsGJJ7bbEq8LwPWV/w0cnzOqR2m694/Af6hpFayLJZkG2VQ==}
    cpu: [arm]
    os: [linux]

  '@rollup/rollup-linux-arm64-gnu@4.52.5':
    resolution: {integrity: sha512-a+3wVnAYdQClOTlyapKmyI6BLPAFYs0JM8HRpgYZQO02rMR09ZcV9LbQB+NL6sljzG38869YqThrRnfPMCDtZg==}
    cpu: [arm64]
    os: [linux]

  '@rollup/rollup-linux-arm64-musl@4.52.5':
    resolution: {integrity: sha512-AvttBOMwO9Pcuuf7m9PkC1PUIKsfaAJ4AYhy944qeTJgQOqJYJ9oVl2nYgY7Rk0mkbsuOpCAYSs6wLYB2Xiw0Q==}
    cpu: [arm64]
    os: [linux]

  '@rollup/rollup-linux-loong64-gnu@4.52.5':
    resolution: {integrity: sha512-DkDk8pmXQV2wVrF6oq5tONK6UHLz/XcEVow4JTTerdeV1uqPeHxwcg7aFsfnSm9L+OO8WJsWotKM2JJPMWrQtA==}
    cpu: [loong64]
    os: [linux]

  '@rollup/rollup-linux-ppc64-gnu@4.52.5':
    resolution: {integrity: sha512-W/b9ZN/U9+hPQVvlGwjzi+Wy4xdoH2I8EjaCkMvzpI7wJUs8sWJ03Rq96jRnHkSrcHTpQe8h5Tg3ZzUPGauvAw==}
    cpu: [ppc64]
    os: [linux]

  '@rollup/rollup-linux-riscv64-gnu@4.52.5':
    resolution: {integrity: sha512-sjQLr9BW7R/ZiXnQiWPkErNfLMkkWIoCz7YMn27HldKsADEKa5WYdobaa1hmN6slu9oWQbB6/jFpJ+P2IkVrmw==}
    cpu: [riscv64]
    os: [linux]

  '@rollup/rollup-linux-riscv64-musl@4.52.5':
    resolution: {integrity: sha512-hq3jU/kGyjXWTvAh2awn8oHroCbrPm8JqM7RUpKjalIRWWXE01CQOf/tUNWNHjmbMHg/hmNCwc/Pz3k1T/j/Lg==}
    cpu: [riscv64]
    os: [linux]

  '@rollup/rollup-linux-s390x-gnu@4.52.5':
    resolution: {integrity: sha512-gn8kHOrku8D4NGHMK1Y7NA7INQTRdVOntt1OCYypZPRt6skGbddska44K8iocdpxHTMMNui5oH4elPH4QOLrFQ==}
    cpu: [s390x]
    os: [linux]

  '@rollup/rollup-linux-x64-gnu@4.52.5':
    resolution: {integrity: sha512-hXGLYpdhiNElzN770+H2nlx+jRog8TyynpTVzdlc6bndktjKWyZyiCsuDAlpd+j+W+WNqfcyAWz9HxxIGfZm1Q==}
    cpu: [x64]
    os: [linux]

  '@rollup/rollup-linux-x64-musl@4.52.5':
    resolution: {integrity: sha512-arCGIcuNKjBoKAXD+y7XomR9gY6Mw7HnFBv5Rw7wQRvwYLR7gBAgV7Mb2QTyjXfTveBNFAtPt46/36vV9STLNg==}
    cpu: [x64]
    os: [linux]

  '@rollup/rollup-openharmony-arm64@4.52.5':
    resolution: {integrity: sha512-QoFqB6+/9Rly/RiPjaomPLmR/13cgkIGfA40LHly9zcH1S0bN2HVFYk3a1eAyHQyjs3ZJYlXvIGtcCs5tko9Cw==}
    cpu: [arm64]
    os: [openharmony]

  '@rollup/rollup-win32-arm64-msvc@4.52.5':
    resolution: {integrity: sha512-w0cDWVR6MlTstla1cIfOGyl8+qb93FlAVutcor14Gf5Md5ap5ySfQ7R9S/NjNaMLSFdUnKGEasmVnu3lCMqB7w==}
    cpu: [arm64]
    os: [win32]

  '@rollup/rollup-win32-ia32-msvc@4.52.5':
    resolution: {integrity: sha512-Aufdpzp7DpOTULJCuvzqcItSGDH73pF3ko/f+ckJhxQyHtp67rHw3HMNxoIdDMUITJESNE6a8uh4Lo4SLouOUg==}
    cpu: [ia32]
    os: [win32]

  '@rollup/rollup-win32-x64-gnu@4.52.5':
    resolution: {integrity: sha512-UGBUGPFp1vkj6p8wCRraqNhqwX/4kNQPS57BCFc8wYh0g94iVIW33wJtQAx3G7vrjjNtRaxiMUylM0ktp/TRSQ==}
    cpu: [x64]
    os: [win32]

  '@rollup/rollup-win32-x64-msvc@4.52.5':
    resolution: {integrity: sha512-TAcgQh2sSkykPRWLrdyy2AiceMckNf5loITqXxFI5VuQjS5tSuw3WlwdN8qv8vzjLAUTvYaH/mVjSFpbkFbpTg==}
    cpu: [x64]
    os: [win32]

  '@smithy/abort-controller@4.2.3':
    resolution: {integrity: sha512-xWL9Mf8b7tIFuAlpjKtRPnHrR8XVrwTj5NPYO/QwZPtc0SDLsPxb56V5tzi5yspSMytISHybifez+4jlrx0vkQ==}
    engines: {node: '>=18.0.0'}

  '@smithy/chunked-blob-reader-native@4.2.1':
    resolution: {integrity: sha512-lX9Ay+6LisTfpLid2zZtIhSEjHMZoAR5hHCR4H7tBz/Zkfr5ea8RcQ7Tk4mi0P76p4cN+Btz16Ffno7YHpKXnQ==}
    engines: {node: '>=18.0.0'}

  '@smithy/chunked-blob-reader@5.2.0':
    resolution: {integrity: sha512-WmU0TnhEAJLWvfSeMxBNe5xtbselEO8+4wG0NtZeL8oR21WgH1xiO37El+/Y+H/Ie4SCwBy3MxYWmOYaGgZueA==}
    engines: {node: '>=18.0.0'}

  '@smithy/config-resolver@4.3.3':
    resolution: {integrity: sha512-xSql8A1Bl41O9JvGU/CtgiLBlwkvpHTSKRlvz9zOBvBCPjXghZ6ZkcVzmV2f7FLAA+80+aqKmIOmy8pEDrtCaw==}
    engines: {node: '>=18.0.0'}

  '@smithy/core@3.17.0':
    resolution: {integrity: sha512-Tir3DbfoTO97fEGUZjzGeoXgcQAUBRDTmuH9A8lxuP8ATrgezrAJ6cLuRvwdKN4ZbYNlHgKlBX69Hyu3THYhtg==}
    engines: {node: '>=18.0.0'}

  '@smithy/credential-provider-imds@4.2.3':
    resolution: {integrity: sha512-hA1MQ/WAHly4SYltJKitEsIDVsNmXcQfYBRv2e+q04fnqtAX5qXaybxy/fhUeAMCnQIdAjaGDb04fMHQefWRhw==}
    engines: {node: '>=18.0.0'}

  '@smithy/eventstream-codec@4.2.3':
    resolution: {integrity: sha512-rcr0VH0uNoMrtgKuY7sMfyKqbHc4GQaQ6Yp4vwgm+Z6psPuOgL+i/Eo/QWdXRmMinL3EgFM0Z1vkfyPyfzLmjw==}
    engines: {node: '>=18.0.0'}

  '@smithy/eventstream-serde-browser@4.2.3':
    resolution: {integrity: sha512-EcS0kydOr2qJ3vV45y7nWnTlrPmVIMbUFOZbMG80+e2+xePQISX9DrcbRpVRFTS5Nqz3FiEbDcTCAV0or7bqdw==}
    engines: {node: '>=18.0.0'}

  '@smithy/eventstream-serde-config-resolver@4.3.3':
    resolution: {integrity: sha512-GewKGZ6lIJ9APjHFqR2cUW+Efp98xLu1KmN0jOWxQ1TN/gx3HTUPVbLciFD8CfScBj2IiKifqh9vYFRRXrYqXA==}
    engines: {node: '>=18.0.0'}

  '@smithy/eventstream-serde-node@4.2.3':
    resolution: {integrity: sha512-uQobOTQq2FapuSOlmGLUeGTpvcBLE5Fc7XjERUSk4dxEi4AhTwuyHYZNAvL4EMUp7lzxxkKDFaJ1GY0ovrj0Kg==}
    engines: {node: '>=18.0.0'}

  '@smithy/eventstream-serde-universal@4.2.3':
    resolution: {integrity: sha512-QIvH/CKOk1BZPz/iwfgbh1SQD5Y0lpaw2kLA8zpLRRtYMPXeYUEWh+moTaJyqDaKlbrB174kB7FSRFiZ735tWw==}
    engines: {node: '>=18.0.0'}

  '@smithy/fetch-http-handler@5.3.4':
    resolution: {integrity: sha512-bwigPylvivpRLCm+YK9I5wRIYjFESSVwl8JQ1vVx/XhCw0PtCi558NwTnT2DaVCl5pYlImGuQTSwMsZ+pIavRw==}
    engines: {node: '>=18.0.0'}

  '@smithy/hash-blob-browser@4.2.4':
    resolution: {integrity: sha512-W7eIxD+rTNsLB/2ynjmbdeP7TgxRXprfvqQxKFEfy9HW2HeD7t+g+KCIrY0pIn/GFjA6/fIpH+JQnfg5TTk76Q==}
    engines: {node: '>=18.0.0'}

  '@smithy/hash-node@4.2.3':
    resolution: {integrity: sha512-6+NOdZDbfuU6s1ISp3UOk5Rg953RJ2aBLNLLBEcamLjHAg1Po9Ha7QIB5ZWhdRUVuOUrT8BVFR+O2KIPmw027g==}
    engines: {node: '>=18.0.0'}

  '@smithy/hash-stream-node@4.2.3':
    resolution: {integrity: sha512-EXMSa2yiStVII3x/+BIynyOAZlS7dGvI7RFrzXa/XssBgck/7TXJIvnjnCu328GY/VwHDC4VeDyP1S4rqwpYag==}
    engines: {node: '>=18.0.0'}

  '@smithy/invalid-dependency@4.2.3':
    resolution: {integrity: sha512-Cc9W5DwDuebXEDMpOpl4iERo8I0KFjTnomK2RMdhhR87GwrSmUmwMxS4P5JdRf+LsjOdIqumcerwRgYMr/tZ9Q==}
    engines: {node: '>=18.0.0'}

  '@smithy/is-array-buffer@2.2.0':
    resolution: {integrity: sha512-GGP3O9QFD24uGeAXYUjwSTXARoqpZykHadOmA8G5vfJPK0/DC67qa//0qvqrJzL1xc8WQWX7/yc7fwudjPHPhA==}
    engines: {node: '>=14.0.0'}

  '@smithy/is-array-buffer@4.2.0':
    resolution: {integrity: sha512-DZZZBvC7sjcYh4MazJSGiWMI2L7E0oCiRHREDzIxi/M2LY79/21iXt6aPLHge82wi5LsuRF5A06Ds3+0mlh6CQ==}
    engines: {node: '>=18.0.0'}

  '@smithy/md5-js@4.2.3':
    resolution: {integrity: sha512-5+4bUEJQi/NRgzdA5SVXvAwyvEnD0ZAiKzV3yLO6dN5BG8ScKBweZ8mxXXUtdxq+Dx5k6EshKk0XJ7vgvIPSnA==}
    engines: {node: '>=18.0.0'}

  '@smithy/middleware-content-length@4.2.3':
    resolution: {integrity: sha512-/atXLsT88GwKtfp5Jr0Ks1CSa4+lB+IgRnkNrrYP0h1wL4swHNb0YONEvTceNKNdZGJsye+W2HH8W7olbcPUeA==}
    engines: {node: '>=18.0.0'}

  '@smithy/middleware-endpoint@4.3.4':
    resolution: {integrity: sha512-/RJhpYkMOaUZoJEkddamGPPIYeKICKXOu/ojhn85dKDM0n5iDIhjvYAQLP3K5FPhgB203O3GpWzoK2OehEoIUw==}
    engines: {node: '>=18.0.0'}

  '@smithy/middleware-retry@4.4.4':
    resolution: {integrity: sha512-vSgABQAkuUHRO03AhR2rWxVQ1un284lkBn+NFawzdahmzksAoOeVMnXXsuPViL4GlhRHXqFaMlc8Mj04OfQk1w==}
    engines: {node: '>=18.0.0'}

  '@smithy/middleware-serde@4.2.3':
    resolution: {integrity: sha512-8g4NuUINpYccxiCXM5s1/V+uLtts8NcX4+sPEbvYQDZk4XoJfDpq5y2FQxfmUL89syoldpzNzA0R9nhzdtdKnQ==}
    engines: {node: '>=18.0.0'}

  '@smithy/middleware-stack@4.2.3':
    resolution: {integrity: sha512-iGuOJkH71faPNgOj/gWuEGS6xvQashpLwWB1HjHq1lNNiVfbiJLpZVbhddPuDbx9l4Cgl0vPLq5ltRfSaHfspA==}
    engines: {node: '>=18.0.0'}

  '@smithy/node-config-provider@4.3.3':
    resolution: {integrity: sha512-NzI1eBpBSViOav8NVy1fqOlSfkLgkUjUTlohUSgAEhHaFWA3XJiLditvavIP7OpvTjDp5u2LhtlBhkBlEisMwA==}
    engines: {node: '>=18.0.0'}

  '@smithy/node-http-handler@4.4.2':
    resolution: {integrity: sha512-MHFvTjts24cjGo1byXqhXrbqm7uznFD/ESFx8npHMWTFQVdBZjrT1hKottmp69LBTRm/JQzP/sn1vPt0/r6AYQ==}
    engines: {node: '>=18.0.0'}

  '@smithy/property-provider@4.2.3':
    resolution: {integrity: sha512-+1EZ+Y+njiefCohjlhyOcy1UNYjT+1PwGFHCxA/gYctjg3DQWAU19WigOXAco/Ql8hZokNehpzLd0/+3uCreqQ==}
    engines: {node: '>=18.0.0'}

  '@smithy/protocol-http@5.3.3':
    resolution: {integrity: sha512-Mn7f/1aN2/jecywDcRDvWWWJF4uwg/A0XjFMJtj72DsgHTByfjRltSqcT9NyE9RTdBSN6X1RSXrhn/YWQl8xlw==}
    engines: {node: '>=18.0.0'}

  '@smithy/querystring-builder@4.2.3':
    resolution: {integrity: sha512-LOVCGCmwMahYUM/P0YnU/AlDQFjcu+gWbFJooC417QRB/lDJlWSn8qmPSDp+s4YVAHOgtgbNG4sR+SxF/VOcJQ==}
    engines: {node: '>=18.0.0'}

  '@smithy/querystring-parser@4.2.3':
    resolution: {integrity: sha512-cYlSNHcTAX/wc1rpblli3aUlLMGgKZ/Oqn8hhjFASXMCXjIqeuQBei0cnq2JR8t4RtU9FpG6uyl6PxyArTiwKA==}
    engines: {node: '>=18.0.0'}

  '@smithy/service-error-classification@4.2.3':
    resolution: {integrity: sha512-NkxsAxFWwsPsQiwFG2MzJ/T7uIR6AQNh1SzcxSUnmmIqIQMlLRQDKhc17M7IYjiuBXhrQRjQTo3CxX+DobS93g==}
    engines: {node: '>=18.0.0'}

  '@smithy/shared-ini-file-loader@4.3.3':
    resolution: {integrity: sha512-9f9Ixej0hFhroOK2TxZfUUDR13WVa8tQzhSzPDgXe5jGL3KmaM9s8XN7RQwqtEypI82q9KHnKS71CJ+q/1xLtQ==}
    engines: {node: '>=18.0.0'}

  '@smithy/signature-v4@5.3.3':
    resolution: {integrity: sha512-CmSlUy+eEYbIEYN5N3vvQTRfqt0lJlQkaQUIf+oizu7BbDut0pozfDjBGecfcfWf7c62Yis4JIEgqQ/TCfodaA==}
    engines: {node: '>=18.0.0'}

  '@smithy/smithy-client@4.9.0':
    resolution: {integrity: sha512-qz7RTd15GGdwJ3ZCeBKLDQuUQ88m+skh2hJwcpPm1VqLeKzgZvXf6SrNbxvx7uOqvvkjCMXqx3YB5PDJyk00ww==}
    engines: {node: '>=18.0.0'}

  '@smithy/types@4.8.0':
    resolution: {integrity: sha512-QpELEHLO8SsQVtqP+MkEgCYTFW0pleGozfs3cZ183ZBj9z3VC1CX1/wtFMK64p+5bhtZo41SeLK1rBRtd25nHQ==}
    engines: {node: '>=18.0.0'}

  '@smithy/url-parser@4.2.3':
    resolution: {integrity: sha512-I066AigYvY3d9VlU3zG9XzZg1yT10aNqvCaBTw9EPgu5GrsEl1aUkcMvhkIXascYH1A8W0LQo3B1Kr1cJNcQEw==}
    engines: {node: '>=18.0.0'}

  '@smithy/util-base64@4.3.0':
    resolution: {integrity: sha512-GkXZ59JfyxsIwNTWFnjmFEI8kZpRNIBfxKjv09+nkAWPt/4aGaEWMM04m4sxgNVWkbt2MdSvE3KF/PfX4nFedQ==}
    engines: {node: '>=18.0.0'}

  '@smithy/util-body-length-browser@4.2.0':
    resolution: {integrity: sha512-Fkoh/I76szMKJnBXWPdFkQJl2r9SjPt3cMzLdOB6eJ4Pnpas8hVoWPYemX/peO0yrrvldgCUVJqOAjUrOLjbxg==}
    engines: {node: '>=18.0.0'}

  '@smithy/util-body-length-node@4.2.1':
    resolution: {integrity: sha512-h53dz/pISVrVrfxV1iqXlx5pRg3V2YWFcSQyPyXZRrZoZj4R4DeWRDo1a7dd3CPTcFi3kE+98tuNyD2axyZReA==}
    engines: {node: '>=18.0.0'}

  '@smithy/util-buffer-from@2.2.0':
    resolution: {integrity: sha512-IJdWBbTcMQ6DA0gdNhh/BwrLkDR+ADW5Kr1aZmd4k3DIF6ezMV4R2NIAmT08wQJ3yUK82thHWmC/TnK/wpMMIA==}
    engines: {node: '>=14.0.0'}

  '@smithy/util-buffer-from@4.2.0':
    resolution: {integrity: sha512-kAY9hTKulTNevM2nlRtxAG2FQ3B2OR6QIrPY3zE5LqJy1oxzmgBGsHLWTcNhWXKchgA0WHW+mZkQrng/pgcCew==}
    engines: {node: '>=18.0.0'}

  '@smithy/util-config-provider@4.2.0':
    resolution: {integrity: sha512-YEjpl6XJ36FTKmD+kRJJWYvrHeUvm5ykaUS5xK+6oXffQPHeEM4/nXlZPe+Wu0lsgRUcNZiliYNh/y7q9c2y6Q==}
    engines: {node: '>=18.0.0'}

  '@smithy/util-defaults-mode-browser@4.3.3':
    resolution: {integrity: sha512-vqHoybAuZXbFXZqgzquiUXtdY+UT/aU33sxa4GBPkiYklmR20LlCn+d3Wc3yA5ZM13gQ92SZe/D8xh6hkjx+IQ==}
    engines: {node: '>=18.0.0'}

  '@smithy/util-defaults-mode-node@4.2.4':
    resolution: {integrity: sha512-X5/xrPHedifo7hJUUWKlpxVb2oDOiqPUXlvsZv1EZSjILoutLiJyWva3coBpn00e/gPSpH8Rn2eIbgdwHQdW7Q==}
    engines: {node: '>=18.0.0'}

  '@smithy/util-endpoints@3.2.3':
    resolution: {integrity: sha512-aCfxUOVv0CzBIkU10TubdgKSx5uRvzH064kaiPEWfNIvKOtNpu642P4FP1hgOFkjQIkDObrfIDnKMKkeyrejvQ==}
    engines: {node: '>=18.0.0'}

  '@smithy/util-hex-encoding@4.2.0':
    resolution: {integrity: sha512-CCQBwJIvXMLKxVbO88IukazJD9a4kQ9ZN7/UMGBjBcJYvatpWk+9g870El4cB8/EJxfe+k+y0GmR9CAzkF+Nbw==}
    engines: {node: '>=18.0.0'}

  '@smithy/util-middleware@4.2.3':
    resolution: {integrity: sha512-v5ObKlSe8PWUHCqEiX2fy1gNv6goiw6E5I/PN2aXg3Fb/hse0xeaAnSpXDiWl7x6LamVKq7senB+m5LOYHUAHw==}
    engines: {node: '>=18.0.0'}

  '@smithy/util-retry@4.2.3':
    resolution: {integrity: sha512-lLPWnakjC0q9z+OtiXk+9RPQiYPNAovt2IXD3CP4LkOnd9NpUsxOjMx1SnoUVB7Orb7fZp67cQMtTBKMFDvOGg==}
    engines: {node: '>=18.0.0'}

  '@smithy/util-stream@4.5.3':
    resolution: {integrity: sha512-oZvn8a5bwwQBNYHT2eNo0EU8Kkby3jeIg1P2Lu9EQtqDxki1LIjGRJM6dJ5CZUig8QmLxWxqOKWvg3mVoOBs5A==}
    engines: {node: '>=18.0.0'}

  '@smithy/util-uri-escape@4.2.0':
    resolution: {integrity: sha512-igZpCKV9+E/Mzrpq6YacdTQ0qTiLm85gD6N/IrmyDvQFA4UnU3d5g3m8tMT/6zG/vVkWSU+VxeUyGonL62DuxA==}
    engines: {node: '>=18.0.0'}

  '@smithy/util-utf8@2.3.0':
    resolution: {integrity: sha512-R8Rdn8Hy72KKcebgLiv8jQcQkXoLMOGGv5uI1/k0l+snqkOzQ1R0ChUBCxWMlBsFMekWjq0wRudIweFs7sKT5A==}
    engines: {node: '>=14.0.0'}

  '@smithy/util-utf8@4.2.0':
    resolution: {integrity: sha512-zBPfuzoI8xyBtR2P6WQj63Rz8i3AmfAaJLuNG8dWsfvPe8lO4aCPYLn879mEgHndZH1zQ2oXmG8O1GGzzaoZiw==}
    engines: {node: '>=18.0.0'}

  '@smithy/util-waiter@4.2.3':
    resolution: {integrity: sha512-5+nU///E5sAdD7t3hs4uwvCTWQtTR8JwKwOCSJtBRx0bY1isDo1QwH87vRK86vlFLBTISqoDA2V6xvP6nF1isQ==}
    engines: {node: '>=18.0.0'}

  '@smithy/uuid@1.1.0':
    resolution: {integrity: sha512-4aUIteuyxtBUhVdiQqcDhKFitwfd9hqoSDYY2KRXiWtgoWJ9Bmise+KfEPDiVHWeJepvF8xJO9/9+WDIciMFFw==}
    engines: {node: '>=18.0.0'}

  '@tootallnate/once@2.0.0':
    resolution: {integrity: sha512-XCuKFP5PS55gnMVu3dty8KPatLqUoy/ZYzDzAGCQ8JNFCkLXzmI7vNHCR+XpbZaMWQK/vQubr7PkYq8g470J/A==}
    engines: {node: '>= 10'}

  '@types/caseless@0.12.5':
    resolution: {integrity: sha512-hWtVTC2q7hc7xZ/RLbxapMvDMgUnDvKvMOpKal4DrMyfGBUfB1oKaZlIRr6mJL+If3bAP6sV/QneGzF6tJjZDg==}

  '@types/chai@5.2.2':
    resolution: {integrity: sha512-8kB30R7Hwqf40JPiKhVzodJs2Qc1ZJ5zuT3uzw5Hq/dhNCl3G3l83jfpdI1e20BP348+fV7VIL/+FxaXkqBmWg==}

  '@types/deep-eql@4.0.2':
    resolution: {integrity: sha512-c9h9dVVMigMPc4bwTvC5dxqtqJZwQPePsWjPlpSOnojbor6pGqdk541lfA7AqFQr5pB1BRdq0juY9db81BwyFw==}

  '@types/estree@1.0.8':
    resolution: {integrity: sha512-dWHzHa2WqEXI/O1E9OjrocMTKJl2mSrEolh1Iomrv6U+JuNwaHXsXx9bLu5gG7BUWFIN0skIQJQ/L1rIex4X6w==}

  '@types/json-schema@7.0.15':
    resolution: {integrity: sha512-5+fP8P8MFNC+AyZCDxrB2pkZFPGzqQWUzpSeuuVLvm8VMcorNYavBqoFcxK8bQz4Qsbn4oUEEem4wDLfcysGHA==}

  '@types/long@4.0.2':
    resolution: {integrity: sha512-MqTGEo5bj5t157U6fA/BiDynNkn0YknVdh48CMPkTSpFTVmvao5UQmm7uEF6xBEo7qIMAlY/JSleYaE6VOdpaA==}

  '@types/node-fetch@2.6.12':
    resolution: {integrity: sha512-8nneRWKCg3rMtF69nLQJnOYUcbafYeFSjqkw3jCRLsqkWFlHaoQrr5mXmofFGOx3DKn7UfmBMyov8ySvLRVldA==}

  '@types/node@18.19.86':
    resolution: {integrity: sha512-fifKayi175wLyKyc5qUfyENhQ1dCNI1UNjp653d8kuYcPQN5JhX3dGuP/XmvPTg/xRBn1VTLpbmi+H/Mr7tLfQ==}

  '@types/node@22.18.11':
    resolution: {integrity: sha512-Gd33J2XIrXurb+eT2ktze3rJAfAp9ZNjlBdh4SVgyrKEOADwCbdUDaK7QgJno8Ue4kcajscsKqu6n8OBG3hhCQ==}

  '@types/request@2.48.12':
    resolution: {integrity: sha512-G3sY+NpsA9jnwm0ixhAFQSJ3Q9JkpLZpJbI3GMv0mIAT0y3mRabYeINzal5WOChIiaTEGQYlHOKgkaM9EisWHw==}

  '@types/tough-cookie@4.0.5':
    resolution: {integrity: sha512-/Ad8+nIOV7Rl++6f1BdKxFSMgmoqEoYbHRpPcx3JEfv8VRsQe9Z4mCXeJBzxs7mbHY/XOZZuXlRNfhpVPbs6ZA==}

  '@typescript-eslint/eslint-plugin@8.46.1':
    resolution: {integrity: sha512-rUsLh8PXmBjdiPY+Emjz9NX2yHvhS11v0SR6xNJkm5GM1MO9ea/1GoDKlHHZGrOJclL/cZ2i/vRUYVtjRhrHVQ==}
    engines: {node: ^18.18.0 || ^20.9.0 || >=21.1.0}
    peerDependencies:
      '@typescript-eslint/parser': ^8.46.1
      eslint: ^8.57.0 || ^9.0.0
      typescript: '>=4.8.4 <6.0.0'

  '@typescript-eslint/parser@8.46.1':
    resolution: {integrity: sha512-6JSSaBZmsKvEkbRUkf7Zj7dru/8ZCrJxAqArcLaVMee5907JdtEbKGsZ7zNiIm/UAkpGUkaSMZEXShnN2D1HZA==}
    engines: {node: ^18.18.0 || ^20.9.0 || >=21.1.0}
    peerDependencies:
      eslint: ^8.57.0 || ^9.0.0
      typescript: '>=4.8.4 <6.0.0'

  '@typescript-eslint/project-service@8.46.1':
    resolution: {integrity: sha512-FOIaFVMHzRskXr5J4Jp8lFVV0gz5ngv3RHmn+E4HYxSJ3DgDzU7fVI1/M7Ijh1zf6S7HIoaIOtln1H5y8V+9Zg==}
    engines: {node: ^18.18.0 || ^20.9.0 || >=21.1.0}
    peerDependencies:
      typescript: '>=4.8.4 <6.0.0'

  '@typescript-eslint/scope-manager@8.46.1':
    resolution: {integrity: sha512-weL9Gg3/5F0pVQKiF8eOXFZp8emqWzZsOJuWRUNtHT+UNV2xSJegmpCNQHy37aEQIbToTq7RHKhWvOsmbM680A==}
    engines: {node: ^18.18.0 || ^20.9.0 || >=21.1.0}

  '@typescript-eslint/tsconfig-utils@8.46.1':
    resolution: {integrity: sha512-X88+J/CwFvlJB+mK09VFqx5FE4H5cXD+H/Bdza2aEWkSb8hnWIQorNcscRl4IEo1Cz9VI/+/r/jnGWkbWPx54g==}
    engines: {node: ^18.18.0 || ^20.9.0 || >=21.1.0}
    peerDependencies:
      typescript: '>=4.8.4 <6.0.0'

  '@typescript-eslint/type-utils@8.46.1':
    resolution: {integrity: sha512-+BlmiHIiqufBxkVnOtFwjah/vrkF4MtKKvpXrKSPLCkCtAp8H01/VV43sfqA98Od7nJpDcFnkwgyfQbOG0AMvw==}
    engines: {node: ^18.18.0 || ^20.9.0 || >=21.1.0}
    peerDependencies:
      eslint: ^8.57.0 || ^9.0.0
      typescript: '>=4.8.4 <6.0.0'

  '@typescript-eslint/types@8.46.1':
    resolution: {integrity: sha512-C+soprGBHwWBdkDpbaRC4paGBrkIXxVlNohadL5o0kfhsXqOC6GYH2S/Obmig+I0HTDl8wMaRySwrfrXVP8/pQ==}
    engines: {node: ^18.18.0 || ^20.9.0 || >=21.1.0}

  '@typescript-eslint/typescript-estree@8.46.1':
    resolution: {integrity: sha512-uIifjT4s8cQKFQ8ZBXXyoUODtRoAd7F7+G8MKmtzj17+1UbdzFl52AzRyZRyKqPHhgzvXunnSckVu36flGy8cg==}
    engines: {node: ^18.18.0 || ^20.9.0 || >=21.1.0}
    peerDependencies:
      typescript: '>=4.8.4 <6.0.0'

  '@typescript-eslint/utils@8.46.1':
    resolution: {integrity: sha512-vkYUy6LdZS7q1v/Gxb2Zs7zziuXN0wxqsetJdeZdRe/f5dwJFglmuvZBfTUivCtjH725C1jWCDfpadadD95EDQ==}
    engines: {node: ^18.18.0 || ^20.9.0 || >=21.1.0}
    peerDependencies:
      eslint: ^8.57.0 || ^9.0.0
      typescript: '>=4.8.4 <6.0.0'

  '@typescript-eslint/visitor-keys@8.46.1':
    resolution: {integrity: sha512-ptkmIf2iDkNUjdeu2bQqhFPV1m6qTnFFjg7PPDjxKWaMaP0Z6I9l30Jr3g5QqbZGdw8YdYvLp+XnqnWWZOg/NA==}
    engines: {node: ^18.18.0 || ^20.9.0 || >=21.1.0}

  '@typespec/ts-http-runtime@0.2.3':
    resolution: {integrity: sha512-oRhjSzcVjX8ExyaF8hC0zzTqxlVuRlgMHL/Bh4w3xB9+wjbm0FpXylVU/lBrn+kgphwYTrOk3tp+AVShGmlYCg==}
    engines: {node: '>=18.0.0'}

  '@typespec/ts-http-runtime@0.3.1':
    resolution: {integrity: sha512-SnbaqayTVFEA6/tYumdF0UmybY0KHyKwGPBXnyckFlrrKdhWFrL3a2HIPXHjht5ZOElKGcXfD2D63P36btb+ww==}
    engines: {node: '>=20.0.0'}

  '@vertesia/api-fetch-client@0.78.0':
    resolution: {integrity: sha512-1+xqwb4BECx99OeP8hZVoPmMFaMJnlN/ytCWZAYBjfndr0p5dZZgg6zth9bWw2MUNLVYURp8MkEiJBpw0ULh1A==}

  '@vitest/expect@3.2.4':
    resolution: {integrity: sha512-Io0yyORnB6sikFlt8QW5K7slY4OjqNX9jmJQ02QDda8lyM6B5oNgVWoSoKPac8/kgnCUzuHQKrSLtu/uOqqrig==}

  '@vitest/mocker@3.2.4':
    resolution: {integrity: sha512-46ryTE9RZO/rfDd7pEqFl7etuyzekzEhUbTW3BvmeO/BcCMEgq59BKhek3dXDWgAj4oMK6OZi+vRr1wPW6qjEQ==}
    peerDependencies:
      msw: ^2.4.9
      vite: ^6.3.6
    peerDependenciesMeta:
      msw:
        optional: true
      vite:
        optional: true

  '@vitest/pretty-format@3.2.4':
    resolution: {integrity: sha512-IVNZik8IVRJRTr9fxlitMKeJeXFFFN0JaB9PHPGQ8NKQbGpfjlTx9zO4RefN8gp7eqjNy8nyK3NZmBzOPeIxtA==}

  '@vitest/runner@3.2.4':
    resolution: {integrity: sha512-oukfKT9Mk41LreEW09vt45f8wx7DordoWUZMYdY/cyAk7w5TWkTRCNZYF7sX7n2wB7jyGAl74OxgwhPgKaqDMQ==}

  '@vitest/snapshot@3.2.4':
    resolution: {integrity: sha512-dEYtS7qQP2CjU27QBC5oUOxLE/v5eLkGqPE0ZKEIDGMs4vKWe7IjgLOeauHsR0D5YuuycGRO5oSRXnwnmA78fQ==}

  '@vitest/spy@3.2.4':
    resolution: {integrity: sha512-vAfasCOe6AIK70iP5UD11Ac4siNUNJ9i/9PZ3NKx07sG6sUxeag1LWdNrMWeKKYBLlzuK+Gn65Yd5nyL6ds+nw==}

  '@vitest/utils@3.2.4':
    resolution: {integrity: sha512-fB2V0JFrQSMsCo9HiSq3Ezpdv4iYaXRG1Sx8edX3MwxfyNn83mKiGzOcH+Fkxt4MHxr3y42fQi1oeAInqgX2QA==}

  abort-controller@3.0.0:
    resolution: {integrity: sha512-h8lQ8tacZYnR3vNQTgibj+tODHI5/+l06Au2Pcriv/Gmet0eaj4TwWH41sO9wnHDiQsEj19q0drzdWdeAHtweg==}
    engines: {node: '>=6.5'}

  accepts@2.0.0:
    resolution: {integrity: sha512-5cvg6CtKwfgdmVqY1WIiXKc3Q1bkRqGLi+2W/6ao+6Y7gu/RCwRuAhGEzh5B4KlszSuTLgZYuqFqo5bImjNKng==}
    engines: {node: '>= 0.6'}

  acorn-jsx@5.3.2:
    resolution: {integrity: sha512-rq9s+JNhf0IChjtDXxllJ7g41oZk5SlXtp0LHwyA5cejwn7vKmKp4pPri6YEePv2PU65sAsegbXtIinmDFDXgQ==}
    peerDependencies:
      acorn: ^6.0.0 || ^7.0.0 || ^8.0.0

  acorn@8.15.0:
    resolution: {integrity: sha512-NZyJarBfL7nWwIq+FDL6Zp/yHEhePMNnnJ0y3qfieCrmNvYct8uvtiV41UvlSe6apAfk0fY1FbWx+NwfmpvtTg==}
    engines: {node: '>=0.4.0'}
    hasBin: true

  agent-base@6.0.2:
    resolution: {integrity: sha512-RZNwNclF7+MS/8bDg70amg32dyeZGZxiDuQmZxKLAlQjr3jGyLx+4Kkk58UO7D2QdgFIQCovuSuZESne6RG6XQ==}
    engines: {node: '>= 6.0.0'}

  agent-base@7.1.3:
    resolution: {integrity: sha512-jRR5wdylq8CkOe6hei19GGZnxM6rBGwFl3Bg0YItGDimvjGtAvdZk4Pu6Cl4u4Igsws4a1fd1Vq3ezrhn4KmFw==}
    engines: {node: '>= 14'}

  agentkeepalive@4.6.0:
    resolution: {integrity: sha512-kja8j7PjmncONqaTsB8fQ+wE2mSU2DJ9D4XKoJ5PFWIdRMa6SLSN1ff4mOr4jCbfRSsxR4keIiySJU0N9T5hIQ==}
    engines: {node: '>= 8.0.0'}

  ajv-formats@3.0.1:
    resolution: {integrity: sha512-8iUql50EUR+uUcdRQ3HDqa6EVyo3docL8g5WJ3FNcWmu62IbkGUue/pEyLBW8VGKKucTPgqeks4fIU1DA4yowQ==}
    peerDependencies:
      ajv: ^8.0.0
    peerDependenciesMeta:
      ajv:
        optional: true

  ajv@6.12.6:
    resolution: {integrity: sha512-j3fVLgvTo527anyYyJOGTYJbG+vnnQYvE0m5mmkc1TK+nxAppkCLMIL0aZ4dblVCNoGShhm+kzE4ZUykBoMg4g==}

  ajv@8.17.1:
    resolution: {integrity: sha512-B/gBuNg5SiMTrPkC+A2+cW0RszwxYmn6VYxB/inlBStS5nx6xHIt/ehKRhIMhqusl7a8LjQoZnjCs5vhwxOQ1g==}

  ansi-colors@4.1.3:
    resolution: {integrity: sha512-/6w/C21Pm1A7aZitlI5Ni/2J6FFQN8i1Cvz3kHABAAbw93v/NlvKdVOqz7CCWz/3iv/JplRSEEZ83XION15ovw==}
    engines: {node: '>=6'}

  ansi-regex@5.0.1:
    resolution: {integrity: sha512-quJQXlTSUGL2LH9SUXo8VwsY4soanhgo6LNSm84E1LBcE8s3O0wpdiRzyR9z/ZZJMlMWv37qOOb9pdJlMUEKFQ==}
    engines: {node: '>=8'}

  ansi-regex@6.1.0:
    resolution: {integrity: sha512-7HSX4QQb4CspciLpVFwyRe79O3xsIZDDLER21kERQ71oaPodF8jL725AgJMFAYbooIqolJoRLuM81SpeUkpkvA==}
    engines: {node: '>=12'}

  ansi-styles@4.3.0:
    resolution: {integrity: sha512-zbB9rCJAT1rbjiVDb2hqKFHNYLxgtk8NURxZ3IZwD3F6NtxbXZQCnnSi1Lkx+IDohdPlFp222wVALIheZJQSEg==}
    engines: {node: '>=8'}

  ansi-styles@6.2.1:
    resolution: {integrity: sha512-bN798gFfQX+viw3R7yrGWRqnrN2oRkEkUjjl4JNn4E8GxxbjtG3FbrEIIY3l8/hrwUwIeCZvi4QuOTP4MErVug==}
    engines: {node: '>=12'}

  argparse@2.0.1:
    resolution: {integrity: sha512-8+9WqebbFzpX9OR+Wa6O29asIogeRMzcGtAINdpMHHyAg10f05aSFVBbcEqGf/PXw1EjAZ+q2/bEBg3DvurK3Q==}

  assertion-error@2.0.1:
    resolution: {integrity: sha512-Izi8RQcffqCeNVgFigKli1ssklIbpHnCYc6AknXGYoB6grJqyeby7jv12JUQgmTAnIDnbck1uxksT4dzN3PWBA==}
    engines: {node: '>=12'}

  asynckit@0.4.0:
    resolution: {integrity: sha512-Oei9OH4tRh0YqU3GxhX79dM/mwVgvbZJaSNaRk+bshkj0S5cfHcgYakreBjrHwatXKbz+IoIdYLxrKim2MjW0Q==}

  balanced-match@1.0.2:
    resolution: {integrity: sha512-3oSeUO0TMV67hN1AmbXsK4yaqU7tjiHlbxRDZOpH0KW9+CeX4bRAaX0Anxt0tx2MrpRpWwQaPwIlISEJhYU5Pw==}

  base64-js@1.5.1:
    resolution: {integrity: sha512-AKpaYlHn8t4SVbOHCy+b5+KKgvR4vrsD8vbvrbiQJps7fKDTkjkDry6ji0rUJjC0kzbNePLwzxq8iypo41qeWA==}

  bignumber.js@9.3.0:
    resolution: {integrity: sha512-EM7aMFTXbptt/wZdMlBv2t8IViwQL+h6SLHosp8Yf0dqJMTnY6iL32opnAB6kAdL0SZPuvcAzFr31o0c/R3/RA==}

  body-parser@2.2.0:
    resolution: {integrity: sha512-02qvAaxv8tp7fBa/mw1ga98OGm+eCbqzJOKoRt70sLmfEEi+jyBYVTDGfCL/k06/4EMk/z01gCe7HoCH/f2LTg==}
    engines: {node: '>=18'}

  bowser@2.11.0:
    resolution: {integrity: sha512-AlcaJBi/pqqJBIQ8U9Mcpc9i8Aqxn88Skv5d+xBX006BY5u8N3mGLHa5Lgppa7L/HfwgwLgZ6NYs+Ag6uUmJRA==}

  brace-expansion@1.1.12:
    resolution: {integrity: sha512-9T9UjW3r0UW5c1Q7GTwllptXwhvYmEzFhzMfZ9H7FQWt+uZePjZPjBP/W1ZEyZ1twGWom5/56TF4lPcqjnDHcg==}

  brace-expansion@2.0.2:
    resolution: {integrity: sha512-Jt0vHyM+jmUBqojB7E1NIYadt0vI0Qxjxd2TErW94wDz+E2LAm5vKMXXwg6ZZBTHPuUlDgQHKXvjGBdfcF1ZDQ==}

  braces@3.0.3:
    resolution: {integrity: sha512-yQbXgO/OSZVD2IsiLlro+7Hf6Q18EJrKSEsdoMzKePKXct3gvD8oLcOQdIzGupr5Fj+EDe8gO/lxc1BzfMpxvA==}
    engines: {node: '>=8'}

  buffer-equal-constant-time@1.0.1:
    resolution: {integrity: sha512-zRpUiDwd/xk6ADqPMATG8vc9VPrkck7T07OIx0gnjmJAnHnTVXNQG3vfvWNuiZIkwu9KrKdA1iJKfsfTVxE6NA==}

  buffer@5.6.0:
    resolution: {integrity: sha512-/gDYp/UtU0eA1ys8bOs9J6a+E/KWIY+DZ+Q2WESNUA0jFRsJOc0SNUO6xJ5SGA1xueg3NL65W6s+NY5l9cunuw==}

  buffer@6.0.3:
    resolution: {integrity: sha512-FTiCpNxtwiZZHEZbcbTIcZjERVICn9yq/pDFkTl95/AxzD1naBctN7YO68riM/gLSDY7sdrMby8hofADYuuqOA==}

  bundle-name@4.1.0:
    resolution: {integrity: sha512-tjwM5exMg6BGRI+kNmTntNsvdZS1X8BFYS6tnJ2hdH0kVxM6/eVZ2xy+FqStSWvYmtfFMDLIxurorHwDKfDz5Q==}
    engines: {node: '>=18'}

  bytes@3.1.2:
    resolution: {integrity: sha512-/Nf7TyzTx6S3yRJObOAV7956r8cr2+Oj8AC5dt8wSP3BQAoeX58NoHyCU8P8zGkNXStjTSi6fzO6F0pBdcYbEg==}
    engines: {node: '>= 0.8'}

  cac@6.7.14:
    resolution: {integrity: sha512-b6Ilus+c3RrdDk+JhLKUAQfzzgLEPy6wcXqS7f/xe1EETvsDP6GORG7SFuOs6cID5YkqchW/LXZbX5bc8j7ZcQ==}
    engines: {node: '>=8'}

  call-bind-apply-helpers@1.0.2:
    resolution: {integrity: sha512-Sp1ablJ0ivDkSzjcaJdxEunN5/XvksFJ2sMBFfq6x0ryhQV/2b/KwFe21cMpmHtPOSij8K99/wSfoEuTObmuMQ==}
    engines: {node: '>= 0.4'}

  call-bound@1.0.4:
    resolution: {integrity: sha512-+ys997U96po4Kx/ABpBCqhA9EuxJaQWDQg7295H4hBphv3IZg0boBKuwYpt4YXp6MZ5AmZQnU/tyMTlRpaSejg==}
    engines: {node: '>= 0.4'}

  callsites@3.1.0:
    resolution: {integrity: sha512-P8BjAsXvZS+VIDUI11hHCQEv74YT67YUi5JJFNWIqL235sBmjX4+qx9Muvls5ivyNENctx46xQLQ3aTuE7ssaQ==}
    engines: {node: '>=6'}

  chai@5.2.1:
    resolution: {integrity: sha512-5nFxhUrX0PqtyogoYOA8IPswy5sZFTOsBFl/9bNsmDLgsxYTzSZQJDPppDnZPTQbzSEm0hqGjWPzRemQCYbD6A==}
    engines: {node: '>=18'}

  chalk@4.1.2:
    resolution: {integrity: sha512-oKnbhFyRIXpUuez8iBMmyEa4nbj4IOQyuhc/wy9kY7/WVPcwIO9VA668Pu8RkO7+0G76SLROeyw9CpQ061i4mA==}
    engines: {node: '>=10'}

  check-error@2.1.1:
    resolution: {integrity: sha512-OAlb+T7V4Op9OwdkjmguYRqncdlx5JiofwOAUkmTF+jNdHwzTaTs4sRAGpzLF3oOz5xAyDGrPgeIDFQmDOTiJw==}
    engines: {node: '>= 16'}

  cliui@8.0.1:
    resolution: {integrity: sha512-BSeNnyus75C4//NQ9gQt1/csTXyo/8Sb+afLAkzAptFuMsod9HFokGNudZpi/oQV73hnVK+sR+5PVRMd+Dr7YQ==}
    engines: {node: '>=12'}

  color-convert@2.0.1:
    resolution: {integrity: sha512-RRECPsj7iu/xb5oKYcsFHSppFNnsj/52OVTRKb4zP5onXwVF3zVmmToNcOfGC+CRDpfK/U584fMg38ZHCaElKQ==}
    engines: {node: '>=7.0.0'}

  color-name@1.1.4:
    resolution: {integrity: sha512-dOy+3AuW3a2wNbZHIuMZpTcgjGuLU/uBL/ubcZF9OXbDo8ff4O8yVp5Bf0efS8uEoYo5q4Fx7dY9OgQGXgAsQA==}

  combined-stream@1.0.8:
    resolution: {integrity: sha512-FQN4MRfuJeHf7cBbBMJFXhKSDq+2kAArBlmRBvcvFE5BB1HZKXtSFASDhdlz9zOYwxh8lDdnvmMOe/+5cdoEdg==}
    engines: {node: '>= 0.8'}

  commander@11.1.0:
    resolution: {integrity: sha512-yPVavfyCcRhmorC7rWlkHn15b4wDVgVmBA7kV4QVBsF7kv/9TKJAbAXVTxvTnwP8HHKjRCJDClKbciiYS7p0DQ==}
    engines: {node: '>=16'}

  concat-map@0.0.1:
    resolution: {integrity: sha512-/Srv4dswyQNBfohGpz9o6Yb3Gz3SrUDqBH5rTuhGR7ahtlbYKnVxw2bCFMRljaA7EXHaXZ8wsHdodFvbkhKmqg==}

  content-disposition@1.0.0:
    resolution: {integrity: sha512-Au9nRL8VNUut/XSzbQA38+M78dzP4D+eqg3gfJHMIHHYa3bg067xj1KxMUWj+VULbiZMowKngFFbKczUrNJ1mg==}
    engines: {node: '>= 0.6'}

  content-type@1.0.5:
    resolution: {integrity: sha512-nTjqfcBFEipKdXCv4YDQWCfmcLZKm81ldF0pAopTvyrFGVbcR6P/VAAd5G7N+0tTr8QqiU0tFadD6FK4NtJwOA==}
    engines: {node: '>= 0.6'}

  cookie-signature@1.2.2:
    resolution: {integrity: sha512-D76uU73ulSXrD1UXF4KE2TMxVVwhsnCgfAyTg9k8P6KGZjlXKrOLe4dJQKI3Bxi5wjesZoFXJWElNWBjPZMbhg==}
    engines: {node: '>=6.6.0'}

  cookie@0.7.2:
    resolution: {integrity: sha512-yki5XnKuf750l50uGTllt6kKILY4nQ1eNIQatoXEByZ5dWgnKqbnqmTrBE5B4N7lrMJKQ2ytWMiTO2o0v6Ew/w==}
    engines: {node: '>= 0.6'}

  cors@2.8.5:
    resolution: {integrity: sha512-KIHbLJqu73RGr/hnbrO9uBeixNGuvSQjul/jdFvS/KFSIH1hWVd1ng7zOHx+YrEfInLG7q4n6GHQ9cDtxv/P6g==}
    engines: {node: '>= 0.10'}

  cross-spawn@7.0.6:
    resolution: {integrity: sha512-uV2QOWP2nWzsy2aMp8aRibhi9dlzF5Hgh5SHaB9OiTGEyDTiJJyx0uy51QXdyWbtAHNua4XJzUKca3OzKUd3vA==}
    engines: {node: '>= 8'}

  debug@4.4.1:
    resolution: {integrity: sha512-KcKCqiftBJcZr++7ykoDIEwSa3XWowTfNPo92BYxjXiyYEVrUQh2aLyhxBCwww+heortUFxEJYcRzosstTEBYQ==}
    engines: {node: '>=6.0'}
    peerDependencies:
      supports-color: '*'
    peerDependenciesMeta:
      supports-color:
        optional: true

  deep-eql@5.0.2:
    resolution: {integrity: sha512-h5k/5U50IJJFpzfL6nO9jaaumfjO/f2NjK/oYB2Djzm4p9L+3T9qWpZqZ2hAbLPuuYq9wrU08WQyBTL5GbPk5Q==}
    engines: {node: '>=6'}

  deep-is@0.1.4:
    resolution: {integrity: sha512-oIPzksmTg4/MriiaYGO+okXDT7ztn/w3Eptv/+gSIdMdKsJo0u4CfYNFJPy+4SKMuCqGw2wxnA+URMg3t8a/bQ==}

  default-browser-id@5.0.0:
    resolution: {integrity: sha512-A6p/pu/6fyBcA1TRz/GqWYPViplrftcW2gZC9q79ngNCKAeR/X3gcEdXQHl4KNXV+3wgIJ1CPkJQ3IHM6lcsyA==}
    engines: {node: '>=18'}

  default-browser@5.2.1:
    resolution: {integrity: sha512-WY/3TUME0x3KPYdRRxEJJvXRHV4PyPoUsxtZa78lwItwRQRHhd2U9xOscaT/YTf8uCXIAjeJOFBVEh/7FtD8Xg==}
    engines: {node: '>=18'}

  define-lazy-prop@3.0.0:
    resolution: {integrity: sha512-N+MeXYoqr3pOgn8xfyRPREN7gHakLYjhsHhWGT3fWAiL4IkAt0iDw14QiiEm2bE30c5XX5q0FtAA3CK5f9/BUg==}
    engines: {node: '>=12'}

  delayed-stream@1.0.0:
    resolution: {integrity: sha512-ZySD7Nf91aLB0RxL4KGrKHBXl7Eds1DAmEdcoVawXnLD7SDhpNgtuII2aAkg7a7QS41jxPSZ17p4VdGnMHk3MQ==}
    engines: {node: '>=0.4.0'}

  depd@2.0.0:
    resolution: {integrity: sha512-g7nH6P6dyDioJogAAGprGpCtVImJhpPk/roCzdb3fIh61/s/nPsfR6onyMwkCAR/OlC3yBC0lESvUoQEAssIrw==}
    engines: {node: '>= 0.8'}

  dotenv@16.6.1:
    resolution: {integrity: sha512-uBq4egWHTcTt33a72vpSG0z3HnPuIl6NqYcTrKEg2azoEyl2hpW0zqlxysq2pK9HlDIHyHyakeYaYnSAwd8bow==}
    engines: {node: '>=12'}

  dunder-proto@1.0.1:
    resolution: {integrity: sha512-KIN/nDJBQRcXw0MLVhZE9iQHmG68qAVIBg9CqmUYjmQIhgij9U5MFvrqkUL5FbtyyzZuOeOt0zdeRe4UY7ct+A==}
    engines: {node: '>= 0.4'}

  duplexify@4.1.3:
    resolution: {integrity: sha512-M3BmBhwJRZsSx38lZyhE53Csddgzl5R7xGJNk7CVddZD6CcmwMCH8J+7AprIrQKH7TonKxaCjcv27Qmf+sQ+oA==}

  eastasianwidth@0.2.0:
    resolution: {integrity: sha512-I88TYZWc9XiYHRQ4/3c5rjjfgkjhLyW2luGIheGERbNQ6OY7yTybanSpDXZa8y7VUP9YmDcYa+eyq4ca7iLqWA==}

  ecdsa-sig-formatter@1.0.11:
    resolution: {integrity: sha512-nagl3RYrbNv6kQkeJIpt6NJZy8twLB/2vtz6yN9Z4vRKHN4/QZJIEbqohALSgwKdnksuY3k5Addp5lg8sVoVcQ==}

  ee-first@1.1.1:
    resolution: {integrity: sha512-WMwm9LhRUo+WUaRN+vRuETqG89IgZphVSNkdFgeb6sS/E4OrDIN7t48CAewSHXc6C8lefD8KKfr5vY61brQlow==}

  emoji-regex@8.0.0:
    resolution: {integrity: sha512-MSjYzcWNOA0ewAHpz0MxpYFvwg6yjy1NG3xteoqz644VCo/RPgnr1/GGt+ic3iJTzQ8Eu3TdM14SawnVUmGE6A==}

  emoji-regex@9.2.2:
    resolution: {integrity: sha512-L18DaJsXSUk2+42pv8mLs5jJT2hqFkFE4j21wOmgbUqsZ2hL72NsUU785g9RXgo3s0ZNgVl42TiHp3ZtOv/Vyg==}

  encodeurl@2.0.0:
    resolution: {integrity: sha512-Q0n9HRi4m6JuGIV1eFlmvJB7ZEVxu93IrMyiMsGC0lrMJMWzRgx6WGquyfQgZVb31vhGgXnfmPNNXmxnOkRBrg==}
    engines: {node: '>= 0.8'}

  end-of-stream@1.4.4:
    resolution: {integrity: sha512-+uw1inIHVPQoaVuHzRyXd21icM+cnt4CzD5rW+NC1wjOUSTOs+Te7FOv7AhN7vS9x/oIyhLP5PR1H+phQAHu5Q==}

  enquirer@2.4.1:
    resolution: {integrity: sha512-rRqJg/6gd538VHvR3PSrdRBb/1Vy2YfzHqzvbhGIQpDRKIa4FgV/54b5Q1xYSxOOwKvjXweS26E0Q+nAMwp2pQ==}
    engines: {node: '>=8.6'}

  es-define-property@1.0.1:
    resolution: {integrity: sha512-e3nRfgfUZ4rNGL232gUgX06QNyyez04KdjFrF+LTRoOXmrOgFKDg4BCdsjW8EnT69eqdYGmRpJwiPVYNrCaW3g==}
    engines: {node: '>= 0.4'}

  es-errors@1.3.0:
    resolution: {integrity: sha512-Zf5H2Kxt2xjTvbJvP2ZWLEICxA6j+hAmMzIlypy4xcBg1vKVnx89Wy0GbS+kf5cwCVFFzdCFh2XSCFNULS6csw==}
    engines: {node: '>= 0.4'}

  es-module-lexer@1.7.0:
    resolution: {integrity: sha512-jEQoCwk8hyb2AZziIOLhDqpm5+2ww5uIE6lkO/6jcOCusfk6LhMHpXXfBLXTZ7Ydyt0j4VoUQv6uGNYbdW+kBA==}

  es-object-atoms@1.1.1:
    resolution: {integrity: sha512-FGgH2h8zKNim9ljj7dankFPcICIK9Cp5bm+c2gQSYePhpaG5+esrLODihIorn+Pe6FGJzWhXQotPv73jTaldXA==}
    engines: {node: '>= 0.4'}

  es-set-tostringtag@2.1.0:
    resolution: {integrity: sha512-j6vWzfrGVfyXxge+O0x5sh6cvxAog0a/4Rdd2K36zCMV5eJ+/+tOAngRO8cODMNWbVRdVlmGZQL2YS3yR8bIUA==}
    engines: {node: '>= 0.4'}

  esbuild@0.25.6:
    resolution: {integrity: sha512-GVuzuUwtdsghE3ocJ9Bs8PNoF13HNQ5TXbEi2AhvVb8xU1Iwt9Fos9FEamfoee+u/TOsn7GUWc04lz46n2bbTg==}
    engines: {node: '>=18'}
    hasBin: true

  escalade@3.2.0:
    resolution: {integrity: sha512-WUj2qlxaQtO4g6Pq5c29GTcWGDyd8itL8zTlipgECz3JesAiiOKotd8JU6otB3PACgG6xkJUyVhboMS+bje/jA==}
    engines: {node: '>=6'}

  escape-html@1.0.3:
    resolution: {integrity: sha512-NiSupZ4OeuGwr68lGIeym/ksIZMJodUGOSCZ/FSnTxcrekbvqrgdUxlJOMpijaKZVjAJrWrGs/6Jy8OMuyj9ow==}

  escape-string-regexp@4.0.0:
    resolution: {integrity: sha512-TtpcNJ3XAzx3Gq8sWRzJaVajRs0uVxA2YAkdb1jm2YkPz4G6egUFAyA3n5vtEIZefPk5Wa4UXbKuS5fKkJWdgA==}
    engines: {node: '>=10'}

  eslint-scope@8.4.0:
    resolution: {integrity: sha512-sNXOfKCn74rt8RICKMvJS7XKV/Xk9kA7DyJr8mJik3S7Cwgy3qlkkmyS2uQB3jiJg6VNdZd/pDBJu0nvG2NlTg==}
    engines: {node: ^18.18.0 || ^20.9.0 || >=21.1.0}

  eslint-visitor-keys@3.4.3:
    resolution: {integrity: sha512-wpc+LXeiyiisxPlEkUzU6svyS1frIO3Mgxj1fdy7Pm8Ygzguax2N3Fa/D/ag1WqbOprdI+uY6wMUl8/a2G+iag==}
    engines: {node: ^12.22.0 || ^14.17.0 || >=16.0.0}

  eslint-visitor-keys@4.2.1:
    resolution: {integrity: sha512-Uhdk5sfqcee/9H/rCOJikYz67o0a2Tw2hGRPOG2Y1R2dg7brRe1uG0yaNQDHu+TO/uQPF/5eCapvYSmHUjt7JQ==}
    engines: {node: ^18.18.0 || ^20.9.0 || >=21.1.0}

  eslint@9.38.0:
    resolution: {integrity: sha512-t5aPOpmtJcZcz5UJyY2GbvpDlsK5E8JqRqoKtfiKE3cNh437KIqfJr3A3AKf5k64NPx6d0G3dno6XDY05PqPtw==}
    engines: {node: ^18.18.0 || ^20.9.0 || >=21.1.0}
    hasBin: true
    peerDependencies:
      jiti: '*'
    peerDependenciesMeta:
      jiti:
        optional: true

  espree@10.4.0:
    resolution: {integrity: sha512-j6PAQ2uUr79PZhBjP5C5fhl8e39FmRnOjsD5lGnWrFU8i2G776tBK7+nP8KuQUTTyAZUwfQqXAgrVH5MbH9CYQ==}
    engines: {node: ^18.18.0 || ^20.9.0 || >=21.1.0}

  esquery@1.6.0:
    resolution: {integrity: sha512-ca9pw9fomFcKPvFLXhBKUK90ZvGibiGOvRJNbjljY7s7uq/5YO4BOzcYtJqExdx99rF6aAcnRxHmcUHcz6sQsg==}
    engines: {node: '>=0.10'}

  esrecurse@4.3.0:
    resolution: {integrity: sha512-KmfKL3b6G+RXvP8N1vr3Tq1kL/oCFgn2NYXEtqP8/L3pKapUA4G8cFVaoF3SU323CD4XypR/ffioHmkti6/Tag==}
    engines: {node: '>=4.0'}

  estraverse@5.3.0:
    resolution: {integrity: sha512-MMdARuVEQziNTeJD8DgMqmhwR11BRQ/cBP+pLtYdSTnf3MIO8fFeiINEbX36ZdNlfU/7A9f3gUw49B3oQsvwBA==}
    engines: {node: '>=4.0'}

  estree-walker@3.0.3:
    resolution: {integrity: sha512-7RUKfXgSMMkzt6ZuXmqapOurLGPPfgj6l9uRZ7lRGolvk0y2yocc35LdcxKC5PQZdn2DMqioAQ2NoWcrTKmm6g==}

  esutils@2.0.3:
    resolution: {integrity: sha512-kVscqXk4OCp68SZ0dkgEKVi6/8ij300KBWTJq32P/dYeWTSwK41WyTxalN1eRmA5Z9UU/LX9D7FWSmV9SAYx6g==}
    engines: {node: '>=0.10.0'}

  etag@1.8.1:
    resolution: {integrity: sha512-aIL5Fx7mawVa300al2BnEE4iNvo1qETxLrPI/o05L7z6go7fCw1J6EQmbK4FmJ2AS7kgVF/KEZWufBfdClMcPg==}
    engines: {node: '>= 0.6'}

  event-target-shim@5.0.1:
    resolution: {integrity: sha512-i/2XbnSz/uxRCU6+NdVJgKWDTM427+MqYbkQzD321DuCQJUqOuJKIA0IM2+W2xtYHdKOmZ4dR6fExsd4SXL+WQ==}
    engines: {node: '>=6'}

  events@3.3.0:
    resolution: {integrity: sha512-mQw+2fkQbALzQ7V0MY0IqdnXNOeTtP4r0lN9z7AAawCXgqea7bDii20AYrIBrFd/Hx0M2Ocz6S111CaFkUcb0Q==}
    engines: {node: '>=0.8.x'}

  eventsource-parser@1.1.2:
    resolution: {integrity: sha512-v0eOBUbiaFojBu2s2NPBfYUoRR9GjcDNvCXVaqEf5vVfpIAh9f8RCo4vXTP8c63QRKCFwoLpMpTdPwwhEKVgzA==}
    engines: {node: '>=14.18'}

  eventsource-parser@3.0.3:
    resolution: {integrity: sha512-nVpZkTMM9rF6AQ9gPJpFsNAMt48wIzB5TQgiTLdHiuO8XEDhUgZEhqKlZWXbIzo9VmJ/HvysHqEaVeD5v9TPvA==}
    engines: {node: '>=20.0.0'}

  eventsource@3.0.7:
    resolution: {integrity: sha512-CRT1WTyuQoD771GW56XEZFQ/ZoSfWid1alKGDYMmkt2yl8UXrVR4pspqWNEcqKvVIzg6PAltWjxcSSPrboA4iA==}
    engines: {node: '>=18.0.0'}

  eventsource@4.0.0:
    resolution: {integrity: sha512-fvIkb9qZzdMxgZrEQDyll+9oJsyaVvY92I2Re+qK0qEJ+w5s0X3dtz+M0VAPOjP1gtU3iqWyjQ0G3nvd5CLZ2g==}
    engines: {node: '>=20.0.0'}

  expect-type@1.2.2:
    resolution: {integrity: sha512-JhFGDVJ7tmDJItKhYgJCGLOWjuK9vPxiXoUFLwLDc99NlmklilbiQJwoctZtt13+xMw91MCk/REan6MWHqDjyA==}
    engines: {node: '>=12.0.0'}

  express-rate-limit@7.5.1:
    resolution: {integrity: sha512-7iN8iPMDzOMHPUYllBEsQdWVB6fPDMPqwjBaFrgr4Jgr/+okjvzAy+UHlYYL/Vs0OsOrMkwS6PJDkFlJwoxUnw==}
    engines: {node: '>= 16'}
    peerDependencies:
      express: '>= 4.11'

  express@5.1.0:
    resolution: {integrity: sha512-DT9ck5YIRU+8GYzzU5kT3eHGA5iL+1Zd0EutOmTE9Dtk+Tvuzd23VBU+ec7HPNSTxXYO55gPV/hq4pSBJDjFpA==}
    engines: {node: '>= 18'}

  extend@3.0.2:
    resolution: {integrity: sha512-fjquC59cD7CyW6urNXK0FBufkZcoiGG80wTuPujX590cB5Ttln20E2UB4S/WARVqhXffZl2LNgS+gQdPIIim/g==}

  fast-deep-equal@3.1.3:
    resolution: {integrity: sha512-f3qQ9oQy9j2AhBe/H9VC91wLmKBCCU/gDOnKNAYG5hswO7BLKj09Hc5HYNz9cGI++xlpDCIgDaitVs03ATR84Q==}

  fast-glob@3.3.3:
    resolution: {integrity: sha512-7MptL8U0cqcFdzIzwOTHoilX9x5BrNqye7Z/LuC7kCMRio1EMSyqRK3BEAUD7sXRq4iT4AzTVuZdhgQ2TCvYLg==}
    engines: {node: '>=8.6.0'}

  fast-json-stable-stringify@2.1.0:
    resolution: {integrity: sha512-lhd/wF+Lk98HZoTCtlVraHtfh5XYijIjalXck7saUtuanSDyLMxnHhSXEDJqHxD7msR8D0uCmqlkwjCV8xvwHw==}

  fast-levenshtein@2.0.6:
    resolution: {integrity: sha512-DCXu6Ifhqcks7TZKY3Hxp3y6qphY5SJZmrWMDrKcERSOXWQdMhU9Ig/PYrzyw/ul9jOIyh0N4M0tbC5hodg8dw==}

  fast-uri@3.0.6:
    resolution: {integrity: sha512-Atfo14OibSv5wAp4VWNsFYE1AchQRTv9cBGWET4pZWHzYshFSS9NQI6I57rdKn9croWVMbYFbLhJ+yJvmZIIHw==}

  fast-xml-parser@5.2.5:
    resolution: {integrity: sha512-pfX9uG9Ki0yekDHx2SiuRIyFdyAr1kMIMitPvb0YBo8SUfKvia7w7FIyd/l6av85pFYRhZscS75MwMnbvY+hcQ==}
    hasBin: true

  fastq@1.19.1:
    resolution: {integrity: sha512-GwLTyxkCXjXbxqIhTsMI2Nui8huMPtnxg7krajPJAjnEG/iiOS7i+zCtWGZR9G0NBKbXKh6X9m9UIsYX/N6vvQ==}

  fdir@6.4.6:
    resolution: {integrity: sha512-hiFoqpyZcfNm1yc4u8oWCf9A2c4D3QjCrks3zmoVKVxpQRzmPNar1hUJcBG2RQHvEVGDN+Jm81ZheVLAQMK6+w==}
    peerDependencies:
      picomatch: ^3 || ^4
    peerDependenciesMeta:
      picomatch:
        optional: true

  file-entry-cache@8.0.0:
    resolution: {integrity: sha512-XXTUwCvisa5oacNGRP9SfNtYBNAMi+RPwBFmblZEF7N7swHYQS6/Zfk7SRwx4D5j3CH211YNRco1DEMNVfZCnQ==}
    engines: {node: '>=16.0.0'}

  fill-range@7.1.1:
    resolution: {integrity: sha512-YsGpe3WHLK8ZYi4tWDg2Jy3ebRz2rXowDxnld4bkQB00cc/1Zw9AWnC0i9ztDJitivtQvaI9KaLyKrc+hBW0yg==}
    engines: {node: '>=8'}

  finalhandler@2.1.0:
    resolution: {integrity: sha512-/t88Ty3d5JWQbWYgaOGCCYfXRwV1+be02WqYYlL6h0lEiUAMPM8o8qKGO01YIkOHzka2up08wvgYD0mDiI+q3Q==}
    engines: {node: '>= 0.8'}

  find-up@5.0.0:
    resolution: {integrity: sha512-78/PXT1wlLLDgTzDs7sjq9hzz0vXD+zn+7wypEe4fXQxCmdmqfGsEPQxmiCSQI3ajFV91bVSsvNtrJRiW6nGng==}
    engines: {node: '>=10'}

  flat-cache@4.0.1:
    resolution: {integrity: sha512-f7ccFPK3SXFHpx15UIGyRJ/FJQctuKZ0zVuN3frBo4HnK3cay9VEW0R6yPYFHC0AgqhukPzKjq22t5DmAyqGyw==}
    engines: {node: '>=16'}

  flatted@3.3.3:
    resolution: {integrity: sha512-GX+ysw4PBCz0PzosHDepZGANEuFCMLrnRTiEy9McGjmkCQYwRq4A/X786G/fjM/+OjsWSU1ZrY5qyARZmO/uwg==}

  foreground-child@3.3.1:
    resolution: {integrity: sha512-gIXjKqtFuWEgzFRJA9WCQeSJLZDjgJUOMCMzxtvFq/37KojM1BFGufqsCy0r4qSQmYLsZYMeyRqzIWOMup03sw==}
    engines: {node: '>=14'}

  form-data-encoder@1.7.2:
    resolution: {integrity: sha512-qfqtYan3rxrnCk1VYaA4H+Ms9xdpPqvLZa6xmMgFvhO32x7/3J/ExcTd6qpxM0vH2GdMI+poehyBZvqfMTto8A==}

  form-data@2.5.5:
    resolution: {integrity: sha512-jqdObeR2rxZZbPSGL+3VckHMYtu+f9//KXBsVny6JSX/pa38Fy+bGjuG8eW/H6USNQWhLi8Num++cU2yOCNz4A==}
    engines: {node: '>= 0.12'}

  form-data@4.0.4:
    resolution: {integrity: sha512-KrGhL9Q4zjj0kiUt5OO4Mr/A/jlI2jDYs5eHBpYHPcBEVSiipAvn2Ko2HnPe20rmcuuvMHNdZFp+4IlGTMF0Ow==}
    engines: {node: '>= 6'}

  formdata-node@4.4.1:
    resolution: {integrity: sha512-0iirZp3uVDjVGt9p49aTaqjk84TrglENEDuqfdlZQ1roC9CWlPk6Avf8EEnZNcAqPonwkG35x4n3ww/1THYAeQ==}
    engines: {node: '>= 12.20'}

  forwarded@0.2.0:
    resolution: {integrity: sha512-buRG0fpBtRHSTCOASe6hD258tEubFoRLb4ZNA6NxMVHNw2gOcwHo9wyablzMzOA5z9xA9L1KNjk/Nt6MT9aYow==}
    engines: {node: '>= 0.6'}

  fresh@2.0.0:
    resolution: {integrity: sha512-Rx/WycZ60HOaqLKAi6cHRKKI7zxWbJ31MhntmtwMoaTeF7XFH9hhBp8vITaMidfljRQ6eYWCKkaTK+ykVJHP2A==}
    engines: {node: '>= 0.8'}

  fsevents@2.3.3:
    resolution: {integrity: sha512-5xoDfX+fL7faATnagmWPpbFtwh/R77WmMMqqHGS65C3vvB0YHrgF+B1YmZ3441tMj5n63k0212XNoJwzlhffQw==}
    engines: {node: ^8.16.0 || ^10.6.0 || >=11.0.0}
    os: [darwin]

  function-bind@1.1.2:
    resolution: {integrity: sha512-7XHNxH7qX9xG5mIwxkhumTox/MIRNcOgDrxWsMt2pAr23WHp6MrRlN7FBSFpCpr+oVO0F744iUgR82nJMfG2SA==}

  gaxios@6.7.1:
    resolution: {integrity: sha512-LDODD4TMYx7XXdpwxAVRAIAuB0bzv0s+ywFonY46k126qzQHT9ygyoa9tncmOiQmmDrik65UYsEkv3lbfqQ3yQ==}
    engines: {node: '>=14'}

  gcp-metadata@6.1.1:
    resolution: {integrity: sha512-a4tiq7E0/5fTjxPAaH4jpjkSv/uCaU2p5KC6HVGrvl0cDjA8iBZv4vv1gyzlmK0ZUKqwpOyQMKzZQe3lTit77A==}
    engines: {node: '>=14'}

  get-caller-file@2.0.5:
    resolution: {integrity: sha512-DyFP3BM/3YHTQOCUL/w0OZHR0lpKeGrxotcHWcqNEdnltqFwXVfhEBQ94eIo34AfQpo0rGki4cyIiftY06h2Fg==}
    engines: {node: 6.* || 8.* || >= 10.*}

  get-intrinsic@1.3.0:
    resolution: {integrity: sha512-9fSjSaos/fRIVIp+xSJlE6lfwhES7LNtKaCBIamHsjr2na1BiABJPo0mOjjz8GJDURarmCPGqaiVg5mfjb98CQ==}
    engines: {node: '>= 0.4'}

  get-proto@1.0.1:
    resolution: {integrity: sha512-sTSfBjoXBp89JvIKIefqw7U2CCebsc74kiY6awiGogKtoSGbgjYE/G/+l9sF3MWFPNc9IcoOC4ODfKHfxFmp0g==}
    engines: {node: '>= 0.4'}

  glob-parent@5.1.2:
    resolution: {integrity: sha512-AOIgSQCepiJYwP3ARnGx+5VnTu2HBYdzbGP45eLw1vr3zB3vZLeyed1sC9hnbcOc9/SrMyM5RPQrkGz4aS9Zow==}
    engines: {node: '>= 6'}

  glob-parent@6.0.2:
    resolution: {integrity: sha512-XxwI8EOhVQgWp6iDL+3b0r86f4d6AX6zSU55HfB4ydCEuXLXc5FcYeOu+nnGftS4TEju/11rt4KJPTMgbfmv4A==}
    engines: {node: '>=10.13.0'}

  glob@10.4.5:
    resolution: {integrity: sha512-7Bv8RF0k6xjo7d4A/PxYLbUCfb6c+Vpd2/mB2yRDlew7Jb5hEXiCD9ibfO7wpk8i4sevK6DFny9h7EYbM3/sHg==}
    hasBin: true

  glob@11.0.1:
    resolution: {integrity: sha512-zrQDm8XPnYEKawJScsnM0QzobJxlT/kHOOlRTio8IH/GrmxRE5fjllkzdaHclIuNjUQTJYH2xHNIGfdpJkDJUw==}
    engines: {node: 20 || >=22}
    hasBin: true

  globals@14.0.0:
    resolution: {integrity: sha512-oahGvuMGQlPw/ivIYBjVSrWAfWLBeku5tpPE2fOPLi+WHffIWbuh2tCjhyQhTBPMf5E9jDEH4FOmTYgYwbKwtQ==}
    engines: {node: '>=18'}

  google-auth-library@9.15.1:
    resolution: {integrity: sha512-Jb6Z0+nvECVz+2lzSMt9u98UsoakXxA2HGHMCxh+so3n90XgYWkq5dur19JAJV7ONiJY22yBTyJB1TSkvPq9Ng==}
    engines: {node: '>=14'}

  google-gax@4.4.1:
    resolution: {integrity: sha512-Phyp9fMfA00J3sZbJxbbB4jC55b7DBjE3F6poyL3wKMEBVKA79q6BGuHcTiM28yOzVql0NDbRL8MLLh8Iwk9Dg==}
    engines: {node: '>=14'}

  google-logging-utils@0.0.2:
    resolution: {integrity: sha512-NEgUnEcBiP5HrPzufUkBzJOD/Sxsco3rLNo1F1TNf7ieU8ryUzBhqba8r756CjLX7rn3fHl6iLEwPYuqpoKgQQ==}
    engines: {node: '>=14'}

  gopd@1.2.0:
    resolution: {integrity: sha512-ZUKRh6/kUFoAiTAtTYPZJ3hw9wNxx+BIBOijnlG9PnrJsCcSjs1wyyD6vJpaYtgnzDrKYRSqf3OO6Rfa93xsRg==}
    engines: {node: '>= 0.4'}

  graphemer@1.4.0:
    resolution: {integrity: sha512-EtKwoO6kxCL9WO5xipiHTZlSzBm7WLT627TqC/uVRd0HKmq8NXyebnNYxDoBi7wt8eTWrUrKXCOVaFq9x1kgag==}

<<<<<<< HEAD
  groq-sdk@0.32.0:
    resolution: {integrity: sha512-KQZOzSV8UmeIbv7YEvzpZinSR9CaI/8pIGzLrVBVher6RuamklljBom5HXnNTqpekk3/L/h9Txc3Jq3ti58jug==}
=======
  groq-sdk@0.34.0:
    resolution: {integrity: sha512-TFaz/H3sQXbmNbxMoDBMFTWKWwyNVVYRzPprSoGoyMt04Vzdo6w/GT4ZGjjtSk6Sxdohhks5PH8PkvAYtPI7Pw==}
>>>>>>> 33e75c5d

  gtoken@7.1.0:
    resolution: {integrity: sha512-pCcEwRi+TKpMlxAQObHDQ56KawURgyAf6jtIY046fJ5tIv3zDe/LEIubckAO8fj6JnAxLdmWkUfNyulQ2iKdEw==}
    engines: {node: '>=14.0.0'}

  has-flag@4.0.0:
    resolution: {integrity: sha512-EykJT/Q1KjTWctppgIAgfSO0tKVuZUjhgMr17kqTumMl6Afv3EISleU7qZUzoXDFTAHTDC4NOoG/ZxU3EvlMPQ==}
    engines: {node: '>=8'}

  has-symbols@1.1.0:
    resolution: {integrity: sha512-1cDNdwJ2Jaohmb3sg4OmKaMBwuC48sYni5HUw2DvsC8LjGTLK9h+eb1X6RyuOHe4hT0ULCW68iomhjUoKUqlPQ==}
    engines: {node: '>= 0.4'}

  has-tostringtag@1.0.2:
    resolution: {integrity: sha512-NqADB8VjPFLM2V0VvHUewwwsw0ZWBaIdgo+ieHtK3hasLz4qeCRjYcqfB6AQrBggRKppKF8L52/VqdVsO47Dlw==}
    engines: {node: '>= 0.4'}

  hasown@2.0.2:
    resolution: {integrity: sha512-0hJU9SCPvmMzIBdZFqNPXWa6dqh7WdH0cII9y+CyS8rG3nL48Bclra9HmKhVVUHyPWNH5Y7xDwAB7bfgSjkUMQ==}
    engines: {node: '>= 0.4'}

  http-errors@2.0.0:
    resolution: {integrity: sha512-FtwrG/euBzaEjYeRqOgly7G0qviiXoJWnvEH2Z1plBdXgbyjv34pHTSb9zoeHMyDy33+DWy5Wt9Wo+TURtOYSQ==}
    engines: {node: '>= 0.8'}

  http-proxy-agent@5.0.0:
    resolution: {integrity: sha512-n2hY8YdoRE1i7r6M0w9DIw5GgZN0G25P8zLCRQ8rjXtTU3vsNFBI/vWK/UIeE6g5MUUz6avwAPXmL6Fy9D/90w==}
    engines: {node: '>= 6'}

  http-proxy-agent@7.0.2:
    resolution: {integrity: sha512-T1gkAiYYDWYx3V5Bmyu7HcfcvL7mUrTWiM6yOfa3PIphViJ/gFPbvidQ+veqSOHci/PxBcDabeUNCzpOODJZig==}
    engines: {node: '>= 14'}

  https-proxy-agent@5.0.1:
    resolution: {integrity: sha512-dFcAjpTQFgoLMzC2VwU+C/CbS7uRL0lWmxDITmqm7C+7F0Odmj6s9l6alZc6AELXhrnggM2CeWSXHGOdX2YtwA==}
    engines: {node: '>= 6'}

  https-proxy-agent@7.0.6:
    resolution: {integrity: sha512-vK9P5/iUfdl95AI+JVyUuIcVtd4ofvtrOr3HNtM2yxC9bnMbEdp3x01OhQNnjb8IJYi38VlTE3mBXwcfvywuSw==}
    engines: {node: '>= 14'}

  humanize-ms@1.2.1:
    resolution: {integrity: sha512-Fl70vYtsAFb/C06PTS9dZBo7ihau+Tu/DNCk/OyHhea07S+aeMWpFFkUaXRa8fI+ScZbEI8dfSxwY7gxZ9SAVQ==}

  iconv-lite@0.6.3:
    resolution: {integrity: sha512-4fCk79wshMdzMp2rH06qWrJE4iolqLhCUH+OiuIgU++RB0+94NlDL81atO7GX55uUKueo0txHNtvEyI6D7WdMw==}
    engines: {node: '>=0.10.0'}

  ieee754@1.2.1:
    resolution: {integrity: sha512-dcyqhDvX1C46lXZcVqCpK+FtMRQVdIMN6/Df5js2zouUsqG7I6sFxitIC+7KYK29KdXOLHdu9zL4sFnoVQnqaA==}

  ignore@5.3.2:
    resolution: {integrity: sha512-hsBTNUqQTDwkWtcdYI2i06Y/nUBEsNEDJKjWdigLvegy8kDuJAS8uRlpkkcQpyEXL0Z/pjDy5HBmMjRCJ2gq+g==}
    engines: {node: '>= 4'}

  ignore@7.0.5:
    resolution: {integrity: sha512-Hs59xBNfUIunMFgWAbGX5cq6893IbWg4KnrjbYwX3tx0ztorVgTDA6B2sxf8ejHJ4wz8BqGUMYlnzNBer5NvGg==}
    engines: {node: '>= 4'}

  import-fresh@3.3.1:
    resolution: {integrity: sha512-TR3KfrTZTYLPB6jUjfx6MF9WcWrHL9su5TObK4ZkYgBdWKPOFoSoQIdEuTuR82pmtxH2spWG9h6etwfr1pLBqQ==}
    engines: {node: '>=6'}

  imurmurhash@0.1.4:
    resolution: {integrity: sha512-JmXMZ6wuvDmLiHEml9ykzqO6lwFbof0GG4IkcGaENdCRDDmMVnny7s5HsIgHCbaq0w2MyPhDqkhTUgS2LU2PHA==}
    engines: {node: '>=0.8.19'}

  inherits@2.0.4:
    resolution: {integrity: sha512-k/vGaX4/Yla3WzyMCvTQOXYeIHvqOKtnqBduzTHpzpQZzAskKMhZ2K+EnBiSM9zGSoIFeMpXKxa4dYeZIQqewQ==}

  ipaddr.js@1.9.1:
    resolution: {integrity: sha512-0KI/607xoxSToH7GjN1FfSbLoU0+btTicjsQSWQlh/hZykN8KpmMf7uYwPW3R+akZ6R/w18ZlXSHBYXiYUPO3g==}
    engines: {node: '>= 0.10'}

  is-docker@3.0.0:
    resolution: {integrity: sha512-eljcgEDlEns/7AXFosB5K/2nCM4P7FQPkGc/DWLy5rmFEWvZayGrik1d9/QIY5nJ4f9YsVvBkA6kJpHn9rISdQ==}
    engines: {node: ^12.20.0 || ^14.13.1 || >=16.0.0}
    hasBin: true

  is-extglob@2.1.1:
    resolution: {integrity: sha512-SbKbANkN603Vi4jEZv49LeVJMn4yGwsbzZworEoyEiutsN3nJYdbO36zfhGJ6QEDpOZIFkDtnq5JRxmvl3jsoQ==}
    engines: {node: '>=0.10.0'}

  is-fullwidth-code-point@3.0.0:
    resolution: {integrity: sha512-zymm5+u+sCsSWyD9qNaejV3DFvhCKclKdizYaJUuHA83RLjb7nSuGnddCHGv0hk+KY7BMAlsWeK4Ueg6EV6XQg==}
    engines: {node: '>=8'}

  is-glob@4.0.3:
    resolution: {integrity: sha512-xelSayHH36ZgE7ZWhli7pW34hNbNl8Ojv5KVmkJD4hBdD3th8Tfk9vYasLM+mXWOZhFkgZfxhLSnrwRr4elSSg==}
    engines: {node: '>=0.10.0'}

  is-inside-container@1.0.0:
    resolution: {integrity: sha512-KIYLCCJghfHZxqjYBE7rEy0OBuTd5xCHS7tHVgvCLkx7StIoaxwNW3hCALgEUjFfeRk+MG/Qxmp/vtETEF3tRA==}
    engines: {node: '>=14.16'}
    hasBin: true

  is-number@7.0.0:
    resolution: {integrity: sha512-41Cifkg6e8TylSpdtTpeLVMqvSBEVzTttHvERD741+pnZ8ANv0004MRL43QKPDlK9cGvNp6NZWZUBlbGXYxxng==}
    engines: {node: '>=0.12.0'}

  is-promise@4.0.0:
    resolution: {integrity: sha512-hvpoI6korhJMnej285dSg6nu1+e6uxs7zG3BYAm5byqDsgJNWwxzM6z6iZiAgQR4TJ30JmBTOwqZUw3WlyH3AQ==}

  is-stream@2.0.1:
    resolution: {integrity: sha512-hFoiJiTl63nn+kstHGBtewWSKnQLpyb155KHheA1l39uvtO9nWIop1p3udqPcUd/xbF1VLMO4n7OI6p7RbngDg==}
    engines: {node: '>=8'}

  is-wsl@3.1.0:
    resolution: {integrity: sha512-UcVfVfaK4Sc4m7X3dUSoHoozQGBEFeDC+zVo06t98xe8CzHSZZBekNXH+tu0NalHolcJ/QAGqS46Hef7QXBIMw==}
    engines: {node: '>=16'}

  isexe@2.0.0:
    resolution: {integrity: sha512-RHxMLp9lnKHGHRng9QFhRCMbYAcVpn69smSGcq3f36xjgVVWThj4qqLbTLlq7Ssj8B+fIQ1EuCEGI2lKsyQeIw==}

  jackspeak@3.4.3:
    resolution: {integrity: sha512-OGlZQpz2yfahA/Rd1Y8Cd9SIEsqvXkLVoSw/cgwhnhFMDbsQFeZYoJJ7bIZBS9BcamUW96asq/npPWugM+RQBw==}

  jackspeak@4.1.0:
    resolution: {integrity: sha512-9DDdhb5j6cpeitCbvLO7n7J4IxnbM6hoF6O1g4HQ5TfhvvKN8ywDM7668ZhMHRqVmxqhps/F6syWK2KcPxYlkw==}
    engines: {node: 20 || >=22}

  js-tokens@9.0.1:
    resolution: {integrity: sha512-mxa9E9ITFOt0ban3j6L5MpjwegGz6lBQmM1IJkWeBZGcMxto50+eWdjC/52xDbS2vy0k7vIMK0Fe2wfL9OQSpQ==}

  js-yaml@4.1.0:
    resolution: {integrity: sha512-wpxZs9NoxZaJESJGIZTyDEaYpl0FKSA+FB9aJiyemKhMwkxQg63h4T1KJgUGHpTqPDNRcmmYLugrRjJlBtWvRA==}
    hasBin: true

  json-bigint@1.0.0:
    resolution: {integrity: sha512-SiPv/8VpZuWbvLSMtTDU8hEfrZWg/mH/nV/b4o0CYbSxu1UIQPLdwKOCIyLQX+VIPO5vrLX3i8qtqFyhdPSUSQ==}

  json-buffer@3.0.1:
    resolution: {integrity: sha512-4bV5BfR2mqfQTJm+V5tPPdf+ZpuhiIvTuAB5g8kcrXOZpTT/QwwVRWBywX1ozr6lEuPdbHxwaJlm9G6mI2sfSQ==}

  json-schema-to-ts@3.1.1:
    resolution: {integrity: sha512-+DWg8jCJG2TEnpy7kOm/7/AxaYoaRbjVB4LFZLySZlWn8exGs3A4OLJR966cVvU26N7X9TWxl+Jsw7dzAqKT6g==}
    engines: {node: '>=16'}

  json-schema-traverse@0.4.1:
    resolution: {integrity: sha512-xbbCH5dCYU5T8LcEhhuh7HJ88HXuW3qsI3Y0zOZFKfZEHcpWiHU/Jxzk629Brsab/mMiHQti9wMP+845RPe3Vg==}

  json-schema-traverse@1.0.0:
    resolution: {integrity: sha512-NM8/P9n3XjXhIZn1lLhkFaACTOURQXjWhV4BA/RnOv8xvgqtqpAX9IO4mRQxSx1Rlo4tqzeqb0sOlruaOy3dug==}

  json-stable-stringify-without-jsonify@1.0.1:
    resolution: {integrity: sha512-Bdboy+l7tA3OGW6FjyFHWkP5LuByj1Tk33Ljyq0axyzdk9//JSi2u3fP1QSmd1KNwq6VOKYGlAu87CisVir6Pw==}

  jsonrepair@3.13.1:
    resolution: {integrity: sha512-WJeiE0jGfxYmtLwBTEk8+y/mYcaleyLXWaqp5bJu0/ZTSeG0KQq/wWQ8pmnkKenEdN6pdnn6QtcoSUkbqDHWNw==}
    hasBin: true

  jsonwebtoken@9.0.2:
    resolution: {integrity: sha512-PRp66vJ865SSqOlgqS8hujT5U4AOgMfhrwYIuIhfKaoSCZcirrmASQr8CX7cUg+RMih+hgznrjp99o+W4pJLHQ==}
    engines: {node: '>=12', npm: '>=6'}

  jwa@1.4.2:
    resolution: {integrity: sha512-eeH5JO+21J78qMvTIDdBXidBd6nG2kZjg5Ohz/1fpa28Z4CcsWUzJ1ZZyFq/3z3N17aZy+ZuBoHljASbL1WfOw==}

  jwa@2.0.1:
    resolution: {integrity: sha512-hRF04fqJIP8Abbkq5NKGN0Bbr3JxlQ+qhZufXVr0DvujKy93ZCbXZMHDL4EOtodSbCWxOqR8MS1tXA5hwqCXDg==}

  jws@3.2.2:
    resolution: {integrity: sha512-YHlZCB6lMTllWDtSPHz/ZXTsi8S00usEV6v1tjq8tOUZzw7DpSDWVXjXDre6ed1w/pd495ODpHZYSdkRTsa0HA==}

  jws@4.0.0:
    resolution: {integrity: sha512-KDncfTmOZoOMTFG4mBlG0qUIOlc03fmzH+ru6RgYVZhPkyiy/92Owlt/8UEN+a4TXR1FQetfIpJE8ApdvdVxTg==}

  keyv@4.5.4:
    resolution: {integrity: sha512-oxVHkHR/EJf2CNXnWxRLW6mg7JyCCUcG0DtEGmL2ctUo1PNTin1PUil+r/+4r5MpVgC/fn1kjsx7mjSujKqIpw==}

  levn@0.4.1:
    resolution: {integrity: sha512-+bT2uH4E5LGE7h/n3evcS/sQlJXCpIp6ym8OWJ5eV6+67Dsql/LaaT7qJBAt2rzfoa/5QBGBhxDix1dMt2kQKQ==}
    engines: {node: '>= 0.8.0'}

  locate-path@6.0.0:
    resolution: {integrity: sha512-iPZK6eYjbxRu3uB4/WZ3EsEIMJFMqAoopl3R+zuq0UjcAm/MO6KCweDgPfP3elTztoKP3KtnVHxTn2NHBSDVUw==}
    engines: {node: '>=10'}

  lodash.camelcase@4.3.0:
    resolution: {integrity: sha512-TwuEnCnxbc3rAvhf/LbG7tJUDzhqXyFnv3dtzLOPgCG/hODL7WFnsbwktkD7yUV0RrreP/l1PALq/YSg6VvjlA==}

  lodash.includes@4.3.0:
    resolution: {integrity: sha512-W3Bx6mdkRTGtlJISOvVD/lbqjTlPPUDTMnlXZFnVwi9NKJ6tiAk6LVdlhZMm17VZisqhKcgzpO5Wz91PCt5b0w==}

  lodash.isboolean@3.0.3:
    resolution: {integrity: sha512-Bz5mupy2SVbPHURB98VAcw+aHh4vRV5IPNhILUCsOzRmsTmSQ17jIuqopAentWoehktxGd9e/hbIXq980/1QJg==}

  lodash.isinteger@4.0.4:
    resolution: {integrity: sha512-DBwtEWN2caHQ9/imiNeEA5ys1JoRtRfY3d7V9wkqtbycnAmTvRRmbHKDV4a0EYc678/dia0jrte4tjYwVBaZUA==}

  lodash.isnumber@3.0.3:
    resolution: {integrity: sha512-QYqzpfwO3/CWf3XP+Z+tkQsfaLL/EnUlXWVkIk5FUPc4sBdTehEqZONuyRt2P67PXAk+NXmTBcc97zw9t1FQrw==}

  lodash.isplainobject@4.0.6:
    resolution: {integrity: sha512-oSXzaWypCMHkPC3NvBEaPHf0KsA5mvPrOPgQWDsbg8n7orZ290M0BmC/jgRZ4vcJ6DTAhjrsSYgdsW/F+MFOBA==}

  lodash.isstring@4.0.1:
    resolution: {integrity: sha512-0wJxfxH1wgO3GrbuP+dTTk7op+6L41QCXbGINEmD+ny/G/eCqGzxyCsh7159S+mgDDcoarnBw6PC1PS5+wUGgw==}

  lodash.merge@4.6.2:
    resolution: {integrity: sha512-0KpjqXRVvrYyCsX1swR/XTK0va6VQkQM6MNo7PqW77ByjAhoARA8EfrP1N4+KlKj8YS0ZUCtRT/YUuhyYDujIQ==}

  lodash.once@4.1.1:
    resolution: {integrity: sha512-Sb487aTOCr9drQVL8pIxOzVhafOjZN9UU54hiN8PU3uAiSV7lx1yYNpbNmex2PK6dSJoNTSJUUswT651yww3Mg==}

  long@1.1.5:
    resolution: {integrity: sha512-TU6nAF5SdasnTr28c7e74P4Crbn9o3/zwo1pM22Wvg2i2vlZ4Eelxwu4QT7j21z0sDBlJDEnEZjXTZg2J8WJrg==}
    engines: {node: '>=0.6'}

  long@5.3.1:
    resolution: {integrity: sha512-ka87Jz3gcx/I7Hal94xaN2tZEOPoUOEVftkQqZx2EeQRN7LGdfLlI3FvZ+7WDplm+vK2Urx9ULrvSowtdCieng==}

  loupe@3.1.4:
    resolution: {integrity: sha512-wJzkKwJrheKtknCOKNEtDK4iqg/MxmZheEMtSTYvnzRdEYaZzmgH976nenp8WdJRdx5Vc1X/9MO0Oszl6ezeXg==}

  lru-cache@10.4.3:
    resolution: {integrity: sha512-JNAzZcXrCt42VGLuYz0zfAzDfAvJWW6AfYlDBQyDV5DClI2m5sAmK+OIO7s59XfsRsWHp02jAJrRadPRGTt6SQ==}

  lru-cache@11.1.0:
    resolution: {integrity: sha512-QIXZUBJUx+2zHUdQujWejBkcD9+cs94tLn0+YL8UrCh+D5sCXZ4c7LaEH48pNwRY3MLDgqUFyhlCyjJPf1WP0A==}
    engines: {node: 20 || >=22}

  magic-string@0.30.17:
    resolution: {integrity: sha512-sNPKHvyjVf7gyjwS4xGTaW/mCnF8wnjtifKBEhxfZ7E/S8tQ0rssrwGNn6q8JH/ohItJfSQp9mBtQYuTlH5QnA==}

  math-intrinsics@1.1.0:
    resolution: {integrity: sha512-/IXtbwEk5HTPyEwyKX6hGkYXxM9nbj64B+ilVJnC/R6B0pH5G4V3b0pVbL7DBj4tkhBAppbQUlf6F6Xl9LHu1g==}
    engines: {node: '>= 0.4'}

  media-typer@1.1.0:
    resolution: {integrity: sha512-aisnrDP4GNe06UcKFnV5bfMNPBUw4jsLGaWwWfnH3v02GnBuXX2MCVn5RbrWo0j3pczUilYblq7fQ7Nw2t5XKw==}
    engines: {node: '>= 0.8'}

  merge-descriptors@2.0.0:
    resolution: {integrity: sha512-Snk314V5ayFLhp3fkUREub6WtjBfPdCPY1Ln8/8munuLuiYhsABgBVWsozAG+MWMbVEvcdcpbi9R7ww22l9Q3g==}
    engines: {node: '>=18'}

  merge2@1.4.1:
    resolution: {integrity: sha512-8q7VEgMJW4J8tcfVPy8g09NcQwZdbwFEqhe/WZkoIzjn/3TGDwtOCYtXGxA3O8tPzpczCCDgv+P2P5y00ZJOOg==}
    engines: {node: '>= 8'}

  micromatch@4.0.8:
    resolution: {integrity: sha512-PXwfBhYu0hBCPw8Dn0E+WDYb7af3dSLVWKi3HGv84IdF4TyFoC0ysxFd0Goxw7nSv4T/PzEJQxsYsEiFCKo2BA==}
    engines: {node: '>=8.6'}

  mime-db@1.52.0:
    resolution: {integrity: sha512-sPU4uV7dYlvtWJxwwxHD0PuihVNiE7TyAbQ5SWxDCB9mUYvOgroQOwYQQOKPJ8CIbE+1ETVlOoK1UC2nU3gYvg==}
    engines: {node: '>= 0.6'}

  mime-db@1.54.0:
    resolution: {integrity: sha512-aU5EJuIN2WDemCcAp2vFBfp/m4EAhWJnUNSSw0ixs7/kXbd6Pg64EmwJkNdFhB8aWt1sH2CTXrLxo/iAGV3oPQ==}
    engines: {node: '>= 0.6'}

  mime-types@2.1.35:
    resolution: {integrity: sha512-ZDY+bPm5zTTF+YpCrAU9nK0UgICYPT0QtT1NZWFv4s++TNkcgVaT0g6+4R2uI4MjQjzysHB1zxuWL50hzaeXiw==}
    engines: {node: '>= 0.6'}

  mime-types@3.0.1:
    resolution: {integrity: sha512-xRc4oEhT6eaBpU1XF7AjpOFD+xQmXNB5OVKwp4tqCuBpHLS/ZbBDrc07mYTDqVMg6PfxUjjNp85O6Cd2Z/5HWA==}
    engines: {node: '>= 0.6'}

  minimatch@10.0.3:
    resolution: {integrity: sha512-IPZ167aShDZZUMdRk66cyQAW3qr0WzbHkPdMYa8bzZhlHhO3jALbKdxcaak7W9FfT2rZNpQuUu4Od7ILEpXSaw==}
    engines: {node: 20 || >=22}

  minimatch@3.1.2:
    resolution: {integrity: sha512-J7p63hRiAjw1NDEww1W7i37+ByIrOWO5XQQAzZ3VOcL0PNybwpfmV/N05zFAzwQ9USyEcX6t3UO+K5aqBQOIHw==}

  minimatch@9.0.5:
    resolution: {integrity: sha512-G6T0ZX48xgozx7587koeX9Ys2NYy6Gmv//P89sEte9V9whIapMNF4idKxnW2QtCcLiTWlb/wfCabAtAFWhhBow==}
    engines: {node: '>=16 || 14 >=14.17'}

  minipass@7.1.2:
    resolution: {integrity: sha512-qOOzS1cBTWYF4BH8fVePDBOO9iptMnGUEZwNc/cMWnTV2nVLZ7VoNWEPHkYczZA0pdoA7dl6e7FL659nX9S2aw==}
    engines: {node: '>=16 || 14 >=14.17'}

  mnemonist@0.40.3:
    resolution: {integrity: sha512-Vjyr90sJ23CKKH/qPAgUKicw/v6pRoamxIEDFOF8uSgFME7DqPRpHgRTejWVjkdGg5dXj0/NyxZHZ9bcjH+2uQ==}

  ms@2.1.3:
    resolution: {integrity: sha512-6FlzubTLZG3J2a/NVCAleEhjzq5oxgHyaCU9yYXvcLsvoVaHJq/s5xXI6/XXP6tz7R9xAOtHnSO/tXtF3WRTlA==}

  nanoid@3.3.11:
    resolution: {integrity: sha512-N8SpfPUnUp1bK+PMYW8qSWdl9U+wwNWI4QKxOYDy9JAro3WMX7p2OeVRF9v+347pnakNevPmiHhNmZ2HbFA76w==}
    engines: {node: ^10 || ^12 || ^13.7 || ^14 || >=15.0.1}
    hasBin: true

  natural-compare@1.4.0:
    resolution: {integrity: sha512-OWND8ei3VtNC9h7V60qff3SVobHr996CTwgxubgyQYEpg290h9J0buyECNNJexkFm5sOajh5G116RYA1c8ZMSw==}

  negotiator@1.0.0:
    resolution: {integrity: sha512-8Ofs/AUQh8MaEcrlq5xOX0CQ9ypTF5dl78mjlMNfOK08fzpgTHQRQPBxcPlEtIw0yRpws+Zo/3r+5WRby7u3Gg==}
    engines: {node: '>= 0.6'}

  node-domexception@1.0.0:
    resolution: {integrity: sha512-/jKZoMpw0F8GRwl4/eLROPA3cfcXtLApP0QzLmUT/HuPCZWyB7IY9ZrMeKw2O/nFIqPQB3PVM9aYm0F312AXDQ==}
    engines: {node: '>=10.5.0'}
    deprecated: Use your platform's native DOMException instead

  node-fetch@2.7.0:
    resolution: {integrity: sha512-c4FRfUm/dbcWZ7U+1Wq0AwCyFL+3nt2bEw05wfxSz+DWpWsitgmSgYmy2dQdWyKC1694ELPqMs/YzUSNozLt8A==}
    engines: {node: 4.x || >=6.0.0}
    peerDependencies:
      encoding: ^0.1.0
    peerDependenciesMeta:
      encoding:
        optional: true

  node-web-stream-adapters@0.2.1:
    resolution: {integrity: sha512-9wHGcVhyYz4BJrDOdVAiS9ENJXzX3XnRCaocGl0/awuDQLEKuFxd48LSQjIXClAb5f6NHvagGWv/Y14Dpxlo6Q==}

  npm-ws-tools@0.3.0:
    resolution: {integrity: sha512-EETKCd/Qe7HxCPWYc6ZM5e8mFGPOgZ9jMioYW0Piizu7/I1T8l+ZOYW9Ro2zy0Ln4/K264VnRSnpfMO/2QskMA==}
    hasBin: true

  object-assign@4.1.1:
    resolution: {integrity: sha512-rJgTQnkUnH1sFw8yT6VSU3zD3sWmu6sZhIseY8VX+GRu3P6F7Fu+JNDoXfklElbLJSnc3FUQHVe4cU5hj+BcUg==}
    engines: {node: '>=0.10.0'}

  object-hash@3.0.0:
    resolution: {integrity: sha512-RSn9F68PjH9HqtltsSnqYC1XXoWe9Bju5+213R98cNGttag9q9yAOTzdbsqvIa7aNm5WffBZFpWYr2aWrklWAw==}
    engines: {node: '>= 6'}

  object-inspect@1.13.4:
    resolution: {integrity: sha512-W67iLl4J2EXEGTbfeHCffrjDfitvLANg0UlX3wFUUSTx92KXRFegMHUVgSqE+wvhAbi4WqjGg9czysTV2Epbew==}
    engines: {node: '>= 0.4'}

  obliterator@2.0.5:
    resolution: {integrity: sha512-42CPE9AhahZRsMNslczq0ctAEtqk8Eka26QofnqC346BZdHDySk3LWka23LI7ULIw11NmltpiLagIq8gBozxTw==}

  on-finished@2.4.1:
    resolution: {integrity: sha512-oVlzkg3ENAhCk2zdv7IJwd/QUD4z2RxRwpkcGY8psCVcCYZNq4wYnVWALHM+brtuJjePWiYF/ClmuDr8Ch5+kg==}
    engines: {node: '>= 0.8'}

  once@1.4.0:
    resolution: {integrity: sha512-lNaJgI+2Q5URQBkccEKHTQOPaXdUxnZZElQTZY0MFUAuaEqe1E+Nyvgdz/aIyNi6Z9MzO5dv1H8n58/GELp3+w==}

  open@10.1.0:
    resolution: {integrity: sha512-mnkeQ1qP5Ue2wd+aivTD3NHd/lZ96Lu0jgf0pwktLPtx6cTZiH7tyeGRRHs0zX0rbrahXPnXlUnbeXyaBBuIaw==}
    engines: {node: '>=18'}

  openai@4.104.0:
    resolution: {integrity: sha512-p99EFNsA/yX6UhVO93f5kJsDRLAg+CTA2RBqdHK4RtK8u5IJw32Hyb2dTGKbnnFmnuoBv5r7Z2CURI9sGZpSuA==}
    hasBin: true
    peerDependencies:
      ws: ^8.18.0
      zod: ^3.23.8
    peerDependenciesMeta:
      ws:
        optional: true
      zod:
        optional: true

  optionator@0.9.4:
    resolution: {integrity: sha512-6IpQ7mKUxRcZNLIObR0hz7lxsapSSIYNZJwXPGeF0mTVqGKFIXj1DQcMoT22S3ROcLyY/rz0PWaWZ9ayWmad9g==}
    engines: {node: '>= 0.8.0'}

  p-limit@3.1.0:
    resolution: {integrity: sha512-TYOanM3wGwNGsZN2cVTYPArw454xnXj5qmWF1bEoAc4+cU/ol7GVh7odevjp1FNHduHc3KZMcFduxU5Xc6uJRQ==}
    engines: {node: '>=10'}

  p-locate@5.0.0:
    resolution: {integrity: sha512-LaNjtRWUBY++zB5nE/NwcaoMylSPk+S+ZHNB1TzdbMJMny6dynpAGt7X/tl/QYq3TIeE6nxHppbo2LGymrG5Pw==}
    engines: {node: '>=10'}

  package-json-from-dist@1.0.1:
    resolution: {integrity: sha512-UEZIS3/by4OC8vL3P2dTXRETpebLI2NiI5vIrjaD/5UtrkFX/tNbwjTSRAGC/+7CAo2pIcBaRgWmcBBHcsaCIw==}

  parent-module@1.0.1:
    resolution: {integrity: sha512-GQ2EWRpQV8/o+Aw8YqtfZZPfNRWZYkbidE9k5rpl/hC3vtHHBfGm2Ifi6qWV+coDGkrUKZAxE3Lot5kcsRlh+g==}
    engines: {node: '>=6'}

  parseurl@1.3.3:
    resolution: {integrity: sha512-CiyeOxFT/JZyN5m0z9PfXw4SCBJ6Sygz1Dpl0wqjlhDEGGBP1GnsUVEL0p63hoG1fcj3fHynXi9NYO4nWOL+qQ==}
    engines: {node: '>= 0.8'}

  path-exists@4.0.0:
    resolution: {integrity: sha512-ak9Qy5Q7jYb2Wwcey5Fpvg2KoAc/ZIhLSLOSBmRmygPsGwkVVt0fZa0qrtMz+m6tJTAHfZQ8FnmB4MG4LWy7/w==}
    engines: {node: '>=8'}

  path-key@3.1.1:
    resolution: {integrity: sha512-ojmeN0qd+y0jszEtoY48r0Peq5dwMEkIlCOu6Q5f41lfkswXuKtYrhgoTpLnyIcHm24Uhqx+5Tqm2InSwLhE6Q==}
    engines: {node: '>=8'}

  path-scurry@1.11.1:
    resolution: {integrity: sha512-Xa4Nw17FS9ApQFJ9umLiJS4orGjm7ZzwUrwamcGQuHSzDyth9boKDaycYdDcZDuqYATXw4HFXgaqWTctW/v1HA==}
    engines: {node: '>=16 || 14 >=14.18'}

  path-scurry@2.0.0:
    resolution: {integrity: sha512-ypGJsmGtdXUOeM5u93TyeIEfEhM6s+ljAhrk5vAvSx8uyY/02OvrZnA0YNGUrPXfpJMgI1ODd3nwz8Npx4O4cg==}
    engines: {node: 20 || >=22}

  path-to-regexp@8.2.0:
    resolution: {integrity: sha512-TdrF7fW9Rphjq4RjrW0Kp2AW0Ahwu9sRGTkS6bvDi0SCwZlEZYmcfDbEsTz8RVk0EHIS/Vd1bv3JhG+1xZuAyQ==}
    engines: {node: '>=16'}

  pathe@2.0.3:
    resolution: {integrity: sha512-WUjGcAqP1gQacoQe+OBJsFA7Ld4DyXuUIjZ5cc75cLHvJ7dtNsTugphxIADwspS+AraAUePCKrSVtPLFj/F88w==}

  pathval@2.0.1:
    resolution: {integrity: sha512-//nshmD55c46FuFw26xV/xFAaB5HF9Xdap7HJBBnrKdAd6/GxDBaNA1870O79+9ueg61cZLSVc+OaFlfmObYVQ==}
    engines: {node: '>= 14.16'}

  picocolors@1.1.1:
    resolution: {integrity: sha512-xceH2snhtb5M9liqDsmEw56le376mTZkEX/jEb/RxNFyegNul7eNslCXP9FDj/Lcu0X8KEyMceP2ntpaHrDEVA==}

  picomatch@2.3.1:
    resolution: {integrity: sha512-JU3teHTNjmE2VCGFzuY8EXzCDVwEqB2a8fsIvwaStHhAWJEeVd1o1QD80CU6+ZdEXXSLbSsuLwJjkCBWqRQUVA==}
    engines: {node: '>=8.6'}

  picomatch@4.0.3:
    resolution: {integrity: sha512-5gTmgEY/sqK6gFXLIsQNH19lWb4ebPDLA4SdLP7dsWkIXHWlG66oPuVvXSGFPppYZz8ZDZq0dYYrbHfBCVUb1Q==}
    engines: {node: '>=12'}

  pkce-challenge@5.0.0:
    resolution: {integrity: sha512-ueGLflrrnvwB3xuo/uGob5pd5FN7l0MsLf0Z87o/UQmRtwjvfylfc9MurIxRAWywCYTgrvpXBcqjV4OfCYGCIQ==}
    engines: {node: '>=16.20.0'}

  postcss@8.5.6:
    resolution: {integrity: sha512-3Ybi1tAuwAP9s0r1UQ2J4n5Y0G05bJkpUIO0/bI9MhwmD70S5aTWbXGBwxHrelT+XM1k6dM0pk+SwNkpTRN7Pg==}
    engines: {node: ^10 || ^12 || >=14}

  prelude-ls@1.2.1:
    resolution: {integrity: sha512-vkcDPrRZo1QZLbn5RLGPpg/WmIQ65qoWWhcGKf/b5eplkkarX0m9z8ppCat4mlOqUsWpyNuYgO3VRyrYHSzX5g==}
    engines: {node: '>= 0.8.0'}

  process@0.11.10:
    resolution: {integrity: sha512-cdGef/drWFoydD1JsMzuFf8100nZl+GT+yacc2bEced5f9Rjk4z+WtFUTBu9PhOi9j/jfmBPu0mMEY4wIdAF8A==}
    engines: {node: '>= 0.6.0'}

  proto3-json-serializer@2.0.2:
    resolution: {integrity: sha512-SAzp/O4Yh02jGdRc+uIrGoe87dkN/XtwxfZ4ZyafJHymd79ozp5VG5nyZ7ygqPM5+cpLDjjGnYFUkngonyDPOQ==}
    engines: {node: '>=14.0.0'}

  protobuf.js@1.1.2:
    resolution: {integrity: sha512-USO7Xus/pzPw549M1TguiyoOrKEhm9VMXv+CkDufcjMC8Rd7EPbxeRQPEjCV8ua1tm0k7z9xHkogcxovZogWdA==}

  protobufjs@7.4.0:
    resolution: {integrity: sha512-mRUWCc3KUU4w1jU8sGxICXH/gNS94DvI1gxqDvBzhj1JpcsimQkYiOJfwsPUykUI5ZaspFbSgmBLER8IrQ3tqw==}
    engines: {node: '>=12.0.0'}

  proxy-addr@2.0.7:
    resolution: {integrity: sha512-llQsMLSUDUPT44jdrU/O37qlnifitDP+ZwrmmZcoSKyLKvtZxpyV0n2/bD/N4tBAAZ/gJEdZU7KMraoK1+XYAg==}
    engines: {node: '>= 0.10'}

  punycode@2.3.1:
    resolution: {integrity: sha512-vYt7UD1U9Wg6138shLtLOvdAu+8DsC/ilFtEVHcH+wydcSpNE20AfSOduf6MkRFahL5FY7X1oU7nKVZFtfq8Fg==}
    engines: {node: '>=6'}

  qs@6.14.0:
    resolution: {integrity: sha512-YWWTjgABSKcvs/nWBi9PycY/JiPJqOD4JA6o9Sej2AtvSGarXxKC3OQSk4pAarbdQlKAh5D4FCQkJNkW+GAn3w==}
    engines: {node: '>=0.6'}

  queue-microtask@1.2.3:
    resolution: {integrity: sha512-NuaNSa6flKT5JaSYQzJok04JzTL1CA6aGhv5rfLW3PgqA+M2ChpZQnAC8h8i4ZFkBS8X5RqkDBHA7r4hej3K9A==}

  range-parser@1.2.1:
    resolution: {integrity: sha512-Hrgsx+orqoygnmhFbKaHE6c296J+HTAQXoxEF6gNupROmmGJRoyzfG3ccAveqCBrwr/2yxQ5BVd/GTl5agOwSg==}
    engines: {node: '>= 0.6'}

  raw-body@3.0.0:
    resolution: {integrity: sha512-RmkhL8CAyCRPXCE28MMH0z2PNWQBNk2Q09ZdxM9IOOXwxwZbN+qbWaatPkdkWIKL2ZVDImrN/pK5HTRz2PcS4g==}
    engines: {node: '>= 0.8'}

  readable-stream@3.6.2:
    resolution: {integrity: sha512-9u/sniCrY3D5WdsERHzHE4G2YCXqoG5FTHUiCC4SIbr6XcLZBY05ya9EKjYek9O5xOAwjGq+1JdGBAS7Q9ScoA==}
    engines: {node: '>= 6'}

  readable-stream@4.7.0:
    resolution: {integrity: sha512-oIGGmcpTLwPga8Bn6/Z75SVaH1z5dUut2ibSyAMVhmUggWpmDn2dapB0n7f8nwaSiRtepAsfJyfXIO5DCVAODg==}
    engines: {node: ^12.22.0 || ^14.17.0 || >=16.0.0}

  replicate@1.3.0:
    resolution: {integrity: sha512-Mo25Fw7r1aPSMN+/KhJbLJlzdeLVaGtSRLq8aFH0O6q1fM9LDYipJDC0mobPJ40biBhGk8bUEBVsO1otjTbIdA==}
    engines: {git: '>=2.11.0', node: '>=18.0.0', npm: '>=7.19.0', yarn: '>=1.7.0'}

  require-directory@2.1.1:
    resolution: {integrity: sha512-fGxEI7+wsG9xrvdjsrlmL22OMTTiHRwAMroiEeMgq8gzoLC/PQr7RsRDSTLUg/bZAZtF+TVIkHc6/4RIKrui+Q==}
    engines: {node: '>=0.10.0'}

  require-from-string@2.0.2:
    resolution: {integrity: sha512-Xf0nWe6RseziFMu+Ap9biiUbmplq6S9/p+7w7YXP/JBHhrUDDUhwa+vANyubuqfZWTveU//DYVGsDG7RKL/vEw==}
    engines: {node: '>=0.10.0'}

  resolve-from@4.0.0:
    resolution: {integrity: sha512-pb/MYmXstAkysRFx8piNI1tGFNQIFA3vkE3Gq4EuA1dF6gHp/+vgZqsCGJapvy8N3Q+4o7FwvquPJcnZ7RYy4g==}
    engines: {node: '>=4'}

  retry-request@7.0.2:
    resolution: {integrity: sha512-dUOvLMJ0/JJYEn8NrpOaGNE7X3vpI5XlZS/u0ANjqtcZVKnIxP7IgCFwrKTxENw29emmwug53awKtaMm4i9g5w==}
    engines: {node: '>=14'}

  reusify@1.1.0:
    resolution: {integrity: sha512-g6QUff04oZpHs0eG5p83rFLhHeV00ug/Yf9nZM6fLeUrPguBTkTQOdpAWWspMh55TZfVQDPaN3NQJfbVRAxdIw==}
    engines: {iojs: '>=1.0.0', node: '>=0.10.0'}

  rimraf@6.0.1:
    resolution: {integrity: sha512-9dkvaxAsk/xNXSJzMgFqqMCuFgt2+KsOFek3TMLfo8NCPfWpBmqwyNn5Y+NX56QUYfCtsyhF3ayiboEoUmJk/A==}
    engines: {node: 20 || >=22}
    hasBin: true

  rollup@4.52.5:
    resolution: {integrity: sha512-3GuObel8h7Kqdjt0gxkEzaifHTqLVW56Y/bjN7PSQtkKr0w3V/QYSdt6QWYtd7A1xUtYQigtdUfgj1RvWVtorw==}
    engines: {node: '>=18.0.0', npm: '>=8.0.0'}
    hasBin: true

  router@2.2.0:
    resolution: {integrity: sha512-nLTrUKm2UyiL7rlhapu/Zl45FwNgkZGaCpZbIHajDYgwlJCOzLSk+cIPAnsEqV955GjILJnKbdQC1nVPz+gAYQ==}
    engines: {node: '>= 18'}

  run-applescript@7.0.0:
    resolution: {integrity: sha512-9by4Ij99JUr/MCFBUkDKLWK3G9HVXmabKz9U5MlIAIuvuzkiOicRYs8XJLxX+xahD+mLiiCYDqF9dKAgtzKP1A==}
    engines: {node: '>=18'}

  run-parallel@1.2.0:
    resolution: {integrity: sha512-5l4VyZR86LZ/lDxZTR6jqL8AFE2S0IFLMP26AbjsLVADxHdhB/c0GUsH+y39UfCi3dzz8OlQuPmnaJOMoDHQBA==}

  safe-buffer@5.2.1:
    resolution: {integrity: sha512-rp3So07KcdmmKbGvgaNxQSJr7bGVSVk5S9Eq1F+ppbRo70+YeaDxkw5Dd8NPN+GD6bjnYm2VuPuCXmpuYvmCXQ==}

  safer-buffer@2.1.2:
    resolution: {integrity: sha512-YZo3K82SD7Riyi0E1EQPojLz7kpepnSQI9IyPbHHg1XXXevb5dJI7tpyN2ADxGcQbHG7vcyRHk0cbwqcQriUtg==}

  semver@7.7.2:
    resolution: {integrity: sha512-RF0Fw+rO5AMf9MAyaRXI4AV0Ulj5lMHqVxxdSgiVbixSCXoEmmX/jk0CuJw4+3SqroYO9VoUh+HcuJivvtJemA==}
    engines: {node: '>=10'}
    hasBin: true

  send@1.2.0:
    resolution: {integrity: sha512-uaW0WwXKpL9blXE2o0bRhoL2EGXIrZxQ2ZQ4mgcfoBxdFmQold+qWsD2jLrfZ0trjKL6vOw0j//eAwcALFjKSw==}
    engines: {node: '>= 18'}

  serve-static@2.2.0:
    resolution: {integrity: sha512-61g9pCh0Vnh7IutZjtLGGpTA355+OPn2TyDv/6ivP2h/AdAVX9azsoxmg2/M6nZeQZNYBEwIcsne1mJd9oQItQ==}
    engines: {node: '>= 18'}

  setprototypeof@1.2.0:
    resolution: {integrity: sha512-E5LDX7Wrp85Kil5bhZv46j8jOeboKq5JMmYM3gVGdGH8xFpPWXUMsNrlODCrkoxMEeNi/XZIwuRvY4XNwYMJpw==}

  shebang-command@2.0.0:
    resolution: {integrity: sha512-kHxr2zZpYtdmrN1qDjrrX/Z1rR1kG8Dx+gkpK1G4eXmvXswmcE1hTWBWYUzlraYw1/yZp6YuDY77YtvbN0dmDA==}
    engines: {node: '>=8'}

  shebang-regex@3.0.0:
    resolution: {integrity: sha512-7++dFhtcx3353uBaq8DDR4NuxBetBzC7ZQOhmTQInHEd6bSrXdiEyzCvG07Z44UYdLShWUyXt5M/yhz8ekcb1A==}
    engines: {node: '>=8'}

  side-channel-list@1.0.0:
    resolution: {integrity: sha512-FCLHtRD/gnpCiCHEiJLOwdmFP+wzCmDEkc9y7NsYxeF4u7Btsn1ZuwgwJGxImImHicJArLP4R0yX4c2KCrMrTA==}
    engines: {node: '>= 0.4'}

  side-channel-map@1.0.1:
    resolution: {integrity: sha512-VCjCNfgMsby3tTdo02nbjtM/ewra6jPHmpThenkTYh8pG9ucZ/1P8So4u4FGBek/BjpOVsDCMoLA/iuBKIFXRA==}
    engines: {node: '>= 0.4'}

  side-channel-weakmap@1.0.2:
    resolution: {integrity: sha512-WPS/HvHQTYnHisLo9McqBHOJk2FkHO/tlpvldyrnem4aeQp4hai3gythswg6p01oSoTl58rcpiFAjF2br2Ak2A==}
    engines: {node: '>= 0.4'}

  side-channel@1.1.0:
    resolution: {integrity: sha512-ZX99e6tRweoUXqR+VBrslhda51Nh5MTQwou5tnUDgbtyM0dBgmhEDtWGP/xbKn6hqfPRHujUNwz5fy/wbbhnpw==}
    engines: {node: '>= 0.4'}

  siginfo@2.0.0:
    resolution: {integrity: sha512-ybx0WO1/8bSBLEWXZvEd7gMW3Sn3JFlW3TvX1nREbDLRNQNaeNN8WK0meBwPdAaOI7TtRRRJn/Es1zhrrCHu7g==}

  signal-exit@4.1.0:
    resolution: {integrity: sha512-bzyZ1e88w9O1iNJbKnOlvYTrWPDl46O1bG0D3XInv+9tkPrxrN8jUUTiFlDkkmKWgn1M6CfIA13SuGqOa9Korw==}
    engines: {node: '>=14'}

  source-map-js@1.2.1:
    resolution: {integrity: sha512-UXWMKhLOwVKb728IUtQPXxfYU+usdybtUrK/8uGE8CQMvrhOpwvzDBwj0QhSL7MQc7vIsISBG8VQ8+IDQxpfQA==}
    engines: {node: '>=0.10.0'}

  stackback@0.0.2:
    resolution: {integrity: sha512-1XMJE5fQo1jGH6Y/7ebnwPOBEkIEnT4QF32d5R1+VXdXveM0IBMJt8zfaxX1P3QhVwrYe+576+jkANtSS2mBbw==}

  statuses@2.0.1:
    resolution: {integrity: sha512-RwNA9Z/7PrK06rYLIzFMlaF+l73iwpzsqRIFgbMLbTcLD6cOao82TaWefPXQvB2fOC4AjuYSEndS7N/mTCbkdQ==}
    engines: {node: '>= 0.8'}

  statuses@2.0.2:
    resolution: {integrity: sha512-DvEy55V3DB7uknRo+4iOGT5fP1slR8wQohVdknigZPMpMstaKJQWhwiYBACJE3Ul2pTnATihhBYnRhZQHGBiRw==}
    engines: {node: '>= 0.8'}

  std-env@3.9.0:
    resolution: {integrity: sha512-UGvjygr6F6tpH7o2qyqR6QYpwraIjKSdtzyBdyytFOHmPZY917kwdwLG0RbOjWOnKmnm3PeHjaoLLMie7kPLQw==}

  stream-browserify@3.0.0:
    resolution: {integrity: sha512-H73RAHsVBapbim0tU2JwwOiXUj+fikfiaoYAKHF3VJfA0pe2BCzkhAHBlLG6REzE+2WNZcxOXjK7lkso+9euLA==}

  stream-events@1.0.5:
    resolution: {integrity: sha512-E1GUzBSgvct8Jsb3v2X15pjzN1tYebtbLaMg+eBOUOAxgbLoSbT2NS91ckc5lJD1KfLjId+jXJRgo0qnV5Nerg==}

  stream-shift@1.0.3:
    resolution: {integrity: sha512-76ORR0DO1o1hlKwTbi/DM3EXWGf3ZJYO8cXX5RJwnul2DEg2oyoZyjLNoQM8WsvZiFKCRfC1O0J7iCvie3RZmQ==}

  string-width@4.2.3:
    resolution: {integrity: sha512-wKyQRQpjJ0sIp62ErSZdGsjMJWsap5oRNihHhu6G7JVO/9jIB6UyevL+tXuOqrng8j/cxKTWyWUwvSTriiZz/g==}
    engines: {node: '>=8'}

  string-width@5.1.2:
    resolution: {integrity: sha512-HnLOCR3vjcY8beoNLtcjZ5/nxn2afmME6lhrDrebokqMap+XbeW8n9TXpPDOqdGK5qcI3oT0GKTW6wC7EMiVqA==}
    engines: {node: '>=12'}

  string_decoder@1.3.0:
    resolution: {integrity: sha512-hkRX8U1WjJFd8LsDJ2yQ/wWWxaopEsABU1XfkM8A+j0+85JAGppt16cr1Whg6KIbb4okU6Mql6BOj+uup/wKeA==}

  strip-ansi@6.0.1:
    resolution: {integrity: sha512-Y38VPSHcqkFrCpFnQ9vuSXmquuv5oXOKpGeT6aGrr3o3Gc9AlVa6JBfUSOCnbxGGZF+/0ooI7KrPuUSztUdU5A==}
    engines: {node: '>=8'}

  strip-ansi@7.1.0:
    resolution: {integrity: sha512-iq6eVVI64nQQTRYq2KtEg2d2uU7LElhTJwsH4YzIHZshxlgZms/wIc4VoDQTlG/IvVIrBKG06CrZnp0qv7hkcQ==}
    engines: {node: '>=12'}

  strip-json-comments@3.1.1:
    resolution: {integrity: sha512-6fPc+R4ihwqP6N/aIv2f1gMH8lOVtWQHoqC4yK6oSDVVocumAsfCqjkXnqiYMhmMwS/mEHLp7Vehlt3ql6lEig==}
    engines: {node: '>=8'}

  strip-literal@3.0.0:
    resolution: {integrity: sha512-TcccoMhJOM3OebGhSBEmp3UZ2SfDMZUEBdRA/9ynfLi8yYajyWX3JiXArcJt4Umh4vISpspkQIY8ZZoCqjbviA==}

  strnum@2.1.1:
    resolution: {integrity: sha512-7ZvoFTiCnGxBtDqJ//Cu6fWtZtc7Y3x+QOirG15wztbdngGSkht27o2pyGWrVy0b4WAy3jbKmnoK6g5VlVNUUw==}

  stubs@3.0.0:
    resolution: {integrity: sha512-PdHt7hHUJKxvTCgbKX9C1V/ftOcjJQgz8BZwNfV5c4B6dcGqlpelTbJ999jBGZ2jYiPAwcX5dP6oBwVlBlUbxw==}

  supports-color@7.2.0:
    resolution: {integrity: sha512-qpCAvRl9stuOHveKsn7HncJRvv501qIacKzQlO/+Lwxc9+0q2wLyv4Dfvt80/DPn2pqOBsJdDiogXGR9+OvwRw==}
    engines: {node: '>=8'}

  teeny-request@9.0.0:
    resolution: {integrity: sha512-resvxdc6Mgb7YEThw6G6bExlXKkv6+YbuzGg9xuXxSgxJF7Ozs+o8Y9+2R3sArdWdW8nOokoQb1yrpFB0pQK2g==}
    engines: {node: '>=14'}

  tinybench@2.9.0:
    resolution: {integrity: sha512-0+DUvqWMValLmha6lr4kD8iAMK1HzV0/aKnCtWb9v9641TnP/MFb7Pc2bxoxQjTXAErryXVgUOfv2YqNllqGeg==}

  tinyexec@0.3.2:
    resolution: {integrity: sha512-KQQR9yN7R5+OSwaK0XQoj22pwHoTlgYqmUscPYoknOoWCWfj/5/ABTMRi69FrKU5ffPVh5QcFikpWJI/P1ocHA==}

  tinyglobby@0.2.14:
    resolution: {integrity: sha512-tX5e7OM1HnYr2+a2C/4V0htOcSQcoSTH9KgJnVvNm5zm/cyEWKJ7j7YutsH9CxMdtOkkLFy2AHrMci9IM8IPZQ==}
    engines: {node: '>=12.0.0'}

  tinypool@1.1.1:
    resolution: {integrity: sha512-Zba82s87IFq9A9XmjiX5uZA/ARWDrB03OHlq+Vw1fSdt0I+4/Kutwy8BP4Y/y/aORMo61FQ0vIb5j44vSo5Pkg==}
    engines: {node: ^18.0.0 || >=20.0.0}

  tinyrainbow@2.0.0:
    resolution: {integrity: sha512-op4nsTR47R6p0vMUUoYl/a+ljLFVtlfaXkLQmqfLR1qHma1h/ysYk4hEXZ880bf2CYgTskvTa/e196Vd5dDQXw==}
    engines: {node: '>=14.0.0'}

  tinyspy@4.0.3:
    resolution: {integrity: sha512-t2T/WLB2WRgZ9EpE4jgPJ9w+i66UZfDc8wHh0xrwiRNN+UwH98GIJkTeZqX9rg0i0ptwzqW+uYeIF0T4F8LR7A==}
    engines: {node: '>=14.0.0'}

  to-regex-range@5.0.1:
    resolution: {integrity: sha512-65P7iz6X5yEr1cwcgvQxbbIw7Uk3gOy5dIdtZ4rDveLqhrdJP+Li/Hx6tyK0NEb+2GCyneCMJiGqrADCSNk8sQ==}
    engines: {node: '>=8.0'}

  toidentifier@1.0.1:
    resolution: {integrity: sha512-o5sSPKEkg/DIQNmH43V0/uerLrpzVedkUh8tGNvaeXpfpuwjKenlSox/2O/BTlZUtEe+JG7s5YhEz608PlAHRA==}
    engines: {node: '>=0.6'}

  tr46@0.0.3:
    resolution: {integrity: sha512-N3WMsuqV66lT30CrXNbEjx4GEwlow3v6rr4mCcv6prnfwhS01rkgyFdjPNBYd9br7LpXV1+Emh01fHnq2Gdgrw==}

  ts-algebra@2.0.0:
    resolution: {integrity: sha512-FPAhNPFMrkwz76P7cdjdmiShwMynZYN6SgOujD1urY4oNm80Ou9oMdmbR45LotcKOXoy7wSmHkRFE6Mxbrhefw==}

  ts-api-utils@2.1.0:
    resolution: {integrity: sha512-CUgTZL1irw8u29bzrOD/nH85jqyc74D6SshFgujOIA7osm2Rz7dYH77agkx7H4FBNxDq7Cjf+IjaX/8zwFW+ZQ==}
    engines: {node: '>=18.12'}
    peerDependencies:
      typescript: '>=4.8.4'

  ts-dual-module@0.6.3:
    resolution: {integrity: sha512-pBUAYDgy1HtVmDySNyybAduDvIm9e7yyC7Gn6spe3Z2t4H8lUNioTMsbbIFh6Xymv4uXwyty/39LV2WUrMej5A==}
    hasBin: true

  tslib@2.8.1:
    resolution: {integrity: sha512-oJFu94HQb+KVduSUQL7wnpmqnfmLsOA/nAh6b6EH0wCEoK0/mPeXU6c3wKDV83MkOuHPRHtSXKKU99IBazS/2w==}

  type-check@0.4.0:
    resolution: {integrity: sha512-XleUoc9uwGXqjWwXaUTZAmzMcFZ5858QA2vvx1Ur5xIcixXIP+8LnFDgRplU30us6teqdlskFfu+ae4K79Ooew==}
    engines: {node: '>= 0.8.0'}

  type-is@2.0.1:
    resolution: {integrity: sha512-OZs6gsjF4vMp32qrCbiVSkrFmXtG/AZhY3t0iAMrMBiAZyV9oALtXO8hsrHbMXF9x6L3grlFuwW2oAz7cav+Gw==}
    engines: {node: '>= 0.6'}

  typescript-eslint@8.46.1:
    resolution: {integrity: sha512-VHgijW803JafdSsDO8I761r3SHrgk4T00IdyQ+/UsthtgPRsBWQLqoSxOolxTpxRKi1kGXK0bSz4CoAc9ObqJA==}
    engines: {node: ^18.18.0 || ^20.9.0 || >=21.1.0}
    peerDependencies:
      eslint: ^8.57.0 || ^9.0.0
      typescript: '>=4.8.4 <6.0.0'

  typescript@5.9.2:
    resolution: {integrity: sha512-CWBzXQrc/qOkhidw1OzBTQuYRbfyxDXJMVJ1XNwUHGROVmuaeiEm3OslpZ1RV96d7SKKjZKrSJu3+t/xlw3R9A==}
    engines: {node: '>=14.17'}
    hasBin: true

  undici-types@5.26.5:
    resolution: {integrity: sha512-JlCMO+ehdEIKqlFxk6IfVoAUVmgz7cU7zD/h9XZ0qzeosSHmUJVOzSQvvYSYWXkFXC+IfLKSIffhv0sVZup6pA==}

  undici-types@6.21.0:
    resolution: {integrity: sha512-iwDZqg0QAGrg9Rav5H4n0M64c3mkR59cJ6wQp+7C4nI0gsmExaedaYLNO44eT4AtBBwjbTiGPMlt2Md0T9H9JQ==}

  unpipe@1.0.0:
    resolution: {integrity: sha512-pjy2bYhSsufwWlKwPc+l3cN7+wuJlK6uz0YdJEOlQDbl6jo/YlPi4mb8agUkVC8BF7V8NuzeyPNqRksA3hztKQ==}
    engines: {node: '>= 0.8'}

  uri-js@4.4.1:
    resolution: {integrity: sha512-7rKUyy33Q1yc98pQ1DAmLtwX109F7TIfWlW1Ydo8Wl1ii1SeHieeh0HHfPeL2fMXK6z0s8ecKs9frCuLJvndBg==}

  util-deprecate@1.0.2:
    resolution: {integrity: sha512-EPD5q1uXyFxJpCrLnCc1nHnq3gOa6DZBocAIiI2TaSCA7VCJ1UJDMagCzIkXNsUYfD1daK//LTEQ8xiIbrHtcw==}

  uuid@8.3.2:
    resolution: {integrity: sha512-+NYs2QeMWy+GWFOEm9xnn6HCDp0l7QBD7ml8zLUmJ+93Q5NF0NocErnwkTkXVFNiX3/fpC6afS8Dhb/gz7R7eg==}
    hasBin: true

  uuid@9.0.1:
    resolution: {integrity: sha512-b+1eJOlsR9K8HJpow9Ok3fiWOWSIcIzXodvv0rQjVoOVNpWMpxf1wZNpt4y9h10odCNrqnYp1OBzRktckBe3sA==}
    hasBin: true

  vary@1.1.2:
    resolution: {integrity: sha512-BNGbWLfd0eUPabhkXUVm0j8uuvREyTh5ovRa/dyow/BqAbZJyC+5fU+IzQOzmAKzYqYRAISoRhdQr3eIZ/PXqg==}
    engines: {node: '>= 0.8'}

  vite-node@3.2.4:
    resolution: {integrity: sha512-EbKSKh+bh1E1IFxeO0pg1n4dvoOTt0UDiXMd/qn++r98+jPO1xtJilvXldeuQ8giIB5IkpjCgMleHMNEsGH6pg==}
    engines: {node: ^18.0.0 || ^20.0.0 || >=22.0.0}
    hasBin: true

  vite@6.4.1:
    resolution: {integrity: sha512-+Oxm7q9hDoLMyJOYfUYBuHQo+dkAloi33apOPP56pzj+vsdJDzr+j1NISE5pyaAuKL4A3UD34qd0lx5+kfKp2g==}
    engines: {node: ^18.0.0 || ^20.0.0 || >=22.0.0}
    hasBin: true
    peerDependencies:
      '@types/node': ^18.0.0 || ^20.0.0 || >=22.0.0
      jiti: '>=1.21.0'
      less: '*'
      lightningcss: ^1.21.0
      sass: '*'
      sass-embedded: '*'
      stylus: '*'
      sugarss: '*'
      terser: ^5.16.0
      tsx: ^4.8.1
      yaml: ^2.4.2
    peerDependenciesMeta:
      '@types/node':
        optional: true
      jiti:
        optional: true
      less:
        optional: true
      lightningcss:
        optional: true
      sass:
        optional: true
      sass-embedded:
        optional: true
      stylus:
        optional: true
      sugarss:
        optional: true
      terser:
        optional: true
      tsx:
        optional: true
      yaml:
        optional: true

  vitest@3.2.4:
    resolution: {integrity: sha512-LUCP5ev3GURDysTWiP47wRRUpLKMOfPh+yKTx3kVIEiu5KOMeqzpnYNsKyOoVrULivR8tLcks4+lga33Whn90A==}
    engines: {node: ^18.0.0 || ^20.0.0 || >=22.0.0}
    hasBin: true
    peerDependencies:
      '@edge-runtime/vm': '*'
      '@types/debug': ^4.1.12
      '@types/node': ^18.0.0 || ^20.0.0 || >=22.0.0
      '@vitest/browser': 3.2.4
      '@vitest/ui': 3.2.4
      happy-dom: '*'
      jsdom: '*'
    peerDependenciesMeta:
      '@edge-runtime/vm':
        optional: true
      '@types/debug':
        optional: true
      '@types/node':
        optional: true
      '@vitest/browser':
        optional: true
      '@vitest/ui':
        optional: true
      happy-dom:
        optional: true
      jsdom:
        optional: true

  web-streams-polyfill@4.0.0-beta.3:
    resolution: {integrity: sha512-QW95TCTaHmsYfHDybGMwO5IJIM93I/6vTRk+daHTWFPhwh+C8Cg7j7XyKrwrj8Ib6vYXe0ocYNrmzY4xAAN6ug==}
    engines: {node: '>= 14'}

  webidl-conversions@3.0.1:
    resolution: {integrity: sha512-2JAn3z8AR6rjK8Sm8orRC0h/bcl/DqL7tRPdGZ4I1CjdF+EaMLmYxBHyXuKL849eucPFhvBoxMsflfOb8kxaeQ==}

  whatwg-url@5.0.0:
    resolution: {integrity: sha512-saE57nupxk6v3HY35+jzBwYa0rKSy0XR8JSxZPwgLr7ys0IBzhGviA1/TUGJLmSVqs8pb9AnvICXEuOHLprYTw==}

  which@2.0.2:
    resolution: {integrity: sha512-BLI3Tl1TW3Pvl70l3yq3Y64i+awpwXqsGBYWkkqMtnbXgrMD+yj7rhW0kuEDxzJaYXGjEW5ogapKNMEKNMjibA==}
    engines: {node: '>= 8'}
    hasBin: true

  why-is-node-running@2.3.0:
    resolution: {integrity: sha512-hUrmaWBdVDcxvYqnyh09zunKzROWjbZTiNy8dBEjkS7ehEDQibXJ7XvlmtbwuTclUiIyN+CyXQD4Vmko8fNm8w==}
    engines: {node: '>=8'}
    hasBin: true

  word-wrap@1.2.5:
    resolution: {integrity: sha512-BN22B5eaMMI9UMtjrGd5g5eCYPpCPDUy0FJXbYsaT5zYxjFOckS53SQDE3pWkVoWpHXVb3BrYcEN4Twa55B5cA==}
    engines: {node: '>=0.10.0'}

  wrap-ansi@7.0.0:
    resolution: {integrity: sha512-YVGIj2kamLSTxw6NsZjoBxfSwsn0ycdesmc4p+Q21c5zPuZ1pl+NfxVdxPtdHvmNVOQ6XSYG4AUtyt/Fi7D16Q==}
    engines: {node: '>=10'}

  wrap-ansi@8.1.0:
    resolution: {integrity: sha512-si7QWI6zUMq56bESFvagtmzMdGOtoxfR+Sez11Mobfc7tm+VkUckk9bW2UeffTGVUbOksxmSw0AA2gs8g71NCQ==}
    engines: {node: '>=12'}

  wrappy@1.0.2:
    resolution: {integrity: sha512-l4Sp/DRseor9wL6EvV2+TuQn63dMkPjZ/sp9XkghTEbV9KlPS1xUsZ3u7/IQO4wxtcFB4bgpQPRcR3QCvezPcQ==}

  ws@8.18.2:
    resolution: {integrity: sha512-DMricUmwGZUVr++AEAe2uiVM7UoO9MAVZMDu05UQOaUII0lp+zOzLLU4Xqh/JvTqklB1T4uELaaPBKyjE1r4fQ==}
    engines: {node: '>=10.0.0'}
    peerDependencies:
      bufferutil: ^4.0.1
      utf-8-validate: '>=5.0.2'
    peerDependenciesMeta:
      bufferutil:
        optional: true
      utf-8-validate:
        optional: true

  y18n@5.0.8:
    resolution: {integrity: sha512-0pfFzegeDWJHJIAmTLRP2DwHjdF5s7jo9tuztdQxAhINCdvS+3nGINqPd00AphqJR/0LhANUS6/+7SCb98YOfA==}
    engines: {node: '>=10'}

  yargs-parser@21.1.1:
    resolution: {integrity: sha512-tVpsJW7DdjecAiFpbIB1e3qxIQsE6NoPc5/eTdrbbIC4h0LVsWhnoa3g+m2HclBIujHzsxZ4VJVA+GUuc2/LBw==}
    engines: {node: '>=12'}

  yargs@17.7.2:
    resolution: {integrity: sha512-7dSzzRQ++CKnNI/krKnYRV7JKKPUXMEh61soaHKg9mrWEhzFWhFnxPxGl+69cD1Ou63C13NUPCnmIcrvqCuM6w==}
    engines: {node: '>=12'}

  yocto-queue@0.1.0:
    resolution: {integrity: sha512-rVksvsnNCdJ/ohGc6xgPwyN8eheCxsiLM8mxuE/t/mOVqJewPuO1miLpTHQiRgTKCLexL4MeAFVagts7HmNZ2Q==}
    engines: {node: '>=10'}

  zod-to-json-schema@3.24.6:
    resolution: {integrity: sha512-h/z3PKvcTcTetyjl1fkj79MHNEjm+HpD6NXheWjzOekY7kV+lwDYnHw+ivHkijnCSMz1yJaWBD9vu/Fcmk+vEg==}
    peerDependencies:
      zod: ^3.24.1

  zod@3.25.63:
    resolution: {integrity: sha512-3ttCkqhtpncYXfP0f6dsyabbYV/nEUW+Xlu89jiXbTBifUfjaSqXOG6JnQPLtqt87n7KAmnMqcjay6c0Wq0Vbw==}

snapshots:

  '@anthropic-ai/sdk@0.66.0(zod@3.25.63)':
    dependencies:
      json-schema-to-ts: 3.1.1
    optionalDependencies:
      zod: 3.25.63

  '@anthropic-ai/vertex-sdk@0.14.0(zod@3.25.63)':
    dependencies:
      '@anthropic-ai/sdk': 0.66.0(zod@3.25.63)
      google-auth-library: 9.15.1
    transitivePeerDependencies:
      - encoding
      - supports-color
      - zod

  '@aws-crypto/crc32@5.2.0':
    dependencies:
      '@aws-crypto/util': 5.2.0
      '@aws-sdk/types': 3.910.0
      tslib: 2.8.1

  '@aws-crypto/crc32c@5.2.0':
    dependencies:
      '@aws-crypto/util': 5.2.0
      '@aws-sdk/types': 3.910.0
      tslib: 2.8.1

  '@aws-crypto/sha1-browser@5.2.0':
    dependencies:
      '@aws-crypto/supports-web-crypto': 5.2.0
      '@aws-crypto/util': 5.2.0
      '@aws-sdk/types': 3.910.0
      '@aws-sdk/util-locate-window': 3.804.0
      '@smithy/util-utf8': 2.3.0
      tslib: 2.8.1

  '@aws-crypto/sha256-browser@5.2.0':
    dependencies:
      '@aws-crypto/sha256-js': 5.2.0
      '@aws-crypto/supports-web-crypto': 5.2.0
      '@aws-crypto/util': 5.2.0
      '@aws-sdk/types': 3.910.0
      '@aws-sdk/util-locate-window': 3.804.0
      '@smithy/util-utf8': 2.3.0
      tslib: 2.8.1

  '@aws-crypto/sha256-js@5.2.0':
    dependencies:
      '@aws-crypto/util': 5.2.0
      '@aws-sdk/types': 3.910.0
      tslib: 2.8.1

  '@aws-crypto/supports-web-crypto@5.2.0':
    dependencies:
      tslib: 2.8.1

  '@aws-crypto/util@5.2.0':
    dependencies:
      '@aws-sdk/types': 3.910.0
      '@smithy/util-utf8': 2.3.0
      tslib: 2.8.1

  '@aws-sdk/client-bedrock-runtime@3.913.0':
    dependencies:
      '@aws-crypto/sha256-browser': 5.2.0
      '@aws-crypto/sha256-js': 5.2.0
      '@aws-sdk/core': 3.911.0
      '@aws-sdk/credential-provider-node': 3.913.0
      '@aws-sdk/eventstream-handler-node': 3.910.0
      '@aws-sdk/middleware-eventstream': 3.910.0
      '@aws-sdk/middleware-host-header': 3.910.0
      '@aws-sdk/middleware-logger': 3.910.0
      '@aws-sdk/middleware-recursion-detection': 3.910.0
      '@aws-sdk/middleware-user-agent': 3.911.0
      '@aws-sdk/middleware-websocket': 3.910.0
      '@aws-sdk/region-config-resolver': 3.910.0
      '@aws-sdk/token-providers': 3.911.0
      '@aws-sdk/types': 3.910.0
      '@aws-sdk/util-endpoints': 3.910.0
      '@aws-sdk/util-user-agent-browser': 3.910.0
      '@aws-sdk/util-user-agent-node': 3.911.0
      '@smithy/config-resolver': 4.3.3
      '@smithy/core': 3.17.0
      '@smithy/eventstream-serde-browser': 4.2.3
      '@smithy/eventstream-serde-config-resolver': 4.3.3
      '@smithy/eventstream-serde-node': 4.2.3
      '@smithy/fetch-http-handler': 5.3.4
      '@smithy/hash-node': 4.2.3
      '@smithy/invalid-dependency': 4.2.3
      '@smithy/middleware-content-length': 4.2.3
      '@smithy/middleware-endpoint': 4.3.4
      '@smithy/middleware-retry': 4.4.4
      '@smithy/middleware-serde': 4.2.3
      '@smithy/middleware-stack': 4.2.3
      '@smithy/node-config-provider': 4.3.3
      '@smithy/node-http-handler': 4.4.2
      '@smithy/protocol-http': 5.3.3
      '@smithy/smithy-client': 4.9.0
      '@smithy/types': 4.8.0
      '@smithy/url-parser': 4.2.3
      '@smithy/util-base64': 4.3.0
      '@smithy/util-body-length-browser': 4.2.0
      '@smithy/util-body-length-node': 4.2.1
      '@smithy/util-defaults-mode-browser': 4.3.3
      '@smithy/util-defaults-mode-node': 4.2.4
      '@smithy/util-endpoints': 3.2.3
      '@smithy/util-middleware': 4.2.3
      '@smithy/util-retry': 4.2.3
      '@smithy/util-stream': 4.5.3
      '@smithy/util-utf8': 4.2.0
      '@smithy/uuid': 1.1.0
      tslib: 2.8.1
    transitivePeerDependencies:
      - aws-crt

  '@aws-sdk/client-bedrock@3.913.0':
    dependencies:
      '@aws-crypto/sha256-browser': 5.2.0
      '@aws-crypto/sha256-js': 5.2.0
      '@aws-sdk/core': 3.911.0
      '@aws-sdk/credential-provider-node': 3.913.0
      '@aws-sdk/middleware-host-header': 3.910.0
      '@aws-sdk/middleware-logger': 3.910.0
      '@aws-sdk/middleware-recursion-detection': 3.910.0
      '@aws-sdk/middleware-user-agent': 3.911.0
      '@aws-sdk/region-config-resolver': 3.910.0
      '@aws-sdk/token-providers': 3.911.0
      '@aws-sdk/types': 3.910.0
      '@aws-sdk/util-endpoints': 3.910.0
      '@aws-sdk/util-user-agent-browser': 3.910.0
      '@aws-sdk/util-user-agent-node': 3.911.0
      '@smithy/config-resolver': 4.3.3
      '@smithy/core': 3.17.0
      '@smithy/fetch-http-handler': 5.3.4
      '@smithy/hash-node': 4.2.3
      '@smithy/invalid-dependency': 4.2.3
      '@smithy/middleware-content-length': 4.2.3
      '@smithy/middleware-endpoint': 4.3.4
      '@smithy/middleware-retry': 4.4.4
      '@smithy/middleware-serde': 4.2.3
      '@smithy/middleware-stack': 4.2.3
      '@smithy/node-config-provider': 4.3.3
      '@smithy/node-http-handler': 4.4.2
      '@smithy/protocol-http': 5.3.3
      '@smithy/smithy-client': 4.9.0
      '@smithy/types': 4.8.0
      '@smithy/url-parser': 4.2.3
      '@smithy/util-base64': 4.3.0
      '@smithy/util-body-length-browser': 4.2.0
      '@smithy/util-body-length-node': 4.2.1
      '@smithy/util-defaults-mode-browser': 4.3.3
      '@smithy/util-defaults-mode-node': 4.2.4
      '@smithy/util-endpoints': 3.2.3
      '@smithy/util-middleware': 4.2.3
      '@smithy/util-retry': 4.2.3
      '@smithy/util-utf8': 4.2.0
      '@smithy/uuid': 1.1.0
      tslib: 2.8.1
    transitivePeerDependencies:
      - aws-crt

  '@aws-sdk/client-cognito-identity@3.913.0':
    dependencies:
      '@aws-crypto/sha256-browser': 5.2.0
      '@aws-crypto/sha256-js': 5.2.0
      '@aws-sdk/core': 3.911.0
      '@aws-sdk/credential-provider-node': 3.913.0
      '@aws-sdk/middleware-host-header': 3.910.0
      '@aws-sdk/middleware-logger': 3.910.0
      '@aws-sdk/middleware-recursion-detection': 3.910.0
      '@aws-sdk/middleware-user-agent': 3.911.0
      '@aws-sdk/region-config-resolver': 3.910.0
      '@aws-sdk/types': 3.910.0
      '@aws-sdk/util-endpoints': 3.910.0
      '@aws-sdk/util-user-agent-browser': 3.910.0
      '@aws-sdk/util-user-agent-node': 3.911.0
      '@smithy/config-resolver': 4.3.3
      '@smithy/core': 3.17.0
      '@smithy/fetch-http-handler': 5.3.4
      '@smithy/hash-node': 4.2.3
      '@smithy/invalid-dependency': 4.2.3
      '@smithy/middleware-content-length': 4.2.3
      '@smithy/middleware-endpoint': 4.3.4
      '@smithy/middleware-retry': 4.4.4
      '@smithy/middleware-serde': 4.2.3
      '@smithy/middleware-stack': 4.2.3
      '@smithy/node-config-provider': 4.3.3
      '@smithy/node-http-handler': 4.4.2
      '@smithy/protocol-http': 5.3.3
      '@smithy/smithy-client': 4.9.0
      '@smithy/types': 4.8.0
      '@smithy/url-parser': 4.2.3
      '@smithy/util-base64': 4.3.0
      '@smithy/util-body-length-browser': 4.2.0
      '@smithy/util-body-length-node': 4.2.1
      '@smithy/util-defaults-mode-browser': 4.3.3
      '@smithy/util-defaults-mode-node': 4.2.4
      '@smithy/util-endpoints': 3.2.3
      '@smithy/util-middleware': 4.2.3
      '@smithy/util-retry': 4.2.3
      '@smithy/util-utf8': 4.2.0
      tslib: 2.8.1
    transitivePeerDependencies:
      - aws-crt

  '@aws-sdk/client-s3@3.913.0':
    dependencies:
      '@aws-crypto/sha1-browser': 5.2.0
      '@aws-crypto/sha256-browser': 5.2.0
      '@aws-crypto/sha256-js': 5.2.0
      '@aws-sdk/core': 3.911.0
      '@aws-sdk/credential-provider-node': 3.913.0
      '@aws-sdk/middleware-bucket-endpoint': 3.910.0
      '@aws-sdk/middleware-expect-continue': 3.910.0
      '@aws-sdk/middleware-flexible-checksums': 3.911.0
      '@aws-sdk/middleware-host-header': 3.910.0
      '@aws-sdk/middleware-location-constraint': 3.913.0
      '@aws-sdk/middleware-logger': 3.910.0
      '@aws-sdk/middleware-recursion-detection': 3.910.0
      '@aws-sdk/middleware-sdk-s3': 3.911.0
      '@aws-sdk/middleware-ssec': 3.910.0
      '@aws-sdk/middleware-user-agent': 3.911.0
      '@aws-sdk/region-config-resolver': 3.910.0
      '@aws-sdk/signature-v4-multi-region': 3.911.0
      '@aws-sdk/types': 3.910.0
      '@aws-sdk/util-endpoints': 3.910.0
      '@aws-sdk/util-user-agent-browser': 3.910.0
      '@aws-sdk/util-user-agent-node': 3.911.0
      '@aws-sdk/xml-builder': 3.911.0
      '@smithy/config-resolver': 4.3.3
      '@smithy/core': 3.17.0
      '@smithy/eventstream-serde-browser': 4.2.3
      '@smithy/eventstream-serde-config-resolver': 4.3.3
      '@smithy/eventstream-serde-node': 4.2.3
      '@smithy/fetch-http-handler': 5.3.4
      '@smithy/hash-blob-browser': 4.2.4
      '@smithy/hash-node': 4.2.3
      '@smithy/hash-stream-node': 4.2.3
      '@smithy/invalid-dependency': 4.2.3
      '@smithy/md5-js': 4.2.3
      '@smithy/middleware-content-length': 4.2.3
      '@smithy/middleware-endpoint': 4.3.4
      '@smithy/middleware-retry': 4.4.4
      '@smithy/middleware-serde': 4.2.3
      '@smithy/middleware-stack': 4.2.3
      '@smithy/node-config-provider': 4.3.3
      '@smithy/node-http-handler': 4.4.2
      '@smithy/protocol-http': 5.3.3
      '@smithy/smithy-client': 4.9.0
      '@smithy/types': 4.8.0
      '@smithy/url-parser': 4.2.3
      '@smithy/util-base64': 4.3.0
      '@smithy/util-body-length-browser': 4.2.0
      '@smithy/util-body-length-node': 4.2.1
      '@smithy/util-defaults-mode-browser': 4.3.3
      '@smithy/util-defaults-mode-node': 4.2.4
      '@smithy/util-endpoints': 3.2.3
      '@smithy/util-middleware': 4.2.3
      '@smithy/util-retry': 4.2.3
      '@smithy/util-stream': 4.5.3
      '@smithy/util-utf8': 4.2.0
      '@smithy/util-waiter': 4.2.3
      '@smithy/uuid': 1.1.0
      tslib: 2.8.1
    transitivePeerDependencies:
      - aws-crt

  '@aws-sdk/client-sso@3.911.0':
    dependencies:
      '@aws-crypto/sha256-browser': 5.2.0
      '@aws-crypto/sha256-js': 5.2.0
      '@aws-sdk/core': 3.911.0
      '@aws-sdk/middleware-host-header': 3.910.0
      '@aws-sdk/middleware-logger': 3.910.0
      '@aws-sdk/middleware-recursion-detection': 3.910.0
      '@aws-sdk/middleware-user-agent': 3.911.0
      '@aws-sdk/region-config-resolver': 3.910.0
      '@aws-sdk/types': 3.910.0
      '@aws-sdk/util-endpoints': 3.910.0
      '@aws-sdk/util-user-agent-browser': 3.910.0
      '@aws-sdk/util-user-agent-node': 3.911.0
      '@smithy/config-resolver': 4.3.3
      '@smithy/core': 3.17.0
      '@smithy/fetch-http-handler': 5.3.4
      '@smithy/hash-node': 4.2.3
      '@smithy/invalid-dependency': 4.2.3
      '@smithy/middleware-content-length': 4.2.3
      '@smithy/middleware-endpoint': 4.3.4
      '@smithy/middleware-retry': 4.4.4
      '@smithy/middleware-serde': 4.2.3
      '@smithy/middleware-stack': 4.2.3
      '@smithy/node-config-provider': 4.3.3
      '@smithy/node-http-handler': 4.4.2
      '@smithy/protocol-http': 5.3.3
      '@smithy/smithy-client': 4.9.0
      '@smithy/types': 4.8.0
      '@smithy/url-parser': 4.2.3
      '@smithy/util-base64': 4.3.0
      '@smithy/util-body-length-browser': 4.2.0
      '@smithy/util-body-length-node': 4.2.1
      '@smithy/util-defaults-mode-browser': 4.3.3
      '@smithy/util-defaults-mode-node': 4.2.4
      '@smithy/util-endpoints': 3.2.3
      '@smithy/util-middleware': 4.2.3
      '@smithy/util-retry': 4.2.3
      '@smithy/util-utf8': 4.2.0
      tslib: 2.8.1
    transitivePeerDependencies:
      - aws-crt

  '@aws-sdk/core@3.911.0':
    dependencies:
      '@aws-sdk/types': 3.910.0
      '@aws-sdk/xml-builder': 3.911.0
      '@smithy/core': 3.17.0
      '@smithy/node-config-provider': 4.3.3
      '@smithy/property-provider': 4.2.3
      '@smithy/protocol-http': 5.3.3
      '@smithy/signature-v4': 5.3.3
      '@smithy/smithy-client': 4.9.0
      '@smithy/types': 4.8.0
      '@smithy/util-base64': 4.3.0
      '@smithy/util-middleware': 4.2.3
      '@smithy/util-utf8': 4.2.0
      tslib: 2.8.1

  '@aws-sdk/credential-provider-cognito-identity@3.913.0':
    dependencies:
      '@aws-sdk/client-cognito-identity': 3.913.0
      '@aws-sdk/types': 3.910.0
      '@smithy/property-provider': 4.2.3
      '@smithy/types': 4.8.0
      tslib: 2.8.1
    transitivePeerDependencies:
      - aws-crt

  '@aws-sdk/credential-provider-env@3.911.0':
    dependencies:
      '@aws-sdk/core': 3.911.0
      '@aws-sdk/types': 3.910.0
      '@smithy/property-provider': 4.2.3
      '@smithy/types': 4.8.0
      tslib: 2.8.1

  '@aws-sdk/credential-provider-http@3.911.0':
    dependencies:
      '@aws-sdk/core': 3.911.0
      '@aws-sdk/types': 3.910.0
      '@smithy/fetch-http-handler': 5.3.4
      '@smithy/node-http-handler': 4.4.2
      '@smithy/property-provider': 4.2.3
      '@smithy/protocol-http': 5.3.3
      '@smithy/smithy-client': 4.9.0
      '@smithy/types': 4.8.0
      '@smithy/util-stream': 4.5.3
      tslib: 2.8.1

  '@aws-sdk/credential-provider-ini@3.913.0':
    dependencies:
      '@aws-sdk/core': 3.911.0
      '@aws-sdk/credential-provider-env': 3.911.0
      '@aws-sdk/credential-provider-http': 3.911.0
      '@aws-sdk/credential-provider-process': 3.911.0
      '@aws-sdk/credential-provider-sso': 3.911.0
      '@aws-sdk/credential-provider-web-identity': 3.911.0
      '@aws-sdk/nested-clients': 3.911.0
      '@aws-sdk/types': 3.910.0
      '@smithy/credential-provider-imds': 4.2.3
      '@smithy/property-provider': 4.2.3
      '@smithy/shared-ini-file-loader': 4.3.3
      '@smithy/types': 4.8.0
      tslib: 2.8.1
    transitivePeerDependencies:
      - aws-crt

  '@aws-sdk/credential-provider-node@3.913.0':
    dependencies:
      '@aws-sdk/credential-provider-env': 3.911.0
      '@aws-sdk/credential-provider-http': 3.911.0
      '@aws-sdk/credential-provider-ini': 3.913.0
      '@aws-sdk/credential-provider-process': 3.911.0
      '@aws-sdk/credential-provider-sso': 3.911.0
      '@aws-sdk/credential-provider-web-identity': 3.911.0
      '@aws-sdk/types': 3.910.0
      '@smithy/credential-provider-imds': 4.2.3
      '@smithy/property-provider': 4.2.3
      '@smithy/shared-ini-file-loader': 4.3.3
      '@smithy/types': 4.8.0
      tslib: 2.8.1
    transitivePeerDependencies:
      - aws-crt

  '@aws-sdk/credential-provider-process@3.911.0':
    dependencies:
      '@aws-sdk/core': 3.911.0
      '@aws-sdk/types': 3.910.0
      '@smithy/property-provider': 4.2.3
      '@smithy/shared-ini-file-loader': 4.3.3
      '@smithy/types': 4.8.0
      tslib: 2.8.1

  '@aws-sdk/credential-provider-sso@3.911.0':
    dependencies:
      '@aws-sdk/client-sso': 3.911.0
      '@aws-sdk/core': 3.911.0
      '@aws-sdk/token-providers': 3.911.0
      '@aws-sdk/types': 3.910.0
      '@smithy/property-provider': 4.2.3
      '@smithy/shared-ini-file-loader': 4.3.3
      '@smithy/types': 4.8.0
      tslib: 2.8.1
    transitivePeerDependencies:
      - aws-crt

  '@aws-sdk/credential-provider-web-identity@3.911.0':
    dependencies:
      '@aws-sdk/core': 3.911.0
      '@aws-sdk/nested-clients': 3.911.0
      '@aws-sdk/types': 3.910.0
      '@smithy/property-provider': 4.2.3
      '@smithy/shared-ini-file-loader': 4.3.3
      '@smithy/types': 4.8.0
      tslib: 2.8.1
    transitivePeerDependencies:
      - aws-crt

  '@aws-sdk/credential-providers@3.913.0':
    dependencies:
      '@aws-sdk/client-cognito-identity': 3.913.0
      '@aws-sdk/core': 3.911.0
      '@aws-sdk/credential-provider-cognito-identity': 3.913.0
      '@aws-sdk/credential-provider-env': 3.911.0
      '@aws-sdk/credential-provider-http': 3.911.0
      '@aws-sdk/credential-provider-ini': 3.913.0
      '@aws-sdk/credential-provider-node': 3.913.0
      '@aws-sdk/credential-provider-process': 3.911.0
      '@aws-sdk/credential-provider-sso': 3.911.0
      '@aws-sdk/credential-provider-web-identity': 3.911.0
      '@aws-sdk/nested-clients': 3.911.0
      '@aws-sdk/types': 3.910.0
      '@smithy/config-resolver': 4.3.3
      '@smithy/core': 3.17.0
      '@smithy/credential-provider-imds': 4.2.3
      '@smithy/node-config-provider': 4.3.3
      '@smithy/property-provider': 4.2.3
      '@smithy/types': 4.8.0
      tslib: 2.8.1
    transitivePeerDependencies:
      - aws-crt

  '@aws-sdk/eventstream-handler-node@3.910.0':
    dependencies:
      '@aws-sdk/types': 3.910.0
      '@smithy/eventstream-codec': 4.2.3
      '@smithy/types': 4.8.0
      tslib: 2.8.1

  '@aws-sdk/lib-storage@3.913.0(@aws-sdk/client-s3@3.913.0)':
    dependencies:
      '@aws-sdk/client-s3': 3.913.0
      '@smithy/abort-controller': 4.2.3
      '@smithy/middleware-endpoint': 4.3.4
      '@smithy/smithy-client': 4.9.0
      buffer: 5.6.0
      events: 3.3.0
      stream-browserify: 3.0.0
      tslib: 2.8.1

  '@aws-sdk/middleware-bucket-endpoint@3.910.0':
    dependencies:
      '@aws-sdk/types': 3.910.0
      '@aws-sdk/util-arn-parser': 3.893.0
      '@smithy/node-config-provider': 4.3.3
      '@smithy/protocol-http': 5.3.3
      '@smithy/types': 4.8.0
      '@smithy/util-config-provider': 4.2.0
      tslib: 2.8.1

  '@aws-sdk/middleware-eventstream@3.910.0':
    dependencies:
      '@aws-sdk/types': 3.910.0
      '@smithy/protocol-http': 5.3.3
      '@smithy/types': 4.8.0
      tslib: 2.8.1

  '@aws-sdk/middleware-expect-continue@3.910.0':
    dependencies:
      '@aws-sdk/types': 3.910.0
      '@smithy/protocol-http': 5.3.3
      '@smithy/types': 4.8.0
      tslib: 2.8.1

  '@aws-sdk/middleware-flexible-checksums@3.911.0':
    dependencies:
      '@aws-crypto/crc32': 5.2.0
      '@aws-crypto/crc32c': 5.2.0
      '@aws-crypto/util': 5.2.0
      '@aws-sdk/core': 3.911.0
      '@aws-sdk/types': 3.910.0
      '@smithy/is-array-buffer': 4.2.0
      '@smithy/node-config-provider': 4.3.3
      '@smithy/protocol-http': 5.3.3
      '@smithy/types': 4.8.0
      '@smithy/util-middleware': 4.2.3
      '@smithy/util-stream': 4.5.3
      '@smithy/util-utf8': 4.2.0
      tslib: 2.8.1

  '@aws-sdk/middleware-host-header@3.910.0':
    dependencies:
      '@aws-sdk/types': 3.910.0
      '@smithy/protocol-http': 5.3.3
      '@smithy/types': 4.8.0
      tslib: 2.8.1

  '@aws-sdk/middleware-location-constraint@3.913.0':
    dependencies:
      '@aws-sdk/types': 3.910.0
      '@smithy/types': 4.8.0
      tslib: 2.8.1

  '@aws-sdk/middleware-logger@3.910.0':
    dependencies:
      '@aws-sdk/types': 3.910.0
      '@smithy/types': 4.8.0
      tslib: 2.8.1

  '@aws-sdk/middleware-recursion-detection@3.910.0':
    dependencies:
      '@aws-sdk/types': 3.910.0
      '@aws/lambda-invoke-store': 0.0.1
      '@smithy/protocol-http': 5.3.3
      '@smithy/types': 4.8.0
      tslib: 2.8.1

  '@aws-sdk/middleware-sdk-s3@3.911.0':
    dependencies:
      '@aws-sdk/core': 3.911.0
      '@aws-sdk/types': 3.910.0
      '@aws-sdk/util-arn-parser': 3.893.0
      '@smithy/core': 3.17.0
      '@smithy/node-config-provider': 4.3.3
      '@smithy/protocol-http': 5.3.3
      '@smithy/signature-v4': 5.3.3
      '@smithy/smithy-client': 4.9.0
      '@smithy/types': 4.8.0
      '@smithy/util-config-provider': 4.2.0
      '@smithy/util-middleware': 4.2.3
      '@smithy/util-stream': 4.5.3
      '@smithy/util-utf8': 4.2.0
      tslib: 2.8.1

  '@aws-sdk/middleware-ssec@3.910.0':
    dependencies:
      '@aws-sdk/types': 3.910.0
      '@smithy/types': 4.8.0
      tslib: 2.8.1

  '@aws-sdk/middleware-user-agent@3.911.0':
    dependencies:
      '@aws-sdk/core': 3.911.0
      '@aws-sdk/types': 3.910.0
      '@aws-sdk/util-endpoints': 3.910.0
      '@smithy/core': 3.17.0
      '@smithy/protocol-http': 5.3.3
      '@smithy/types': 4.8.0
      tslib: 2.8.1

  '@aws-sdk/middleware-websocket@3.910.0':
    dependencies:
      '@aws-sdk/types': 3.910.0
      '@aws-sdk/util-format-url': 3.910.0
      '@smithy/eventstream-codec': 4.2.3
      '@smithy/eventstream-serde-browser': 4.2.3
      '@smithy/fetch-http-handler': 5.3.4
      '@smithy/protocol-http': 5.3.3
      '@smithy/signature-v4': 5.3.3
      '@smithy/types': 4.8.0
      '@smithy/util-hex-encoding': 4.2.0
      tslib: 2.8.1

  '@aws-sdk/nested-clients@3.911.0':
    dependencies:
      '@aws-crypto/sha256-browser': 5.2.0
      '@aws-crypto/sha256-js': 5.2.0
      '@aws-sdk/core': 3.911.0
      '@aws-sdk/middleware-host-header': 3.910.0
      '@aws-sdk/middleware-logger': 3.910.0
      '@aws-sdk/middleware-recursion-detection': 3.910.0
      '@aws-sdk/middleware-user-agent': 3.911.0
      '@aws-sdk/region-config-resolver': 3.910.0
      '@aws-sdk/types': 3.910.0
      '@aws-sdk/util-endpoints': 3.910.0
      '@aws-sdk/util-user-agent-browser': 3.910.0
      '@aws-sdk/util-user-agent-node': 3.911.0
      '@smithy/config-resolver': 4.3.3
      '@smithy/core': 3.17.0
      '@smithy/fetch-http-handler': 5.3.4
      '@smithy/hash-node': 4.2.3
      '@smithy/invalid-dependency': 4.2.3
      '@smithy/middleware-content-length': 4.2.3
      '@smithy/middleware-endpoint': 4.3.4
      '@smithy/middleware-retry': 4.4.4
      '@smithy/middleware-serde': 4.2.3
      '@smithy/middleware-stack': 4.2.3
      '@smithy/node-config-provider': 4.3.3
      '@smithy/node-http-handler': 4.4.2
      '@smithy/protocol-http': 5.3.3
      '@smithy/smithy-client': 4.9.0
      '@smithy/types': 4.8.0
      '@smithy/url-parser': 4.2.3
      '@smithy/util-base64': 4.3.0
      '@smithy/util-body-length-browser': 4.2.0
      '@smithy/util-body-length-node': 4.2.1
      '@smithy/util-defaults-mode-browser': 4.3.3
      '@smithy/util-defaults-mode-node': 4.2.4
      '@smithy/util-endpoints': 3.2.3
      '@smithy/util-middleware': 4.2.3
      '@smithy/util-retry': 4.2.3
      '@smithy/util-utf8': 4.2.0
      tslib: 2.8.1
    transitivePeerDependencies:
      - aws-crt

  '@aws-sdk/region-config-resolver@3.910.0':
    dependencies:
      '@aws-sdk/types': 3.910.0
      '@smithy/node-config-provider': 4.3.3
      '@smithy/types': 4.8.0
      '@smithy/util-config-provider': 4.2.0
      '@smithy/util-middleware': 4.2.3
      tslib: 2.8.1

  '@aws-sdk/signature-v4-multi-region@3.911.0':
    dependencies:
      '@aws-sdk/middleware-sdk-s3': 3.911.0
      '@aws-sdk/types': 3.910.0
      '@smithy/protocol-http': 5.3.3
      '@smithy/signature-v4': 5.3.3
      '@smithy/types': 4.8.0
      tslib: 2.8.1

  '@aws-sdk/token-providers@3.911.0':
    dependencies:
      '@aws-sdk/core': 3.911.0
      '@aws-sdk/nested-clients': 3.911.0
      '@aws-sdk/types': 3.910.0
      '@smithy/property-provider': 4.2.3
      '@smithy/shared-ini-file-loader': 4.3.3
      '@smithy/types': 4.8.0
      tslib: 2.8.1
    transitivePeerDependencies:
      - aws-crt

  '@aws-sdk/types@3.910.0':
    dependencies:
      '@smithy/types': 4.8.0
      tslib: 2.8.1

  '@aws-sdk/util-arn-parser@3.893.0':
    dependencies:
      tslib: 2.8.1

  '@aws-sdk/util-endpoints@3.910.0':
    dependencies:
      '@aws-sdk/types': 3.910.0
      '@smithy/types': 4.8.0
      '@smithy/url-parser': 4.2.3
      '@smithy/util-endpoints': 3.2.3
      tslib: 2.8.1

  '@aws-sdk/util-format-url@3.910.0':
    dependencies:
      '@aws-sdk/types': 3.910.0
      '@smithy/querystring-builder': 4.2.3
      '@smithy/types': 4.8.0
      tslib: 2.8.1

  '@aws-sdk/util-locate-window@3.804.0':
    dependencies:
      tslib: 2.8.1

  '@aws-sdk/util-user-agent-browser@3.910.0':
    dependencies:
      '@aws-sdk/types': 3.910.0
      '@smithy/types': 4.8.0
      bowser: 2.11.0
      tslib: 2.8.1

  '@aws-sdk/util-user-agent-node@3.911.0':
    dependencies:
      '@aws-sdk/middleware-user-agent': 3.911.0
      '@aws-sdk/types': 3.910.0
      '@smithy/node-config-provider': 4.3.3
      '@smithy/types': 4.8.0
      tslib: 2.8.1

  '@aws-sdk/xml-builder@3.911.0':
    dependencies:
      '@smithy/types': 4.8.0
      fast-xml-parser: 5.2.5
      tslib: 2.8.1

  '@aws/lambda-invoke-store@0.0.1': {}

  '@azure-rest/ai-inference@1.0.0-beta.6':
    dependencies:
      '@azure-rest/core-client': 2.3.4
      '@azure/abort-controller': 2.1.2
      '@azure/core-auth': 1.10.1
      '@azure/core-lro': 2.7.2
      '@azure/core-rest-pipeline': 1.21.0
      '@azure/core-tracing': 1.2.0
      '@azure/logger': 1.1.4
      tslib: 2.8.1
    transitivePeerDependencies:
      - supports-color

  '@azure-rest/core-client@2.3.4':
    dependencies:
      '@azure/abort-controller': 2.1.2
      '@azure/core-auth': 1.10.1
      '@azure/core-rest-pipeline': 1.21.0
      '@azure/core-tracing': 1.2.0
      '@azure/core-util': 1.13.1
      tslib: 2.8.1
    transitivePeerDependencies:
      - supports-color

  '@azure/abort-controller@2.1.2':
    dependencies:
      tslib: 2.8.1

  '@azure/ai-agents@1.0.0':
    dependencies:
      '@azure-rest/core-client': 2.3.4
      '@azure/abort-controller': 2.1.2
      '@azure/core-auth': 1.10.1
      '@azure/core-lro': 3.2.0
      '@azure/core-paging': 1.6.2
      '@azure/core-rest-pipeline': 1.21.0
      '@azure/core-sse': 2.3.0
      '@azure/core-tracing': 1.2.0
      '@azure/core-util': 1.13.1
      '@azure/logger': 1.1.4
      tslib: 2.8.1
    transitivePeerDependencies:
      - supports-color

  '@azure/ai-projects@1.0.0-beta.10(ws@8.18.2)(zod@3.25.63)':
    dependencies:
      '@azure-rest/ai-inference': 1.0.0-beta.6
      '@azure-rest/core-client': 2.3.4
      '@azure/abort-controller': 2.1.2
      '@azure/ai-agents': 1.0.0
      '@azure/core-auth': 1.10.1
      '@azure/core-lro': 3.2.0
      '@azure/core-paging': 1.6.2
      '@azure/core-rest-pipeline': 1.21.0
      '@azure/core-sse': 2.3.0
      '@azure/core-tracing': 1.2.0
      '@azure/core-util': 1.13.1
      '@azure/logger': 1.1.4
      '@azure/storage-blob': 12.27.0
      openai: 4.104.0(ws@8.18.2)(zod@3.25.63)
      tslib: 2.8.1
    transitivePeerDependencies:
      - encoding
      - supports-color
      - ws
      - zod

  '@azure/core-auth@1.10.1':
    dependencies:
      '@azure/abort-controller': 2.1.2
      '@azure/core-util': 1.13.1
      tslib: 2.8.1
    transitivePeerDependencies:
      - supports-color

  '@azure/core-client@1.9.3':
    dependencies:
      '@azure/abort-controller': 2.1.2
      '@azure/core-auth': 1.10.1
      '@azure/core-rest-pipeline': 1.21.0
      '@azure/core-tracing': 1.2.0
      '@azure/core-util': 1.13.1
      '@azure/logger': 1.1.4
      tslib: 2.8.1
    transitivePeerDependencies:
      - supports-color

  '@azure/core-http-compat@2.3.0':
    dependencies:
      '@azure/abort-controller': 2.1.2
      '@azure/core-client': 1.9.3
      '@azure/core-rest-pipeline': 1.21.0
    transitivePeerDependencies:
      - supports-color

  '@azure/core-lro@2.7.2':
    dependencies:
      '@azure/abort-controller': 2.1.2
      '@azure/core-util': 1.13.1
      '@azure/logger': 1.1.4
      tslib: 2.8.1
    transitivePeerDependencies:
      - supports-color

  '@azure/core-lro@3.2.0':
    dependencies:
      '@azure/abort-controller': 2.1.2
      '@azure/core-util': 1.13.1
      '@azure/logger': 1.1.4
      tslib: 2.8.1
    transitivePeerDependencies:
      - supports-color

  '@azure/core-paging@1.6.2':
    dependencies:
      tslib: 2.8.1

  '@azure/core-rest-pipeline@1.21.0':
    dependencies:
      '@azure/abort-controller': 2.1.2
      '@azure/core-auth': 1.10.1
      '@azure/core-tracing': 1.2.0
      '@azure/core-util': 1.13.1
      '@azure/logger': 1.1.4
      '@typespec/ts-http-runtime': 0.2.3
      tslib: 2.8.1
    transitivePeerDependencies:
      - supports-color

  '@azure/core-sse@2.3.0':
    dependencies:
      tslib: 2.8.1

  '@azure/core-tracing@1.2.0':
    dependencies:
      tslib: 2.8.1

  '@azure/core-util@1.13.1':
    dependencies:
      '@azure/abort-controller': 2.1.2
      '@typespec/ts-http-runtime': 0.3.1
      tslib: 2.8.1
    transitivePeerDependencies:
      - supports-color

  '@azure/core-xml@1.4.5':
    dependencies:
      fast-xml-parser: 5.2.5
      tslib: 2.8.1

  '@azure/identity@4.13.0':
    dependencies:
      '@azure/abort-controller': 2.1.2
      '@azure/core-auth': 1.10.1
      '@azure/core-client': 1.9.3
      '@azure/core-rest-pipeline': 1.21.0
      '@azure/core-tracing': 1.2.0
      '@azure/core-util': 1.13.1
      '@azure/logger': 1.1.4
      '@azure/msal-browser': 4.8.0
      '@azure/msal-node': 3.5.3
      open: 10.1.0
      tslib: 2.8.1
    transitivePeerDependencies:
      - supports-color

  '@azure/logger@1.1.4':
    dependencies:
      tslib: 2.8.1

  '@azure/msal-browser@4.8.0':
    dependencies:
      '@azure/msal-common': 15.3.0

  '@azure/msal-common@15.3.0': {}

  '@azure/msal-common@15.6.0': {}

  '@azure/msal-node@3.5.3':
    dependencies:
      '@azure/msal-common': 15.6.0
      jsonwebtoken: 9.0.2
      uuid: 8.3.2

  '@azure/openai@2.0.0':
    dependencies:
      '@azure-rest/core-client': 2.3.4
      tslib: 2.8.1
    transitivePeerDependencies:
      - supports-color

  '@azure/storage-blob@12.27.0':
    dependencies:
      '@azure/abort-controller': 2.1.2
      '@azure/core-auth': 1.10.1
      '@azure/core-client': 1.9.3
      '@azure/core-http-compat': 2.3.0
      '@azure/core-lro': 2.7.2
      '@azure/core-paging': 1.6.2
      '@azure/core-rest-pipeline': 1.21.0
      '@azure/core-tracing': 1.2.0
      '@azure/core-util': 1.13.1
      '@azure/core-xml': 1.4.5
      '@azure/logger': 1.1.4
      events: 3.3.0
      tslib: 2.8.1
    transitivePeerDependencies:
      - supports-color

  '@babel/runtime@7.28.4': {}

  '@esbuild/aix-ppc64@0.25.6':
    optional: true

  '@esbuild/android-arm64@0.25.6':
    optional: true

  '@esbuild/android-arm@0.25.6':
    optional: true

  '@esbuild/android-x64@0.25.6':
    optional: true

  '@esbuild/darwin-arm64@0.25.6':
    optional: true

  '@esbuild/darwin-x64@0.25.6':
    optional: true

  '@esbuild/freebsd-arm64@0.25.6':
    optional: true

  '@esbuild/freebsd-x64@0.25.6':
    optional: true

  '@esbuild/linux-arm64@0.25.6':
    optional: true

  '@esbuild/linux-arm@0.25.6':
    optional: true

  '@esbuild/linux-ia32@0.25.6':
    optional: true

  '@esbuild/linux-loong64@0.25.6':
    optional: true

  '@esbuild/linux-mips64el@0.25.6':
    optional: true

  '@esbuild/linux-ppc64@0.25.6':
    optional: true

  '@esbuild/linux-riscv64@0.25.6':
    optional: true

  '@esbuild/linux-s390x@0.25.6':
    optional: true

  '@esbuild/linux-x64@0.25.6':
    optional: true

  '@esbuild/netbsd-arm64@0.25.6':
    optional: true

  '@esbuild/netbsd-x64@0.25.6':
    optional: true

  '@esbuild/openbsd-arm64@0.25.6':
    optional: true

  '@esbuild/openbsd-x64@0.25.6':
    optional: true

  '@esbuild/openharmony-arm64@0.25.6':
    optional: true

  '@esbuild/sunos-x64@0.25.6':
    optional: true

  '@esbuild/win32-arm64@0.25.6':
    optional: true

  '@esbuild/win32-ia32@0.25.6':
    optional: true

  '@esbuild/win32-x64@0.25.6':
    optional: true

  '@eslint-community/eslint-utils@4.9.0(eslint@9.38.0)':
    dependencies:
      eslint: 9.38.0
      eslint-visitor-keys: 3.4.3

  '@eslint-community/regexpp@4.12.1': {}

  '@eslint/config-array@0.21.1':
    dependencies:
      '@eslint/object-schema': 2.1.7
      debug: 4.4.1
      minimatch: 3.1.2
    transitivePeerDependencies:
      - supports-color

  '@eslint/config-helpers@0.4.1':
    dependencies:
      '@eslint/core': 0.16.0

  '@eslint/core@0.16.0':
    dependencies:
      '@types/json-schema': 7.0.15

  '@eslint/eslintrc@3.3.1':
    dependencies:
      ajv: 6.12.6
      debug: 4.4.1
      espree: 10.4.0
      globals: 14.0.0
      ignore: 5.3.2
      import-fresh: 3.3.1
      js-yaml: 4.1.0
      minimatch: 3.1.2
      strip-json-comments: 3.1.1
    transitivePeerDependencies:
      - supports-color

  '@eslint/js@9.38.0': {}

  '@eslint/object-schema@2.1.7': {}

  '@eslint/plugin-kit@0.4.0':
    dependencies:
      '@eslint/core': 0.16.0
      levn: 0.4.1

  '@google-cloud/aiplatform@3.35.0':
    dependencies:
      google-gax: 4.4.1
      protobuf.js: 1.1.2
    transitivePeerDependencies:
      - encoding
      - supports-color

  '@google/genai@1.25.0(@modelcontextprotocol/sdk@1.12.0)':
    dependencies:
      google-auth-library: 9.15.1
      ws: 8.18.2
    optionalDependencies:
      '@modelcontextprotocol/sdk': 1.12.0
    transitivePeerDependencies:
      - bufferutil
      - encoding
      - supports-color
      - utf-8-validate

  '@grpc/grpc-js@1.13.2':
    dependencies:
      '@grpc/proto-loader': 0.7.13
      '@js-sdsl/ordered-map': 4.4.2

  '@grpc/proto-loader@0.7.13':
    dependencies:
      lodash.camelcase: 4.3.0
      long: 5.3.1
      protobufjs: 7.4.0
      yargs: 17.7.2

  '@huggingface/inference@4.8.0':
    dependencies:
      '@huggingface/jinja': 0.5.1
      '@huggingface/tasks': 0.19.56

  '@huggingface/jinja@0.5.1': {}

  '@huggingface/tasks@0.19.56': {}

  '@humanfs/core@0.19.1': {}

  '@humanfs/node@0.16.6':
    dependencies:
      '@humanfs/core': 0.19.1
      '@humanwhocodes/retry': 0.3.1

  '@humanwhocodes/module-importer@1.0.1': {}

  '@humanwhocodes/retry@0.3.1': {}

  '@humanwhocodes/retry@0.4.3': {}

  '@isaacs/balanced-match@4.0.1': {}

  '@isaacs/brace-expansion@5.0.0':
    dependencies:
      '@isaacs/balanced-match': 4.0.1

  '@isaacs/cliui@8.0.2':
    dependencies:
      string-width: 5.1.2
      string-width-cjs: string-width@4.2.3
      strip-ansi: 7.1.0
      strip-ansi-cjs: strip-ansi@6.0.1
      wrap-ansi: 8.1.0
      wrap-ansi-cjs: wrap-ansi@7.0.0

  '@jridgewell/sourcemap-codec@1.5.4': {}

  '@js-sdsl/ordered-map@4.4.2': {}

  '@modelcontextprotocol/sdk@1.12.0':
    dependencies:
      ajv: 6.12.6
      content-type: 1.0.5
      cors: 2.8.5
      cross-spawn: 7.0.6
      eventsource: 3.0.7
      express: 5.1.0
      express-rate-limit: 7.5.1(express@5.1.0)
      pkce-challenge: 5.0.0
      raw-body: 3.0.0
      zod: 3.25.63
      zod-to-json-schema: 3.24.6(zod@3.25.63)
    transitivePeerDependencies:
      - supports-color
    optional: true

  '@nodelib/fs.scandir@2.1.5':
    dependencies:
      '@nodelib/fs.stat': 2.0.5
      run-parallel: 1.2.0

  '@nodelib/fs.stat@2.0.5': {}

  '@nodelib/fs.walk@1.2.8':
    dependencies:
      '@nodelib/fs.scandir': 2.1.5
      fastq: 1.19.1

  '@pkgjs/parseargs@0.11.0':
    optional: true

  '@protobufjs/aspromise@1.1.2': {}

  '@protobufjs/base64@1.1.2': {}

  '@protobufjs/codegen@2.0.4': {}

  '@protobufjs/eventemitter@1.1.0': {}

  '@protobufjs/fetch@1.1.0':
    dependencies:
      '@protobufjs/aspromise': 1.1.2
      '@protobufjs/inquire': 1.1.0

  '@protobufjs/float@1.0.2': {}

  '@protobufjs/inquire@1.1.0': {}

  '@protobufjs/path@1.1.2': {}

  '@protobufjs/pool@1.1.0': {}

  '@protobufjs/utf8@1.1.0': {}

  '@rollup/rollup-android-arm-eabi@4.52.5':
    optional: true

  '@rollup/rollup-android-arm64@4.52.5':
    optional: true

  '@rollup/rollup-darwin-arm64@4.52.5':
    optional: true

  '@rollup/rollup-darwin-x64@4.52.5':
    optional: true

  '@rollup/rollup-freebsd-arm64@4.52.5':
    optional: true

  '@rollup/rollup-freebsd-x64@4.52.5':
    optional: true

  '@rollup/rollup-linux-arm-gnueabihf@4.52.5':
    optional: true

  '@rollup/rollup-linux-arm-musleabihf@4.52.5':
    optional: true

  '@rollup/rollup-linux-arm64-gnu@4.52.5':
    optional: true

  '@rollup/rollup-linux-arm64-musl@4.52.5':
    optional: true

  '@rollup/rollup-linux-loong64-gnu@4.52.5':
    optional: true

  '@rollup/rollup-linux-ppc64-gnu@4.52.5':
    optional: true

  '@rollup/rollup-linux-riscv64-gnu@4.52.5':
    optional: true

  '@rollup/rollup-linux-riscv64-musl@4.52.5':
    optional: true

  '@rollup/rollup-linux-s390x-gnu@4.52.5':
    optional: true

  '@rollup/rollup-linux-x64-gnu@4.52.5':
    optional: true

  '@rollup/rollup-linux-x64-musl@4.52.5':
    optional: true

  '@rollup/rollup-openharmony-arm64@4.52.5':
    optional: true

  '@rollup/rollup-win32-arm64-msvc@4.52.5':
    optional: true

  '@rollup/rollup-win32-ia32-msvc@4.52.5':
    optional: true

  '@rollup/rollup-win32-x64-gnu@4.52.5':
    optional: true

  '@rollup/rollup-win32-x64-msvc@4.52.5':
    optional: true

  '@smithy/abort-controller@4.2.3':
    dependencies:
      '@smithy/types': 4.8.0
      tslib: 2.8.1

  '@smithy/chunked-blob-reader-native@4.2.1':
    dependencies:
      '@smithy/util-base64': 4.3.0
      tslib: 2.8.1

  '@smithy/chunked-blob-reader@5.2.0':
    dependencies:
      tslib: 2.8.1

  '@smithy/config-resolver@4.3.3':
    dependencies:
      '@smithy/node-config-provider': 4.3.3
      '@smithy/types': 4.8.0
      '@smithy/util-config-provider': 4.2.0
      '@smithy/util-middleware': 4.2.3
      tslib: 2.8.1

  '@smithy/core@3.17.0':
    dependencies:
      '@smithy/middleware-serde': 4.2.3
      '@smithy/protocol-http': 5.3.3
      '@smithy/types': 4.8.0
      '@smithy/util-base64': 4.3.0
      '@smithy/util-body-length-browser': 4.2.0
      '@smithy/util-middleware': 4.2.3
      '@smithy/util-stream': 4.5.3
      '@smithy/util-utf8': 4.2.0
      '@smithy/uuid': 1.1.0
      tslib: 2.8.1

  '@smithy/credential-provider-imds@4.2.3':
    dependencies:
      '@smithy/node-config-provider': 4.3.3
      '@smithy/property-provider': 4.2.3
      '@smithy/types': 4.8.0
      '@smithy/url-parser': 4.2.3
      tslib: 2.8.1

  '@smithy/eventstream-codec@4.2.3':
    dependencies:
      '@aws-crypto/crc32': 5.2.0
      '@smithy/types': 4.8.0
      '@smithy/util-hex-encoding': 4.2.0
      tslib: 2.8.1

  '@smithy/eventstream-serde-browser@4.2.3':
    dependencies:
      '@smithy/eventstream-serde-universal': 4.2.3
      '@smithy/types': 4.8.0
      tslib: 2.8.1

  '@smithy/eventstream-serde-config-resolver@4.3.3':
    dependencies:
      '@smithy/types': 4.8.0
      tslib: 2.8.1

  '@smithy/eventstream-serde-node@4.2.3':
    dependencies:
      '@smithy/eventstream-serde-universal': 4.2.3
      '@smithy/types': 4.8.0
      tslib: 2.8.1

  '@smithy/eventstream-serde-universal@4.2.3':
    dependencies:
      '@smithy/eventstream-codec': 4.2.3
      '@smithy/types': 4.8.0
      tslib: 2.8.1

  '@smithy/fetch-http-handler@5.3.4':
    dependencies:
      '@smithy/protocol-http': 5.3.3
      '@smithy/querystring-builder': 4.2.3
      '@smithy/types': 4.8.0
      '@smithy/util-base64': 4.3.0
      tslib: 2.8.1

  '@smithy/hash-blob-browser@4.2.4':
    dependencies:
      '@smithy/chunked-blob-reader': 5.2.0
      '@smithy/chunked-blob-reader-native': 4.2.1
      '@smithy/types': 4.8.0
      tslib: 2.8.1

  '@smithy/hash-node@4.2.3':
    dependencies:
      '@smithy/types': 4.8.0
      '@smithy/util-buffer-from': 4.2.0
      '@smithy/util-utf8': 4.2.0
      tslib: 2.8.1

  '@smithy/hash-stream-node@4.2.3':
    dependencies:
      '@smithy/types': 4.8.0
      '@smithy/util-utf8': 4.2.0
      tslib: 2.8.1

  '@smithy/invalid-dependency@4.2.3':
    dependencies:
      '@smithy/types': 4.8.0
      tslib: 2.8.1

  '@smithy/is-array-buffer@2.2.0':
    dependencies:
      tslib: 2.8.1

  '@smithy/is-array-buffer@4.2.0':
    dependencies:
      tslib: 2.8.1

  '@smithy/md5-js@4.2.3':
    dependencies:
      '@smithy/types': 4.8.0
      '@smithy/util-utf8': 4.2.0
      tslib: 2.8.1

  '@smithy/middleware-content-length@4.2.3':
    dependencies:
      '@smithy/protocol-http': 5.3.3
      '@smithy/types': 4.8.0
      tslib: 2.8.1

  '@smithy/middleware-endpoint@4.3.4':
    dependencies:
      '@smithy/core': 3.17.0
      '@smithy/middleware-serde': 4.2.3
      '@smithy/node-config-provider': 4.3.3
      '@smithy/shared-ini-file-loader': 4.3.3
      '@smithy/types': 4.8.0
      '@smithy/url-parser': 4.2.3
      '@smithy/util-middleware': 4.2.3
      tslib: 2.8.1

  '@smithy/middleware-retry@4.4.4':
    dependencies:
      '@smithy/node-config-provider': 4.3.3
      '@smithy/protocol-http': 5.3.3
      '@smithy/service-error-classification': 4.2.3
      '@smithy/smithy-client': 4.9.0
      '@smithy/types': 4.8.0
      '@smithy/util-middleware': 4.2.3
      '@smithy/util-retry': 4.2.3
      '@smithy/uuid': 1.1.0
      tslib: 2.8.1

  '@smithy/middleware-serde@4.2.3':
    dependencies:
      '@smithy/protocol-http': 5.3.3
      '@smithy/types': 4.8.0
      tslib: 2.8.1

  '@smithy/middleware-stack@4.2.3':
    dependencies:
      '@smithy/types': 4.8.0
      tslib: 2.8.1

  '@smithy/node-config-provider@4.3.3':
    dependencies:
      '@smithy/property-provider': 4.2.3
      '@smithy/shared-ini-file-loader': 4.3.3
      '@smithy/types': 4.8.0
      tslib: 2.8.1

  '@smithy/node-http-handler@4.4.2':
    dependencies:
      '@smithy/abort-controller': 4.2.3
      '@smithy/protocol-http': 5.3.3
      '@smithy/querystring-builder': 4.2.3
      '@smithy/types': 4.8.0
      tslib: 2.8.1

  '@smithy/property-provider@4.2.3':
    dependencies:
      '@smithy/types': 4.8.0
      tslib: 2.8.1

  '@smithy/protocol-http@5.3.3':
    dependencies:
      '@smithy/types': 4.8.0
      tslib: 2.8.1

  '@smithy/querystring-builder@4.2.3':
    dependencies:
      '@smithy/types': 4.8.0
      '@smithy/util-uri-escape': 4.2.0
      tslib: 2.8.1

  '@smithy/querystring-parser@4.2.3':
    dependencies:
      '@smithy/types': 4.8.0
      tslib: 2.8.1

  '@smithy/service-error-classification@4.2.3':
    dependencies:
      '@smithy/types': 4.8.0

  '@smithy/shared-ini-file-loader@4.3.3':
    dependencies:
      '@smithy/types': 4.8.0
      tslib: 2.8.1

  '@smithy/signature-v4@5.3.3':
    dependencies:
      '@smithy/is-array-buffer': 4.2.0
      '@smithy/protocol-http': 5.3.3
      '@smithy/types': 4.8.0
      '@smithy/util-hex-encoding': 4.2.0
      '@smithy/util-middleware': 4.2.3
      '@smithy/util-uri-escape': 4.2.0
      '@smithy/util-utf8': 4.2.0
      tslib: 2.8.1

  '@smithy/smithy-client@4.9.0':
    dependencies:
      '@smithy/core': 3.17.0
      '@smithy/middleware-endpoint': 4.3.4
      '@smithy/middleware-stack': 4.2.3
      '@smithy/protocol-http': 5.3.3
      '@smithy/types': 4.8.0
      '@smithy/util-stream': 4.5.3
      tslib: 2.8.1

  '@smithy/types@4.8.0':
    dependencies:
      tslib: 2.8.1

  '@smithy/url-parser@4.2.3':
    dependencies:
      '@smithy/querystring-parser': 4.2.3
      '@smithy/types': 4.8.0
      tslib: 2.8.1

  '@smithy/util-base64@4.3.0':
    dependencies:
      '@smithy/util-buffer-from': 4.2.0
      '@smithy/util-utf8': 4.2.0
      tslib: 2.8.1

  '@smithy/util-body-length-browser@4.2.0':
    dependencies:
      tslib: 2.8.1

  '@smithy/util-body-length-node@4.2.1':
    dependencies:
      tslib: 2.8.1

  '@smithy/util-buffer-from@2.2.0':
    dependencies:
      '@smithy/is-array-buffer': 2.2.0
      tslib: 2.8.1

  '@smithy/util-buffer-from@4.2.0':
    dependencies:
      '@smithy/is-array-buffer': 4.2.0
      tslib: 2.8.1

  '@smithy/util-config-provider@4.2.0':
    dependencies:
      tslib: 2.8.1

  '@smithy/util-defaults-mode-browser@4.3.3':
    dependencies:
      '@smithy/property-provider': 4.2.3
      '@smithy/smithy-client': 4.9.0
      '@smithy/types': 4.8.0
      tslib: 2.8.1

  '@smithy/util-defaults-mode-node@4.2.4':
    dependencies:
      '@smithy/config-resolver': 4.3.3
      '@smithy/credential-provider-imds': 4.2.3
      '@smithy/node-config-provider': 4.3.3
      '@smithy/property-provider': 4.2.3
      '@smithy/smithy-client': 4.9.0
      '@smithy/types': 4.8.0
      tslib: 2.8.1

  '@smithy/util-endpoints@3.2.3':
    dependencies:
      '@smithy/node-config-provider': 4.3.3
      '@smithy/types': 4.8.0
      tslib: 2.8.1

  '@smithy/util-hex-encoding@4.2.0':
    dependencies:
      tslib: 2.8.1

  '@smithy/util-middleware@4.2.3':
    dependencies:
      '@smithy/types': 4.8.0
      tslib: 2.8.1

  '@smithy/util-retry@4.2.3':
    dependencies:
      '@smithy/service-error-classification': 4.2.3
      '@smithy/types': 4.8.0
      tslib: 2.8.1

  '@smithy/util-stream@4.5.3':
    dependencies:
      '@smithy/fetch-http-handler': 5.3.4
      '@smithy/node-http-handler': 4.4.2
      '@smithy/types': 4.8.0
      '@smithy/util-base64': 4.3.0
      '@smithy/util-buffer-from': 4.2.0
      '@smithy/util-hex-encoding': 4.2.0
      '@smithy/util-utf8': 4.2.0
      tslib: 2.8.1

  '@smithy/util-uri-escape@4.2.0':
    dependencies:
      tslib: 2.8.1

  '@smithy/util-utf8@2.3.0':
    dependencies:
      '@smithy/util-buffer-from': 2.2.0
      tslib: 2.8.1

  '@smithy/util-utf8@4.2.0':
    dependencies:
      '@smithy/util-buffer-from': 4.2.0
      tslib: 2.8.1

  '@smithy/util-waiter@4.2.3':
    dependencies:
      '@smithy/abort-controller': 4.2.3
      '@smithy/types': 4.8.0
      tslib: 2.8.1

  '@smithy/uuid@1.1.0':
    dependencies:
      tslib: 2.8.1

  '@tootallnate/once@2.0.0': {}

  '@types/caseless@0.12.5': {}

  '@types/chai@5.2.2':
    dependencies:
      '@types/deep-eql': 4.0.2

  '@types/deep-eql@4.0.2': {}

  '@types/estree@1.0.8': {}

  '@types/json-schema@7.0.15': {}

  '@types/long@4.0.2': {}

  '@types/node-fetch@2.6.12':
    dependencies:
      '@types/node': 22.18.11
      form-data: 4.0.4

  '@types/node@18.19.86':
    dependencies:
      undici-types: 5.26.5

  '@types/node@22.18.11':
    dependencies:
      undici-types: 6.21.0

  '@types/request@2.48.12':
    dependencies:
      '@types/caseless': 0.12.5
      '@types/node': 22.18.11
      '@types/tough-cookie': 4.0.5
      form-data: 2.5.5

  '@types/tough-cookie@4.0.5': {}

  '@typescript-eslint/eslint-plugin@8.46.1(@typescript-eslint/parser@8.46.1(eslint@9.38.0)(typescript@5.9.2))(eslint@9.38.0)(typescript@5.9.2)':
    dependencies:
      '@eslint-community/regexpp': 4.12.1
      '@typescript-eslint/parser': 8.46.1(eslint@9.38.0)(typescript@5.9.2)
      '@typescript-eslint/scope-manager': 8.46.1
      '@typescript-eslint/type-utils': 8.46.1(eslint@9.38.0)(typescript@5.9.2)
      '@typescript-eslint/utils': 8.46.1(eslint@9.38.0)(typescript@5.9.2)
      '@typescript-eslint/visitor-keys': 8.46.1
      eslint: 9.38.0
      graphemer: 1.4.0
      ignore: 7.0.5
      natural-compare: 1.4.0
      ts-api-utils: 2.1.0(typescript@5.9.2)
      typescript: 5.9.2
    transitivePeerDependencies:
      - supports-color

  '@typescript-eslint/parser@8.46.1(eslint@9.38.0)(typescript@5.9.2)':
    dependencies:
      '@typescript-eslint/scope-manager': 8.46.1
      '@typescript-eslint/types': 8.46.1
      '@typescript-eslint/typescript-estree': 8.46.1(typescript@5.9.2)
      '@typescript-eslint/visitor-keys': 8.46.1
      debug: 4.4.1
      eslint: 9.38.0
      typescript: 5.9.2
    transitivePeerDependencies:
      - supports-color

  '@typescript-eslint/project-service@8.46.1(typescript@5.9.2)':
    dependencies:
      '@typescript-eslint/tsconfig-utils': 8.46.1(typescript@5.9.2)
      '@typescript-eslint/types': 8.46.1
      debug: 4.4.1
      typescript: 5.9.2
    transitivePeerDependencies:
      - supports-color

  '@typescript-eslint/scope-manager@8.46.1':
    dependencies:
      '@typescript-eslint/types': 8.46.1
      '@typescript-eslint/visitor-keys': 8.46.1

  '@typescript-eslint/tsconfig-utils@8.46.1(typescript@5.9.2)':
    dependencies:
      typescript: 5.9.2

  '@typescript-eslint/type-utils@8.46.1(eslint@9.38.0)(typescript@5.9.2)':
    dependencies:
      '@typescript-eslint/types': 8.46.1
      '@typescript-eslint/typescript-estree': 8.46.1(typescript@5.9.2)
      '@typescript-eslint/utils': 8.46.1(eslint@9.38.0)(typescript@5.9.2)
      debug: 4.4.1
      eslint: 9.38.0
      ts-api-utils: 2.1.0(typescript@5.9.2)
      typescript: 5.9.2
    transitivePeerDependencies:
      - supports-color

  '@typescript-eslint/types@8.46.1': {}

  '@typescript-eslint/typescript-estree@8.46.1(typescript@5.9.2)':
    dependencies:
      '@typescript-eslint/project-service': 8.46.1(typescript@5.9.2)
      '@typescript-eslint/tsconfig-utils': 8.46.1(typescript@5.9.2)
      '@typescript-eslint/types': 8.46.1
      '@typescript-eslint/visitor-keys': 8.46.1
      debug: 4.4.1
      fast-glob: 3.3.3
      is-glob: 4.0.3
      minimatch: 9.0.5
      semver: 7.7.2
      ts-api-utils: 2.1.0(typescript@5.9.2)
      typescript: 5.9.2
    transitivePeerDependencies:
      - supports-color

  '@typescript-eslint/utils@8.46.1(eslint@9.38.0)(typescript@5.9.2)':
    dependencies:
      '@eslint-community/eslint-utils': 4.9.0(eslint@9.38.0)
      '@typescript-eslint/scope-manager': 8.46.1
      '@typescript-eslint/types': 8.46.1
      '@typescript-eslint/typescript-estree': 8.46.1(typescript@5.9.2)
      eslint: 9.38.0
      typescript: 5.9.2
    transitivePeerDependencies:
      - supports-color

  '@typescript-eslint/visitor-keys@8.46.1':
    dependencies:
      '@typescript-eslint/types': 8.46.1
      eslint-visitor-keys: 4.2.1

  '@typespec/ts-http-runtime@0.2.3':
    dependencies:
      http-proxy-agent: 7.0.2
      https-proxy-agent: 7.0.6
      tslib: 2.8.1
    transitivePeerDependencies:
      - supports-color

  '@typespec/ts-http-runtime@0.3.1':
    dependencies:
      http-proxy-agent: 7.0.2
      https-proxy-agent: 7.0.6
      tslib: 2.8.1
    transitivePeerDependencies:
      - supports-color

  '@vertesia/api-fetch-client@0.78.0':
    dependencies:
      eventsource-parser: 1.1.2

  '@vitest/expect@3.2.4':
    dependencies:
      '@types/chai': 5.2.2
      '@vitest/spy': 3.2.4
      '@vitest/utils': 3.2.4
      chai: 5.2.1
      tinyrainbow: 2.0.0

  '@vitest/mocker@3.2.4(vite@6.4.1(@types/node@22.18.11))':
    dependencies:
      '@vitest/spy': 3.2.4
      estree-walker: 3.0.3
      magic-string: 0.30.17
    optionalDependencies:
      vite: 6.4.1(@types/node@22.18.11)

  '@vitest/pretty-format@3.2.4':
    dependencies:
      tinyrainbow: 2.0.0

  '@vitest/runner@3.2.4':
    dependencies:
      '@vitest/utils': 3.2.4
      pathe: 2.0.3
      strip-literal: 3.0.0

  '@vitest/snapshot@3.2.4':
    dependencies:
      '@vitest/pretty-format': 3.2.4
      magic-string: 0.30.17
      pathe: 2.0.3

  '@vitest/spy@3.2.4':
    dependencies:
      tinyspy: 4.0.3

  '@vitest/utils@3.2.4':
    dependencies:
      '@vitest/pretty-format': 3.2.4
      loupe: 3.1.4
      tinyrainbow: 2.0.0

  abort-controller@3.0.0:
    dependencies:
      event-target-shim: 5.0.1

  accepts@2.0.0:
    dependencies:
      mime-types: 3.0.1
      negotiator: 1.0.0
    optional: true

  acorn-jsx@5.3.2(acorn@8.15.0):
    dependencies:
      acorn: 8.15.0

  acorn@8.15.0: {}

  agent-base@6.0.2:
    dependencies:
      debug: 4.4.1
    transitivePeerDependencies:
      - supports-color

  agent-base@7.1.3: {}

  agentkeepalive@4.6.0:
    dependencies:
      humanize-ms: 1.2.1

  ajv-formats@3.0.1(ajv@8.17.1):
    optionalDependencies:
      ajv: 8.17.1

  ajv@6.12.6:
    dependencies:
      fast-deep-equal: 3.1.3
      fast-json-stable-stringify: 2.1.0
      json-schema-traverse: 0.4.1
      uri-js: 4.4.1

  ajv@8.17.1:
    dependencies:
      fast-deep-equal: 3.1.3
      fast-uri: 3.0.6
      json-schema-traverse: 1.0.0
      require-from-string: 2.0.2

  ansi-colors@4.1.3: {}

  ansi-regex@5.0.1: {}

  ansi-regex@6.1.0: {}

  ansi-styles@4.3.0:
    dependencies:
      color-convert: 2.0.1

  ansi-styles@6.2.1: {}

  argparse@2.0.1: {}

  assertion-error@2.0.1: {}

  asynckit@0.4.0: {}

  balanced-match@1.0.2: {}

  base64-js@1.5.1: {}

  bignumber.js@9.3.0: {}

  body-parser@2.2.0:
    dependencies:
      bytes: 3.1.2
      content-type: 1.0.5
      debug: 4.4.1
      http-errors: 2.0.0
      iconv-lite: 0.6.3
      on-finished: 2.4.1
      qs: 6.14.0
      raw-body: 3.0.0
      type-is: 2.0.1
    transitivePeerDependencies:
      - supports-color
    optional: true

  bowser@2.11.0: {}

  brace-expansion@1.1.12:
    dependencies:
      balanced-match: 1.0.2
      concat-map: 0.0.1

  brace-expansion@2.0.2:
    dependencies:
      balanced-match: 1.0.2

  braces@3.0.3:
    dependencies:
      fill-range: 7.1.1

  buffer-equal-constant-time@1.0.1: {}

  buffer@5.6.0:
    dependencies:
      base64-js: 1.5.1
      ieee754: 1.2.1

  buffer@6.0.3:
    dependencies:
      base64-js: 1.5.1
      ieee754: 1.2.1
    optional: true

  bundle-name@4.1.0:
    dependencies:
      run-applescript: 7.0.0

  bytes@3.1.2:
    optional: true

  cac@6.7.14: {}

  call-bind-apply-helpers@1.0.2:
    dependencies:
      es-errors: 1.3.0
      function-bind: 1.1.2

  call-bound@1.0.4:
    dependencies:
      call-bind-apply-helpers: 1.0.2
      get-intrinsic: 1.3.0
    optional: true

  callsites@3.1.0: {}

  chai@5.2.1:
    dependencies:
      assertion-error: 2.0.1
      check-error: 2.1.1
      deep-eql: 5.0.2
      loupe: 3.1.4
      pathval: 2.0.1

  chalk@4.1.2:
    dependencies:
      ansi-styles: 4.3.0
      supports-color: 7.2.0

  check-error@2.1.1: {}

  cliui@8.0.1:
    dependencies:
      string-width: 4.2.3
      strip-ansi: 6.0.1
      wrap-ansi: 7.0.0

  color-convert@2.0.1:
    dependencies:
      color-name: 1.1.4

  color-name@1.1.4: {}

  combined-stream@1.0.8:
    dependencies:
      delayed-stream: 1.0.0

  commander@11.1.0: {}

  concat-map@0.0.1: {}

  content-disposition@1.0.0:
    dependencies:
      safe-buffer: 5.2.1
    optional: true

  content-type@1.0.5:
    optional: true

  cookie-signature@1.2.2:
    optional: true

  cookie@0.7.2:
    optional: true

  cors@2.8.5:
    dependencies:
      object-assign: 4.1.1
      vary: 1.1.2
    optional: true

  cross-spawn@7.0.6:
    dependencies:
      path-key: 3.1.1
      shebang-command: 2.0.0
      which: 2.0.2

  debug@4.4.1:
    dependencies:
      ms: 2.1.3

  deep-eql@5.0.2: {}

  deep-is@0.1.4: {}

  default-browser-id@5.0.0: {}

  default-browser@5.2.1:
    dependencies:
      bundle-name: 4.1.0
      default-browser-id: 5.0.0

  define-lazy-prop@3.0.0: {}

  delayed-stream@1.0.0: {}

  depd@2.0.0:
    optional: true

  dotenv@16.6.1: {}

  dunder-proto@1.0.1:
    dependencies:
      call-bind-apply-helpers: 1.0.2
      es-errors: 1.3.0
      gopd: 1.2.0

  duplexify@4.1.3:
    dependencies:
      end-of-stream: 1.4.4
      inherits: 2.0.4
      readable-stream: 3.6.2
      stream-shift: 1.0.3

  eastasianwidth@0.2.0: {}

  ecdsa-sig-formatter@1.0.11:
    dependencies:
      safe-buffer: 5.2.1

  ee-first@1.1.1:
    optional: true

  emoji-regex@8.0.0: {}

  emoji-regex@9.2.2: {}

  encodeurl@2.0.0:
    optional: true

  end-of-stream@1.4.4:
    dependencies:
      once: 1.4.0

  enquirer@2.4.1:
    dependencies:
      ansi-colors: 4.1.3
      strip-ansi: 6.0.1

  es-define-property@1.0.1: {}

  es-errors@1.3.0: {}

  es-module-lexer@1.7.0: {}

  es-object-atoms@1.1.1:
    dependencies:
      es-errors: 1.3.0

  es-set-tostringtag@2.1.0:
    dependencies:
      es-errors: 1.3.0
      get-intrinsic: 1.3.0
      has-tostringtag: 1.0.2
      hasown: 2.0.2

  esbuild@0.25.6:
    optionalDependencies:
      '@esbuild/aix-ppc64': 0.25.6
      '@esbuild/android-arm': 0.25.6
      '@esbuild/android-arm64': 0.25.6
      '@esbuild/android-x64': 0.25.6
      '@esbuild/darwin-arm64': 0.25.6
      '@esbuild/darwin-x64': 0.25.6
      '@esbuild/freebsd-arm64': 0.25.6
      '@esbuild/freebsd-x64': 0.25.6
      '@esbuild/linux-arm': 0.25.6
      '@esbuild/linux-arm64': 0.25.6
      '@esbuild/linux-ia32': 0.25.6
      '@esbuild/linux-loong64': 0.25.6
      '@esbuild/linux-mips64el': 0.25.6
      '@esbuild/linux-ppc64': 0.25.6
      '@esbuild/linux-riscv64': 0.25.6
      '@esbuild/linux-s390x': 0.25.6
      '@esbuild/linux-x64': 0.25.6
      '@esbuild/netbsd-arm64': 0.25.6
      '@esbuild/netbsd-x64': 0.25.6
      '@esbuild/openbsd-arm64': 0.25.6
      '@esbuild/openbsd-x64': 0.25.6
      '@esbuild/openharmony-arm64': 0.25.6
      '@esbuild/sunos-x64': 0.25.6
      '@esbuild/win32-arm64': 0.25.6
      '@esbuild/win32-ia32': 0.25.6
      '@esbuild/win32-x64': 0.25.6

  escalade@3.2.0: {}

  escape-html@1.0.3:
    optional: true

  escape-string-regexp@4.0.0: {}

  eslint-scope@8.4.0:
    dependencies:
      esrecurse: 4.3.0
      estraverse: 5.3.0

  eslint-visitor-keys@3.4.3: {}

  eslint-visitor-keys@4.2.1: {}

  eslint@9.38.0:
    dependencies:
      '@eslint-community/eslint-utils': 4.9.0(eslint@9.38.0)
      '@eslint-community/regexpp': 4.12.1
      '@eslint/config-array': 0.21.1
      '@eslint/config-helpers': 0.4.1
      '@eslint/core': 0.16.0
      '@eslint/eslintrc': 3.3.1
      '@eslint/js': 9.38.0
      '@eslint/plugin-kit': 0.4.0
      '@humanfs/node': 0.16.6
      '@humanwhocodes/module-importer': 1.0.1
      '@humanwhocodes/retry': 0.4.3
      '@types/estree': 1.0.8
      ajv: 6.12.6
      chalk: 4.1.2
      cross-spawn: 7.0.6
      debug: 4.4.1
      escape-string-regexp: 4.0.0
      eslint-scope: 8.4.0
      eslint-visitor-keys: 4.2.1
      espree: 10.4.0
      esquery: 1.6.0
      esutils: 2.0.3
      fast-deep-equal: 3.1.3
      file-entry-cache: 8.0.0
      find-up: 5.0.0
      glob-parent: 6.0.2
      ignore: 5.3.2
      imurmurhash: 0.1.4
      is-glob: 4.0.3
      json-stable-stringify-without-jsonify: 1.0.1
      lodash.merge: 4.6.2
      minimatch: 3.1.2
      natural-compare: 1.4.0
      optionator: 0.9.4
    transitivePeerDependencies:
      - supports-color

  espree@10.4.0:
    dependencies:
      acorn: 8.15.0
      acorn-jsx: 5.3.2(acorn@8.15.0)
      eslint-visitor-keys: 4.2.1

  esquery@1.6.0:
    dependencies:
      estraverse: 5.3.0

  esrecurse@4.3.0:
    dependencies:
      estraverse: 5.3.0

  estraverse@5.3.0: {}

  estree-walker@3.0.3:
    dependencies:
      '@types/estree': 1.0.8

  esutils@2.0.3: {}

  etag@1.8.1:
    optional: true

  event-target-shim@5.0.1: {}

  events@3.3.0: {}

  eventsource-parser@1.1.2: {}

  eventsource-parser@3.0.3: {}

  eventsource@3.0.7:
    dependencies:
      eventsource-parser: 3.0.3
    optional: true

  eventsource@4.0.0:
    dependencies:
      eventsource-parser: 3.0.3

  expect-type@1.2.2: {}

  express-rate-limit@7.5.1(express@5.1.0):
    dependencies:
      express: 5.1.0
    optional: true

  express@5.1.0:
    dependencies:
      accepts: 2.0.0
      body-parser: 2.2.0
      content-disposition: 1.0.0
      content-type: 1.0.5
      cookie: 0.7.2
      cookie-signature: 1.2.2
      debug: 4.4.1
      encodeurl: 2.0.0
      escape-html: 1.0.3
      etag: 1.8.1
      finalhandler: 2.1.0
      fresh: 2.0.0
      http-errors: 2.0.0
      merge-descriptors: 2.0.0
      mime-types: 3.0.1
      on-finished: 2.4.1
      once: 1.4.0
      parseurl: 1.3.3
      proxy-addr: 2.0.7
      qs: 6.14.0
      range-parser: 1.2.1
      router: 2.2.0
      send: 1.2.0
      serve-static: 2.2.0
      statuses: 2.0.2
      type-is: 2.0.1
      vary: 1.1.2
    transitivePeerDependencies:
      - supports-color
    optional: true

  extend@3.0.2: {}

  fast-deep-equal@3.1.3: {}

  fast-glob@3.3.3:
    dependencies:
      '@nodelib/fs.stat': 2.0.5
      '@nodelib/fs.walk': 1.2.8
      glob-parent: 5.1.2
      merge2: 1.4.1
      micromatch: 4.0.8

  fast-json-stable-stringify@2.1.0: {}

  fast-levenshtein@2.0.6: {}

  fast-uri@3.0.6: {}

  fast-xml-parser@5.2.5:
    dependencies:
      strnum: 2.1.1

  fastq@1.19.1:
    dependencies:
      reusify: 1.1.0

  fdir@6.4.6(picomatch@4.0.3):
    optionalDependencies:
      picomatch: 4.0.3

  file-entry-cache@8.0.0:
    dependencies:
      flat-cache: 4.0.1

  fill-range@7.1.1:
    dependencies:
      to-regex-range: 5.0.1

  finalhandler@2.1.0:
    dependencies:
      debug: 4.4.1
      encodeurl: 2.0.0
      escape-html: 1.0.3
      on-finished: 2.4.1
      parseurl: 1.3.3
      statuses: 2.0.2
    transitivePeerDependencies:
      - supports-color
    optional: true

  find-up@5.0.0:
    dependencies:
      locate-path: 6.0.0
      path-exists: 4.0.0

  flat-cache@4.0.1:
    dependencies:
      flatted: 3.3.3
      keyv: 4.5.4

  flatted@3.3.3: {}

  foreground-child@3.3.1:
    dependencies:
      cross-spawn: 7.0.6
      signal-exit: 4.1.0

  form-data-encoder@1.7.2: {}

  form-data@2.5.5:
    dependencies:
      asynckit: 0.4.0
      combined-stream: 1.0.8
      es-set-tostringtag: 2.1.0
      hasown: 2.0.2
      mime-types: 2.1.35
      safe-buffer: 5.2.1

  form-data@4.0.4:
    dependencies:
      asynckit: 0.4.0
      combined-stream: 1.0.8
      es-set-tostringtag: 2.1.0
      hasown: 2.0.2
      mime-types: 2.1.35

  formdata-node@4.4.1:
    dependencies:
      node-domexception: 1.0.0
      web-streams-polyfill: 4.0.0-beta.3

  forwarded@0.2.0:
    optional: true

  fresh@2.0.0:
    optional: true

  fsevents@2.3.3:
    optional: true

  function-bind@1.1.2: {}

  gaxios@6.7.1:
    dependencies:
      extend: 3.0.2
      https-proxy-agent: 7.0.6
      is-stream: 2.0.1
      node-fetch: 2.7.0
      uuid: 9.0.1
    transitivePeerDependencies:
      - encoding
      - supports-color

  gcp-metadata@6.1.1:
    dependencies:
      gaxios: 6.7.1
      google-logging-utils: 0.0.2
      json-bigint: 1.0.0
    transitivePeerDependencies:
      - encoding
      - supports-color

  get-caller-file@2.0.5: {}

  get-intrinsic@1.3.0:
    dependencies:
      call-bind-apply-helpers: 1.0.2
      es-define-property: 1.0.1
      es-errors: 1.3.0
      es-object-atoms: 1.1.1
      function-bind: 1.1.2
      get-proto: 1.0.1
      gopd: 1.2.0
      has-symbols: 1.1.0
      hasown: 2.0.2
      math-intrinsics: 1.1.0

  get-proto@1.0.1:
    dependencies:
      dunder-proto: 1.0.1
      es-object-atoms: 1.1.1

  glob-parent@5.1.2:
    dependencies:
      is-glob: 4.0.3

  glob-parent@6.0.2:
    dependencies:
      is-glob: 4.0.3

  glob@10.4.5:
    dependencies:
      foreground-child: 3.3.1
      jackspeak: 3.4.3
      minimatch: 9.0.5
      minipass: 7.1.2
      package-json-from-dist: 1.0.1
      path-scurry: 1.11.1

  glob@11.0.1:
    dependencies:
      foreground-child: 3.3.1
      jackspeak: 4.1.0
      minimatch: 10.0.3
      minipass: 7.1.2
      package-json-from-dist: 1.0.1
      path-scurry: 2.0.0

  globals@14.0.0: {}

  google-auth-library@9.15.1:
    dependencies:
      base64-js: 1.5.1
      ecdsa-sig-formatter: 1.0.11
      gaxios: 6.7.1
      gcp-metadata: 6.1.1
      gtoken: 7.1.0
      jws: 4.0.0
    transitivePeerDependencies:
      - encoding
      - supports-color

  google-gax@4.4.1:
    dependencies:
      '@grpc/grpc-js': 1.13.2
      '@grpc/proto-loader': 0.7.13
      '@types/long': 4.0.2
      abort-controller: 3.0.0
      duplexify: 4.1.3
      google-auth-library: 9.15.1
      node-fetch: 2.7.0
      object-hash: 3.0.0
      proto3-json-serializer: 2.0.2
      protobufjs: 7.4.0
      retry-request: 7.0.2
      uuid: 9.0.1
    transitivePeerDependencies:
      - encoding
      - supports-color

  google-logging-utils@0.0.2: {}

  gopd@1.2.0: {}

  graphemer@1.4.0: {}

<<<<<<< HEAD
  groq-sdk@0.32.0:
=======
  groq-sdk@0.34.0:
>>>>>>> 33e75c5d
    dependencies:
      '@types/node': 18.19.86
      '@types/node-fetch': 2.6.12
      abort-controller: 3.0.0
      agentkeepalive: 4.6.0
      form-data-encoder: 1.7.2
      formdata-node: 4.4.1
      node-fetch: 2.7.0
    transitivePeerDependencies:
      - encoding

  gtoken@7.1.0:
    dependencies:
      gaxios: 6.7.1
      jws: 4.0.0
    transitivePeerDependencies:
      - encoding
      - supports-color

  has-flag@4.0.0: {}

  has-symbols@1.1.0: {}

  has-tostringtag@1.0.2:
    dependencies:
      has-symbols: 1.1.0

  hasown@2.0.2:
    dependencies:
      function-bind: 1.1.2

  http-errors@2.0.0:
    dependencies:
      depd: 2.0.0
      inherits: 2.0.4
      setprototypeof: 1.2.0
      statuses: 2.0.1
      toidentifier: 1.0.1
    optional: true

  http-proxy-agent@5.0.0:
    dependencies:
      '@tootallnate/once': 2.0.0
      agent-base: 6.0.2
      debug: 4.4.1
    transitivePeerDependencies:
      - supports-color

  http-proxy-agent@7.0.2:
    dependencies:
      agent-base: 7.1.3
      debug: 4.4.1
    transitivePeerDependencies:
      - supports-color

  https-proxy-agent@5.0.1:
    dependencies:
      agent-base: 6.0.2
      debug: 4.4.1
    transitivePeerDependencies:
      - supports-color

  https-proxy-agent@7.0.6:
    dependencies:
      agent-base: 7.1.3
      debug: 4.4.1
    transitivePeerDependencies:
      - supports-color

  humanize-ms@1.2.1:
    dependencies:
      ms: 2.1.3

  iconv-lite@0.6.3:
    dependencies:
      safer-buffer: 2.1.2
    optional: true

  ieee754@1.2.1: {}

  ignore@5.3.2: {}

  ignore@7.0.5: {}

  import-fresh@3.3.1:
    dependencies:
      parent-module: 1.0.1
      resolve-from: 4.0.0

  imurmurhash@0.1.4: {}

  inherits@2.0.4: {}

  ipaddr.js@1.9.1:
    optional: true

  is-docker@3.0.0: {}

  is-extglob@2.1.1: {}

  is-fullwidth-code-point@3.0.0: {}

  is-glob@4.0.3:
    dependencies:
      is-extglob: 2.1.1

  is-inside-container@1.0.0:
    dependencies:
      is-docker: 3.0.0

  is-number@7.0.0: {}

  is-promise@4.0.0:
    optional: true

  is-stream@2.0.1: {}

  is-wsl@3.1.0:
    dependencies:
      is-inside-container: 1.0.0

  isexe@2.0.0: {}

  jackspeak@3.4.3:
    dependencies:
      '@isaacs/cliui': 8.0.2
    optionalDependencies:
      '@pkgjs/parseargs': 0.11.0

  jackspeak@4.1.0:
    dependencies:
      '@isaacs/cliui': 8.0.2

  js-tokens@9.0.1: {}

  js-yaml@4.1.0:
    dependencies:
      argparse: 2.0.1

  json-bigint@1.0.0:
    dependencies:
      bignumber.js: 9.3.0

  json-buffer@3.0.1: {}

  json-schema-to-ts@3.1.1:
    dependencies:
      '@babel/runtime': 7.28.4
      ts-algebra: 2.0.0

  json-schema-traverse@0.4.1: {}

  json-schema-traverse@1.0.0: {}

  json-stable-stringify-without-jsonify@1.0.1: {}

  jsonrepair@3.13.1: {}

  jsonwebtoken@9.0.2:
    dependencies:
      jws: 3.2.2
      lodash.includes: 4.3.0
      lodash.isboolean: 3.0.3
      lodash.isinteger: 4.0.4
      lodash.isnumber: 3.0.3
      lodash.isplainobject: 4.0.6
      lodash.isstring: 4.0.1
      lodash.once: 4.1.1
      ms: 2.1.3
      semver: 7.7.2

  jwa@1.4.2:
    dependencies:
      buffer-equal-constant-time: 1.0.1
      ecdsa-sig-formatter: 1.0.11
      safe-buffer: 5.2.1

  jwa@2.0.1:
    dependencies:
      buffer-equal-constant-time: 1.0.1
      ecdsa-sig-formatter: 1.0.11
      safe-buffer: 5.2.1

  jws@3.2.2:
    dependencies:
      jwa: 1.4.2
      safe-buffer: 5.2.1

  jws@4.0.0:
    dependencies:
      jwa: 2.0.1
      safe-buffer: 5.2.1

  keyv@4.5.4:
    dependencies:
      json-buffer: 3.0.1

  levn@0.4.1:
    dependencies:
      prelude-ls: 1.2.1
      type-check: 0.4.0

  locate-path@6.0.0:
    dependencies:
      p-locate: 5.0.0

  lodash.camelcase@4.3.0: {}

  lodash.includes@4.3.0: {}

  lodash.isboolean@3.0.3: {}

  lodash.isinteger@4.0.4: {}

  lodash.isnumber@3.0.3: {}

  lodash.isplainobject@4.0.6: {}

  lodash.isstring@4.0.1: {}

  lodash.merge@4.6.2: {}

  lodash.once@4.1.1: {}

  long@1.1.5: {}

  long@5.3.1: {}

  loupe@3.1.4: {}

  lru-cache@10.4.3: {}

  lru-cache@11.1.0: {}

  magic-string@0.30.17:
    dependencies:
      '@jridgewell/sourcemap-codec': 1.5.4

  math-intrinsics@1.1.0: {}

  media-typer@1.1.0:
    optional: true

  merge-descriptors@2.0.0:
    optional: true

  merge2@1.4.1: {}

  micromatch@4.0.8:
    dependencies:
      braces: 3.0.3
      picomatch: 2.3.1

  mime-db@1.52.0: {}

  mime-db@1.54.0:
    optional: true

  mime-types@2.1.35:
    dependencies:
      mime-db: 1.52.0

  mime-types@3.0.1:
    dependencies:
      mime-db: 1.54.0
    optional: true

  minimatch@10.0.3:
    dependencies:
      '@isaacs/brace-expansion': 5.0.0

  minimatch@3.1.2:
    dependencies:
      brace-expansion: 1.1.12

  minimatch@9.0.5:
    dependencies:
      brace-expansion: 2.0.2

  minipass@7.1.2: {}

  mnemonist@0.40.3:
    dependencies:
      obliterator: 2.0.5

  ms@2.1.3: {}

  nanoid@3.3.11: {}

  natural-compare@1.4.0: {}

  negotiator@1.0.0:
    optional: true

  node-domexception@1.0.0: {}

  node-fetch@2.7.0:
    dependencies:
      whatwg-url: 5.0.0

  node-web-stream-adapters@0.2.1: {}

  npm-ws-tools@0.3.0:
    dependencies:
      commander: 11.1.0
      glob: 10.4.5
      js-yaml: 4.1.0

  object-assign@4.1.1:
    optional: true

  object-hash@3.0.0: {}

  object-inspect@1.13.4:
    optional: true

  obliterator@2.0.5: {}

  on-finished@2.4.1:
    dependencies:
      ee-first: 1.1.1
    optional: true

  once@1.4.0:
    dependencies:
      wrappy: 1.0.2

  open@10.1.0:
    dependencies:
      default-browser: 5.2.1
      define-lazy-prop: 3.0.0
      is-inside-container: 1.0.0
      is-wsl: 3.1.0

  openai@4.104.0(ws@8.18.2)(zod@3.25.63):
    dependencies:
      '@types/node': 18.19.86
      '@types/node-fetch': 2.6.12
      abort-controller: 3.0.0
      agentkeepalive: 4.6.0
      form-data-encoder: 1.7.2
      formdata-node: 4.4.1
      node-fetch: 2.7.0
    optionalDependencies:
      ws: 8.18.2
      zod: 3.25.63
    transitivePeerDependencies:
      - encoding

  optionator@0.9.4:
    dependencies:
      deep-is: 0.1.4
      fast-levenshtein: 2.0.6
      levn: 0.4.1
      prelude-ls: 1.2.1
      type-check: 0.4.0
      word-wrap: 1.2.5

  p-limit@3.1.0:
    dependencies:
      yocto-queue: 0.1.0

  p-locate@5.0.0:
    dependencies:
      p-limit: 3.1.0

  package-json-from-dist@1.0.1: {}

  parent-module@1.0.1:
    dependencies:
      callsites: 3.1.0

  parseurl@1.3.3:
    optional: true

  path-exists@4.0.0: {}

  path-key@3.1.1: {}

  path-scurry@1.11.1:
    dependencies:
      lru-cache: 10.4.3
      minipass: 7.1.2

  path-scurry@2.0.0:
    dependencies:
      lru-cache: 11.1.0
      minipass: 7.1.2

  path-to-regexp@8.2.0:
    optional: true

  pathe@2.0.3: {}

  pathval@2.0.1: {}

  picocolors@1.1.1: {}

  picomatch@2.3.1: {}

  picomatch@4.0.3: {}

  pkce-challenge@5.0.0:
    optional: true

  postcss@8.5.6:
    dependencies:
      nanoid: 3.3.11
      picocolors: 1.1.1
      source-map-js: 1.2.1

  prelude-ls@1.2.1: {}

  process@0.11.10:
    optional: true

  proto3-json-serializer@2.0.2:
    dependencies:
      protobufjs: 7.4.0

  protobuf.js@1.1.2:
    dependencies:
      long: 1.1.5

  protobufjs@7.4.0:
    dependencies:
      '@protobufjs/aspromise': 1.1.2
      '@protobufjs/base64': 1.1.2
      '@protobufjs/codegen': 2.0.4
      '@protobufjs/eventemitter': 1.1.0
      '@protobufjs/fetch': 1.1.0
      '@protobufjs/float': 1.0.2
      '@protobufjs/inquire': 1.1.0
      '@protobufjs/path': 1.1.2
      '@protobufjs/pool': 1.1.0
      '@protobufjs/utf8': 1.1.0
      '@types/node': 22.18.11
      long: 5.3.1

  proxy-addr@2.0.7:
    dependencies:
      forwarded: 0.2.0
      ipaddr.js: 1.9.1
    optional: true

  punycode@2.3.1: {}

  qs@6.14.0:
    dependencies:
      side-channel: 1.1.0
    optional: true

  queue-microtask@1.2.3: {}

  range-parser@1.2.1:
    optional: true

  raw-body@3.0.0:
    dependencies:
      bytes: 3.1.2
      http-errors: 2.0.0
      iconv-lite: 0.6.3
      unpipe: 1.0.0
    optional: true

  readable-stream@3.6.2:
    dependencies:
      inherits: 2.0.4
      string_decoder: 1.3.0
      util-deprecate: 1.0.2

  readable-stream@4.7.0:
    dependencies:
      abort-controller: 3.0.0
      buffer: 6.0.3
      events: 3.3.0
      process: 0.11.10
      string_decoder: 1.3.0
    optional: true

  replicate@1.3.0:
    optionalDependencies:
      readable-stream: 4.7.0

  require-directory@2.1.1: {}

  require-from-string@2.0.2: {}

  resolve-from@4.0.0: {}

  retry-request@7.0.2:
    dependencies:
      '@types/request': 2.48.12
      extend: 3.0.2
      teeny-request: 9.0.0
    transitivePeerDependencies:
      - encoding
      - supports-color

  reusify@1.1.0: {}

  rimraf@6.0.1:
    dependencies:
      glob: 11.0.1
      package-json-from-dist: 1.0.1

  rollup@4.52.5:
    dependencies:
      '@types/estree': 1.0.8
    optionalDependencies:
      '@rollup/rollup-android-arm-eabi': 4.52.5
      '@rollup/rollup-android-arm64': 4.52.5
      '@rollup/rollup-darwin-arm64': 4.52.5
      '@rollup/rollup-darwin-x64': 4.52.5
      '@rollup/rollup-freebsd-arm64': 4.52.5
      '@rollup/rollup-freebsd-x64': 4.52.5
      '@rollup/rollup-linux-arm-gnueabihf': 4.52.5
      '@rollup/rollup-linux-arm-musleabihf': 4.52.5
      '@rollup/rollup-linux-arm64-gnu': 4.52.5
      '@rollup/rollup-linux-arm64-musl': 4.52.5
      '@rollup/rollup-linux-loong64-gnu': 4.52.5
      '@rollup/rollup-linux-ppc64-gnu': 4.52.5
      '@rollup/rollup-linux-riscv64-gnu': 4.52.5
      '@rollup/rollup-linux-riscv64-musl': 4.52.5
      '@rollup/rollup-linux-s390x-gnu': 4.52.5
      '@rollup/rollup-linux-x64-gnu': 4.52.5
      '@rollup/rollup-linux-x64-musl': 4.52.5
      '@rollup/rollup-openharmony-arm64': 4.52.5
      '@rollup/rollup-win32-arm64-msvc': 4.52.5
      '@rollup/rollup-win32-ia32-msvc': 4.52.5
      '@rollup/rollup-win32-x64-gnu': 4.52.5
      '@rollup/rollup-win32-x64-msvc': 4.52.5
      fsevents: 2.3.3

  router@2.2.0:
    dependencies:
      debug: 4.4.1
      depd: 2.0.0
      is-promise: 4.0.0
      parseurl: 1.3.3
      path-to-regexp: 8.2.0
    transitivePeerDependencies:
      - supports-color
    optional: true

  run-applescript@7.0.0: {}

  run-parallel@1.2.0:
    dependencies:
      queue-microtask: 1.2.3

  safe-buffer@5.2.1: {}

  safer-buffer@2.1.2:
    optional: true

  semver@7.7.2: {}

  send@1.2.0:
    dependencies:
      debug: 4.4.1
      encodeurl: 2.0.0
      escape-html: 1.0.3
      etag: 1.8.1
      fresh: 2.0.0
      http-errors: 2.0.0
      mime-types: 3.0.1
      ms: 2.1.3
      on-finished: 2.4.1
      range-parser: 1.2.1
      statuses: 2.0.2
    transitivePeerDependencies:
      - supports-color
    optional: true

  serve-static@2.2.0:
    dependencies:
      encodeurl: 2.0.0
      escape-html: 1.0.3
      parseurl: 1.3.3
      send: 1.2.0
    transitivePeerDependencies:
      - supports-color
    optional: true

  setprototypeof@1.2.0:
    optional: true

  shebang-command@2.0.0:
    dependencies:
      shebang-regex: 3.0.0

  shebang-regex@3.0.0: {}

  side-channel-list@1.0.0:
    dependencies:
      es-errors: 1.3.0
      object-inspect: 1.13.4
    optional: true

  side-channel-map@1.0.1:
    dependencies:
      call-bound: 1.0.4
      es-errors: 1.3.0
      get-intrinsic: 1.3.0
      object-inspect: 1.13.4
    optional: true

  side-channel-weakmap@1.0.2:
    dependencies:
      call-bound: 1.0.4
      es-errors: 1.3.0
      get-intrinsic: 1.3.0
      object-inspect: 1.13.4
      side-channel-map: 1.0.1
    optional: true

  side-channel@1.1.0:
    dependencies:
      es-errors: 1.3.0
      object-inspect: 1.13.4
      side-channel-list: 1.0.0
      side-channel-map: 1.0.1
      side-channel-weakmap: 1.0.2
    optional: true

  siginfo@2.0.0: {}

  signal-exit@4.1.0: {}

  source-map-js@1.2.1: {}

  stackback@0.0.2: {}

  statuses@2.0.1:
    optional: true

  statuses@2.0.2:
    optional: true

  std-env@3.9.0: {}

  stream-browserify@3.0.0:
    dependencies:
      inherits: 2.0.4
      readable-stream: 3.6.2

  stream-events@1.0.5:
    dependencies:
      stubs: 3.0.0

  stream-shift@1.0.3: {}

  string-width@4.2.3:
    dependencies:
      emoji-regex: 8.0.0
      is-fullwidth-code-point: 3.0.0
      strip-ansi: 6.0.1

  string-width@5.1.2:
    dependencies:
      eastasianwidth: 0.2.0
      emoji-regex: 9.2.2
      strip-ansi: 7.1.0

  string_decoder@1.3.0:
    dependencies:
      safe-buffer: 5.2.1

  strip-ansi@6.0.1:
    dependencies:
      ansi-regex: 5.0.1

  strip-ansi@7.1.0:
    dependencies:
      ansi-regex: 6.1.0

  strip-json-comments@3.1.1: {}

  strip-literal@3.0.0:
    dependencies:
      js-tokens: 9.0.1

  strnum@2.1.1: {}

  stubs@3.0.0: {}

  supports-color@7.2.0:
    dependencies:
      has-flag: 4.0.0

  teeny-request@9.0.0:
    dependencies:
      http-proxy-agent: 5.0.0
      https-proxy-agent: 5.0.1
      node-fetch: 2.7.0
      stream-events: 1.0.5
      uuid: 9.0.1
    transitivePeerDependencies:
      - encoding
      - supports-color

  tinybench@2.9.0: {}

  tinyexec@0.3.2: {}

  tinyglobby@0.2.14:
    dependencies:
      fdir: 6.4.6(picomatch@4.0.3)
      picomatch: 4.0.3

  tinypool@1.1.1: {}

  tinyrainbow@2.0.0: {}

  tinyspy@4.0.3: {}

  to-regex-range@5.0.1:
    dependencies:
      is-number: 7.0.0

  toidentifier@1.0.1:
    optional: true

  tr46@0.0.3: {}

  ts-algebra@2.0.0: {}

  ts-api-utils@2.1.0(typescript@5.9.2):
    dependencies:
      typescript: 5.9.2

  ts-dual-module@0.6.3:
    dependencies:
      enquirer: 2.4.1

  tslib@2.8.1: {}

  type-check@0.4.0:
    dependencies:
      prelude-ls: 1.2.1

  type-is@2.0.1:
    dependencies:
      content-type: 1.0.5
      media-typer: 1.1.0
      mime-types: 3.0.1
    optional: true

  typescript-eslint@8.46.1(eslint@9.38.0)(typescript@5.9.2):
    dependencies:
      '@typescript-eslint/eslint-plugin': 8.46.1(@typescript-eslint/parser@8.46.1(eslint@9.38.0)(typescript@5.9.2))(eslint@9.38.0)(typescript@5.9.2)
      '@typescript-eslint/parser': 8.46.1(eslint@9.38.0)(typescript@5.9.2)
      '@typescript-eslint/typescript-estree': 8.46.1(typescript@5.9.2)
      '@typescript-eslint/utils': 8.46.1(eslint@9.38.0)(typescript@5.9.2)
      eslint: 9.38.0
      typescript: 5.9.2
    transitivePeerDependencies:
      - supports-color

  typescript@5.9.2: {}

  undici-types@5.26.5: {}

  undici-types@6.21.0: {}

  unpipe@1.0.0:
    optional: true

  uri-js@4.4.1:
    dependencies:
      punycode: 2.3.1

  util-deprecate@1.0.2: {}

  uuid@8.3.2: {}

  uuid@9.0.1: {}

  vary@1.1.2:
    optional: true

  vite-node@3.2.4(@types/node@22.18.11):
    dependencies:
      cac: 6.7.14
      debug: 4.4.1
      es-module-lexer: 1.7.0
      pathe: 2.0.3
      vite: 6.4.1(@types/node@22.18.11)
    transitivePeerDependencies:
      - '@types/node'
      - jiti
      - less
      - lightningcss
      - sass
      - sass-embedded
      - stylus
      - sugarss
      - supports-color
      - terser
      - tsx
      - yaml

  vite@6.4.1(@types/node@22.18.11):
    dependencies:
      esbuild: 0.25.6
      fdir: 6.4.6(picomatch@4.0.3)
      picomatch: 4.0.3
      postcss: 8.5.6
      rollup: 4.52.5
      tinyglobby: 0.2.14
    optionalDependencies:
      '@types/node': 22.18.11
      fsevents: 2.3.3

  vitest@3.2.4(@types/node@22.18.11):
    dependencies:
      '@types/chai': 5.2.2
      '@vitest/expect': 3.2.4
      '@vitest/mocker': 3.2.4(vite@6.4.1(@types/node@22.18.11))
      '@vitest/pretty-format': 3.2.4
      '@vitest/runner': 3.2.4
      '@vitest/snapshot': 3.2.4
      '@vitest/spy': 3.2.4
      '@vitest/utils': 3.2.4
      chai: 5.2.1
      debug: 4.4.1
      expect-type: 1.2.2
      magic-string: 0.30.17
      pathe: 2.0.3
      picomatch: 4.0.3
      std-env: 3.9.0
      tinybench: 2.9.0
      tinyexec: 0.3.2
      tinyglobby: 0.2.14
      tinypool: 1.1.1
      tinyrainbow: 2.0.0
      vite: 6.4.1(@types/node@22.18.11)
      vite-node: 3.2.4(@types/node@22.18.11)
      why-is-node-running: 2.3.0
    optionalDependencies:
      '@types/node': 22.18.11
    transitivePeerDependencies:
      - jiti
      - less
      - lightningcss
      - msw
      - sass
      - sass-embedded
      - stylus
      - sugarss
      - supports-color
      - terser
      - tsx
      - yaml

  web-streams-polyfill@4.0.0-beta.3: {}

  webidl-conversions@3.0.1: {}

  whatwg-url@5.0.0:
    dependencies:
      tr46: 0.0.3
      webidl-conversions: 3.0.1

  which@2.0.2:
    dependencies:
      isexe: 2.0.0

  why-is-node-running@2.3.0:
    dependencies:
      siginfo: 2.0.0
      stackback: 0.0.2

  word-wrap@1.2.5: {}

  wrap-ansi@7.0.0:
    dependencies:
      ansi-styles: 4.3.0
      string-width: 4.2.3
      strip-ansi: 6.0.1

  wrap-ansi@8.1.0:
    dependencies:
      ansi-styles: 6.2.1
      string-width: 5.1.2
      strip-ansi: 7.1.0

  wrappy@1.0.2: {}

  ws@8.18.2: {}

  y18n@5.0.8: {}

  yargs-parser@21.1.1: {}

  yargs@17.7.2:
    dependencies:
      cliui: 8.0.1
      escalade: 3.2.0
      get-caller-file: 2.0.5
      require-directory: 2.1.1
      string-width: 4.2.3
      y18n: 5.0.8
      yargs-parser: 21.1.1

  yocto-queue@0.1.0: {}

  zod-to-json-schema@3.24.6(zod@3.25.63):
    dependencies:
      zod: 3.25.63
    optional: true

  zod@3.25.63:
    optional: true<|MERGE_RESOLUTION|>--- conflicted
+++ resolved
@@ -160,13 +160,8 @@
         specifier: ^9.15.1
         version: 9.15.1
       groq-sdk:
-<<<<<<< HEAD
-        specifier: ^0.32.0
-        version: 0.32.0
-=======
         specifier: ^0.34.0
         version: 0.34.0
->>>>>>> 33e75c5d
       mnemonist:
         specifier: ^0.40.3
         version: 0.40.3
@@ -1844,13 +1839,8 @@
   graphemer@1.4.0:
     resolution: {integrity: sha512-EtKwoO6kxCL9WO5xipiHTZlSzBm7WLT627TqC/uVRd0HKmq8NXyebnNYxDoBi7wt8eTWrUrKXCOVaFq9x1kgag==}
 
-<<<<<<< HEAD
-  groq-sdk@0.32.0:
-    resolution: {integrity: sha512-KQZOzSV8UmeIbv7YEvzpZinSR9CaI/8pIGzLrVBVher6RuamklljBom5HXnNTqpekk3/L/h9Txc3Jq3ti58jug==}
-=======
   groq-sdk@0.34.0:
     resolution: {integrity: sha512-TFaz/H3sQXbmNbxMoDBMFTWKWwyNVVYRzPprSoGoyMt04Vzdo6w/GT4ZGjjtSk6Sxdohhks5PH8PkvAYtPI7Pw==}
->>>>>>> 33e75c5d
 
   gtoken@7.1.0:
     resolution: {integrity: sha512-pCcEwRi+TKpMlxAQObHDQ56KawURgyAf6jtIY046fJ5tIv3zDe/LEIubckAO8fj6JnAxLdmWkUfNyulQ2iKdEw==}
@@ -5142,11 +5132,7 @@
 
   graphemer@1.4.0: {}
 
-<<<<<<< HEAD
-  groq-sdk@0.32.0:
-=======
   groq-sdk@0.34.0:
->>>>>>> 33e75c5d
     dependencies:
       '@types/node': 18.19.86
       '@types/node-fetch': 2.6.12
