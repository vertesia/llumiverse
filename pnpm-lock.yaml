--- conflicted
+++ resolved
@@ -54,13 +54,8 @@
         specifier: ^5.9.2
         version: 5.9.2
       vitest:
-<<<<<<< HEAD
-        specifier: ^3.0.9
-        version: 3.2.4(@types/node@22.14.1)
-=======
         specifier: ^3.2.4
         version: 3.2.4(@types/node@22.17.1)
->>>>>>> 9a63b00a
 
   core:
     dependencies:
@@ -90,13 +85,8 @@
         specifier: ^5.9.2
         version: 5.9.2
       vitest:
-<<<<<<< HEAD
-        specifier: ^3.0.9
-        version: 3.2.4(@types/node@22.14.1)
-=======
         specifier: ^3.2.4
         version: 3.2.4(@types/node@22.17.1)
->>>>>>> 9a63b00a
 
   drivers:
     dependencies:
@@ -195,13 +185,8 @@
         specifier: ^5.9.2
         version: 5.9.2
       vitest:
-<<<<<<< HEAD
-        specifier: ^3.0.9
-        version: 3.2.4(@types/node@22.14.1)
-=======
         specifier: ^3.2.4
         version: 3.2.4(@types/node@22.17.1)
->>>>>>> 9a63b00a
 
   examples:
     dependencies:
@@ -1238,12 +1223,9 @@
     resolution: {integrity: sha512-oRhjSzcVjX8ExyaF8hC0zzTqxlVuRlgMHL/Bh4w3xB9+wjbm0FpXylVU/lBrn+kgphwYTrOk3tp+AVShGmlYCg==}
     engines: {node: '>=18.0.0'}
 
-<<<<<<< HEAD
-=======
   '@vertesia/api-fetch-client@0.74.0':
     resolution: {integrity: sha512-ElmKvb2ru/NDB17cytGFKAHA7zVjtIVp+Zo4Qg5VTAM0o46gWq4wpiW4olWYBuoPEqLsNkUxuOxkUxpEOGCSsw==}
 
->>>>>>> 9a63b00a
   '@vitest/expect@3.2.4':
     resolution: {integrity: sha512-Io0yyORnB6sikFlt8QW5K7slY4OjqNX9jmJQ02QDda8lyM6B5oNgVWoSoKPac8/kgnCUzuHQKrSLtu/uOqqrig==}
 
@@ -4346,13 +4328,10 @@
     transitivePeerDependencies:
       - supports-color
 
-<<<<<<< HEAD
-=======
   '@vertesia/api-fetch-client@0.74.0':
     dependencies:
       eventsource-parser: 1.1.2
 
->>>>>>> 9a63b00a
   '@vitest/expect@3.2.4':
     dependencies:
       '@types/chai': 5.2.2
@@ -4361,21 +4340,13 @@
       chai: 5.2.1
       tinyrainbow: 2.0.0
 
-<<<<<<< HEAD
-  '@vitest/mocker@3.2.4(vite@6.3.5(@types/node@22.14.1))':
-=======
   '@vitest/mocker@3.2.4(vite@6.3.5(@types/node@22.17.1))':
->>>>>>> 9a63b00a
     dependencies:
       '@vitest/spy': 3.2.4
       estree-walker: 3.0.3
       magic-string: 0.30.17
     optionalDependencies:
-<<<<<<< HEAD
-      vite: 6.3.5(@types/node@22.14.1)
-=======
       vite: 6.3.5(@types/node@22.17.1)
->>>>>>> 9a63b00a
 
   '@vitest/pretty-format@3.2.4':
     dependencies:
@@ -5757,13 +5728,8 @@
 
   tinyglobby@0.2.14:
     dependencies:
-<<<<<<< HEAD
-      fdir: 6.4.6(picomatch@4.0.2)
-      picomatch: 4.0.2
-=======
       fdir: 6.4.6(picomatch@4.0.3)
       picomatch: 4.0.3
->>>>>>> 9a63b00a
 
   tinypool@1.1.1: {}
 
@@ -5834,11 +5800,7 @@
   vary@1.1.2:
     optional: true
 
-<<<<<<< HEAD
-  vite-node@3.2.4(@types/node@22.14.1):
-=======
   vite-node@3.2.4(@types/node@22.17.1):
->>>>>>> 9a63b00a
     dependencies:
       cac: 6.7.14
       debug: 4.4.1
@@ -5871,11 +5833,7 @@
       '@types/node': 22.17.1
       fsevents: 2.3.3
 
-<<<<<<< HEAD
-  vitest@3.2.4(@types/node@22.14.1):
-=======
   vitest@3.2.4(@types/node@22.17.1):
->>>>>>> 9a63b00a
     dependencies:
       '@types/chai': 5.2.2
       '@vitest/expect': 3.2.4
