lockfileVersion: '9.0'

settings:
  autoInstallPeers: true
  excludeLinksFromLockfile: false

overrides:
  rollup: ^4.27.4
  cross-spawn: ^7.0.5
  brace-expansion@>=2.0.0 <3.0.0: ^2.0.2
  esbuild@<=0.24.2: ^0.25.0
  vite@>=6.0.0 <6.2.6: ^6.2.6
  form-data@<2.5.4: ^2.5.4
  form-data@>=4.0.0 <4.0.4: ^4.0.4

importers:

  .:
    devDependencies:
      cross-spawn:
        specifier: ^7.0.5
        version: 7.0.6
      eslint:
        specifier: ^9.26.0
        version: 9.31.0
      npm-ws-tools:
        specifier: ^0.3.0
        version: 0.3.0
      rollup:
        specifier: ^4.27.4
        version: 4.45.1
      typescript:
        specifier: ^5.6.2
        version: 5.8.3
      typescript-eslint:
        specifier: ^8.38.0
        version: 8.38.0(eslint@9.31.0)(typescript@5.8.3)
      vitest:
        specifier: ^3.0.9
        version: 3.2.4(@types/node@22.16.5)

  common:
    devDependencies:
      '@types/node':
        specifier: ^22.16.5
        version: 22.16.5
      rimraf:
        specifier: ^6.0.0
        version: 6.0.1
      ts-dual-module:
        specifier: ^0.6.3
        version: 0.6.3
      typescript:
        specifier: ^5.6.2
        version: 5.8.3
      vitest:
        specifier: ^3.0.9
        version: 3.2.4(@types/node@22.16.5)

  core:
    dependencies:
      '@llumiverse/common':
        specifier: workspace:*
        version: link:../common
      '@types/node':
        specifier: ^22.16.5
        version: 22.16.5
      ajv:
        specifier: ^8.16.0
        version: 8.17.1
      ajv-formats:
        specifier: ^3.0.1
        version: 3.0.1(ajv@8.17.1)
    devDependencies:
      '@vertesia/api-fetch-client':
        specifier: ^0.71.0
        version: 0.71.0
      rimraf:
        specifier: ^6.0.0
        version: 6.0.1
      ts-dual-module:
        specifier: ^0.6.3
        version: 0.6.3
      typescript:
        specifier: ^5.6.2
        version: 5.8.3
      vitest:
        specifier: ^3.0.9
        version: 3.2.4(@types/node@22.16.5)

  drivers:
    dependencies:
      '@anthropic-ai/sdk':
        specifier: ^0.55.1
        version: 0.55.1
      '@anthropic-ai/vertex-sdk':
        specifier: ^0.11.5
        version: 0.11.5
      '@aws-sdk/client-bedrock':
        specifier: ^3.840.0
        version: 3.840.0
      '@aws-sdk/client-bedrock-runtime':
        specifier: ^3.840.0
        version: 3.840.0
      '@aws-sdk/client-s3':
        specifier: ^3.840.0
        version: 3.840.0
      '@aws-sdk/credential-providers':
        specifier: ^3.840.0
        version: 3.840.0
      '@aws-sdk/lib-storage':
        specifier: ^3.840.0
        version: 3.840.0(@aws-sdk/client-s3@3.840.0)
      '@aws-sdk/types':
        specifier: ^3.840.0
        version: 3.840.0
      '@azure-rest/ai-inference':
        specifier: 1.0.0-beta.6
        version: 1.0.0-beta.6
      '@azure/ai-projects':
        specifier: 1.0.0-beta.10
        version: 1.0.0-beta.10(ws@8.18.2)(zod@3.25.63)
      '@azure/core-auth':
        specifier: ^1.10.0
        version: 1.10.0
      '@azure/core-sse':
        specifier: ^2.3.0
        version: 2.3.0
      '@azure/identity':
        specifier: ^4.10.1
        version: 4.10.1
      '@azure/openai':
        specifier: 2.0.0
        version: 2.0.0
      '@google-cloud/aiplatform':
        specifier: ^3.35.0
        version: 3.35.0
      '@google/genai':
        specifier: ^1.7.0
        version: 1.7.0(@modelcontextprotocol/sdk@1.12.0)
      '@huggingface/inference':
        specifier: 2.6.7
        version: 2.6.7
      '@llumiverse/common':
        specifier: workspace:*
        version: link:../common
      '@llumiverse/core':
        specifier: workspace:*
        version: link:../core
      '@vertesia/api-fetch-client':
        specifier: ^0.71.0
        version: 0.71.0
      eventsource:
        specifier: ^4.0.0
        version: 4.0.0
      google-auth-library:
        specifier: ^9.14.0
        version: 9.15.1
      groq-sdk:
        specifier: ^0.26.0
        version: 0.26.0
      mnemonist:
        specifier: ^0.40.0
        version: 0.40.3
      node-web-stream-adapters:
        specifier: ^0.2.0
        version: 0.2.1
      openai:
        specifier: ^4.104.0
        version: 4.104.0(ws@8.18.2)(zod@3.25.63)
      replicate:
        specifier: ^1.0.1
        version: 1.0.1
    devDependencies:
      dotenv:
        specifier: ^16.6.1
        version: 16.6.1
      rimraf:
        specifier: ^6.0.0
        version: 6.0.1
      ts-dual-module:
        specifier: ^0.6.3
        version: 0.6.3
      typescript:
        specifier: ^5.6.2
        version: 5.8.3
      vitest:
        specifier: ^3.0.9
        version: 3.2.4(@types/node@22.16.5)

  examples:
    dependencies:
      '@llumiverse/core':
        specifier: workspace:*
        version: link:../core
      '@llumiverse/drivers':
        specifier: workspace:*
        version: link:../drivers
      dotenv:
        specifier: ^16.4.5
        version: 16.6.1
    devDependencies:
      '@types/json-schema':
        specifier: ^7.0.15
        version: 7.0.15
      rimraf:
        specifier: ^6.0.0
        version: 6.0.1
      typescript:
        specifier: ^5.6.2
        version: 5.8.3

packages:

  '@anthropic-ai/sdk@0.55.1':
    resolution: {integrity: sha512-gjOMS4chmm8BxClKmCjNHmvf1FrO1Cn++CSX6K3YCZjz5JG4I9ZttQ/xEH4FBsz6HQyZvnUpiKlOAkmxaGmEaQ==}
    hasBin: true

  '@anthropic-ai/vertex-sdk@0.11.5':
    resolution: {integrity: sha512-V7sB5nY80unEQu8lSQaEzh1WhYwpIdpC3iXNRHUskghkuQDhS6dQu2ASZBgA5MNuJ1Yv5PhY61NM15dLaQhPQw==}

  '@aws-crypto/crc32@5.2.0':
    resolution: {integrity: sha512-nLbCWqQNgUiwwtFsen1AdzAtvuLRsQS8rYgMuxCrdKf9kOssamGLuPwyTY9wyYblNr9+1XM8v6zoDTPPSIeANg==}
    engines: {node: '>=16.0.0'}

  '@aws-crypto/crc32c@5.2.0':
    resolution: {integrity: sha512-+iWb8qaHLYKrNvGRbiYRHSdKRWhto5XlZUEBwDjYNf+ly5SVYG6zEoYIdxvf5R3zyeP16w4PLBn3rH1xc74Rag==}

  '@aws-crypto/sha1-browser@5.2.0':
    resolution: {integrity: sha512-OH6lveCFfcDjX4dbAvCFSYUjJZjDr/3XJ3xHtjn3Oj5b9RjojQo8npoLeA/bNwkOkrSQ0wgrHzXk4tDRxGKJeg==}

  '@aws-crypto/sha256-browser@5.2.0':
    resolution: {integrity: sha512-AXfN/lGotSQwu6HNcEsIASo7kWXZ5HYWvfOmSNKDsEqC4OashTp8alTmaz+F7TC2L083SFv5RdB+qU3Vs1kZqw==}

  '@aws-crypto/sha256-js@5.2.0':
    resolution: {integrity: sha512-FFQQyu7edu4ufvIZ+OadFpHHOt+eSTBaYaki44c+akjg7qZg9oOQeLlk77F6tSYqjDAFClrHJk9tMf0HdVyOvA==}
    engines: {node: '>=16.0.0'}

  '@aws-crypto/supports-web-crypto@5.2.0':
    resolution: {integrity: sha512-iAvUotm021kM33eCdNfwIN//F77/IADDSs58i+MDaOqFrVjZo9bAal0NK7HurRuWLLpF1iLX7gbWrjHjeo+YFg==}

  '@aws-crypto/util@5.2.0':
    resolution: {integrity: sha512-4RkU9EsI6ZpBve5fseQlGNUWKMa1RLPQ1dnjnQoe07ldfIzcsGb5hC5W0Dm7u423KWzawlrpbjXBrXCEv9zazQ==}

  '@aws-sdk/client-bedrock-runtime@3.840.0':
    resolution: {integrity: sha512-F3g8YPMSIF2JAzrzQi2QFeSSWfr8eY8Jqk5SC4KBwfjMw3ZjJyKkwtmL3eWfZn1gbcQnD5ejLfmmaK4YdgW0cw==}
    engines: {node: '>=18.0.0'}

  '@aws-sdk/client-bedrock@3.840.0':
    resolution: {integrity: sha512-Eg3s8hUNR+UtcW34GSAxU+AegLBT3FkTlnQw4Qad2N2YTteWc5pB7n9te1qpknzWawyRwUDg5S9zQHRlutrjMg==}
    engines: {node: '>=18.0.0'}

  '@aws-sdk/client-cognito-identity@3.840.0':
    resolution: {integrity: sha512-0sn/X63Xqqh5D1FYmdSHiS9SkDzTitoGO++/8IFik4xf/jpn4ZQkIoDPvpxFZcLvebMuUa6jAQs4ap4RusKGkg==}
    engines: {node: '>=18.0.0'}

  '@aws-sdk/client-s3@3.840.0':
    resolution: {integrity: sha512-dRuo03EqGBbl9+PTogpwY9bYmGWIjn8nB82HN5Qj20otgjUvhLOdEkkip9mroYsrvqNoKbMedWdCudIcB/YY1w==}
    engines: {node: '>=18.0.0'}

  '@aws-sdk/client-sso@3.840.0':
    resolution: {integrity: sha512-3Zp+FWN2hhmKdpS0Ragi5V2ZPsZNScE3jlbgoJjzjI/roHZqO+e3/+XFN4TlM0DsPKYJNp+1TAjmhxN6rOnfYA==}
    engines: {node: '>=18.0.0'}

  '@aws-sdk/core@3.840.0':
    resolution: {integrity: sha512-x3Zgb39tF1h2XpU+yA4OAAQlW6LVEfXNlSedSYJ7HGKXqA/E9h3rWQVpYfhXXVVsLdYXdNw5KBUkoAoruoZSZA==}
    engines: {node: '>=18.0.0'}

  '@aws-sdk/credential-provider-cognito-identity@3.840.0':
    resolution: {integrity: sha512-p1RaMVd6+6ruYjKsWRCZT/jWhrYfDKbXY+/ScIYTvcaOOf9ArMtVnhFk3egewrC7kPXFGRYhg2GPmxRotNYMng==}
    engines: {node: '>=18.0.0'}

  '@aws-sdk/credential-provider-env@3.840.0':
    resolution: {integrity: sha512-EzF6VcJK7XvQ/G15AVEfJzN2mNXU8fcVpXo4bRyr1S6t2q5zx6UPH/XjDbn18xyUmOq01t+r8gG+TmHEVo18fA==}
    engines: {node: '>=18.0.0'}

  '@aws-sdk/credential-provider-http@3.840.0':
    resolution: {integrity: sha512-wbnUiPGLVea6mXbUh04fu+VJmGkQvmToPeTYdHE8eRZq3NRDi3t3WltT+jArLBKD/4NppRpMjf2ju4coMCz91g==}
    engines: {node: '>=18.0.0'}

  '@aws-sdk/credential-provider-ini@3.840.0':
    resolution: {integrity: sha512-7F290BsWydShHb+7InXd+IjJc3mlEIm9I0R57F/Pjl1xZB69MdkhVGCnuETWoBt4g53ktJd6NEjzm/iAhFXFmw==}
    engines: {node: '>=18.0.0'}

  '@aws-sdk/credential-provider-node@3.840.0':
    resolution: {integrity: sha512-KufP8JnxA31wxklLm63evUPSFApGcH8X86z3mv9SRbpCm5ycgWIGVCTXpTOdgq6rPZrwT9pftzv2/b4mV/9clg==}
    engines: {node: '>=18.0.0'}

  '@aws-sdk/credential-provider-process@3.840.0':
    resolution: {integrity: sha512-HkDQWHy8tCI4A0Ps2NVtuVYMv9cB4y/IuD/TdOsqeRIAT12h8jDb98BwQPNLAImAOwOWzZJ8Cu0xtSpX7CQhMw==}
    engines: {node: '>=18.0.0'}

  '@aws-sdk/credential-provider-sso@3.840.0':
    resolution: {integrity: sha512-2qgdtdd6R0Z1y0KL8gzzwFUGmhBHSUx4zy85L2XV1CXhpRNwV71SVWJqLDVV5RVWVf9mg50Pm3AWrUC0xb0pcA==}
    engines: {node: '>=18.0.0'}

  '@aws-sdk/credential-provider-web-identity@3.840.0':
    resolution: {integrity: sha512-dpEeVXG8uNZSmVXReE4WP0lwoioX2gstk4RnUgrdUE3YaPq8A+hJiVAyc3h+cjDeIqfbsQbZm9qFetKC2LF9dQ==}
    engines: {node: '>=18.0.0'}

  '@aws-sdk/credential-providers@3.840.0':
    resolution: {integrity: sha512-+CxYdGd+uM4NZ9VUvFTU1c/H61qhDB4q362k8xKU+bz24g//LDQ5Mpwksv8OUD1en44v4fUwgZ4SthPZMs+eFQ==}
    engines: {node: '>=18.0.0'}

  '@aws-sdk/eventstream-handler-node@3.840.0':
    resolution: {integrity: sha512-m/zVrSSAEHq+6h4sy0JUEBScB1pGgs/1+iRVhfzfbnf+/gTr4ut2jRq4tDiNEX9pQ1oFVvw+ntPua5qfquQeRQ==}
    engines: {node: '>=18.0.0'}

  '@aws-sdk/lib-storage@3.840.0':
    resolution: {integrity: sha512-P3w05N26fW01loe9f6gAIYt9hdP8M3rI13Rj3dZgJ6jykrjSB7+6ekAshUbzLp1uDHdmSkcUutzk2EIYtvPjlQ==}
    engines: {node: '>=18.0.0'}
    peerDependencies:
      '@aws-sdk/client-s3': ^3.840.0

  '@aws-sdk/middleware-bucket-endpoint@3.840.0':
    resolution: {integrity: sha512-+gkQNtPwcSMmlwBHFd4saVVS11In6ID1HczNzpM3MXKXRBfSlbZJbCt6wN//AZ8HMklZEik4tcEOG0qa9UY8SQ==}
    engines: {node: '>=18.0.0'}

  '@aws-sdk/middleware-eventstream@3.840.0':
    resolution: {integrity: sha512-4khgf7AjJ4llh3aiNmZ+x4PGl4vkKNxRHn0xTgi6Iw1J3SChsF2mnNaLXK8hoXeydx756rw+JhqOuZH91i5l4w==}
    engines: {node: '>=18.0.0'}

  '@aws-sdk/middleware-expect-continue@3.840.0':
    resolution: {integrity: sha512-iJg2r6FKsKKvdiU4oCOuCf7Ro/YE0Q2BT/QyEZN3/Rt8Nr4SAZiQOlcBXOCpGvuIKOEAhvDOUnW3aDHL01PdVw==}
    engines: {node: '>=18.0.0'}

  '@aws-sdk/middleware-flexible-checksums@3.840.0':
    resolution: {integrity: sha512-Kg/o2G6o72sdoRH0J+avdcf668gM1bp6O4VeEXpXwUj/urQnV5qiB2q1EYT110INHUKWOLXPND3sQAqh6sTqHw==}
    engines: {node: '>=18.0.0'}

  '@aws-sdk/middleware-host-header@3.840.0':
    resolution: {integrity: sha512-ub+hXJAbAje94+Ya6c6eL7sYujoE8D4Bumu1NUI8TXjUhVVn0HzVWQjpRLshdLsUp1AW7XyeJaxyajRaJQ8+Xg==}
    engines: {node: '>=18.0.0'}

  '@aws-sdk/middleware-location-constraint@3.840.0':
    resolution: {integrity: sha512-KVLD0u0YMF3aQkVF8bdyHAGWSUY6N1Du89htTLgqCcIhSxxAJ9qifrosVZ9jkAzqRW99hcufyt2LylcVU2yoKQ==}
    engines: {node: '>=18.0.0'}

  '@aws-sdk/middleware-logger@3.840.0':
    resolution: {integrity: sha512-lSV8FvjpdllpGaRspywss4CtXV8M7NNNH+2/j86vMH+YCOZ6fu2T/TyFd/tHwZ92vDfHctWkRbQxg0bagqwovA==}
    engines: {node: '>=18.0.0'}

  '@aws-sdk/middleware-recursion-detection@3.840.0':
    resolution: {integrity: sha512-Gu7lGDyfddyhIkj1Z1JtrY5NHb5+x/CRiB87GjaSrKxkDaydtX2CU977JIABtt69l9wLbcGDIQ+W0uJ5xPof7g==}
    engines: {node: '>=18.0.0'}

  '@aws-sdk/middleware-sdk-s3@3.840.0':
    resolution: {integrity: sha512-rOUji7CayWN3O09zvvgLzDVQe0HiJdZkxoTS6vzOS3WbbdT7joGdVtAJHtn+x776QT3hHzbKU5gnfhel0o6gQA==}
    engines: {node: '>=18.0.0'}

  '@aws-sdk/middleware-ssec@3.840.0':
    resolution: {integrity: sha512-CBZP9t1QbjDFGOrtnUEHL1oAvmnCUUm7p0aPNbIdSzNtH42TNKjPRN3TuEIJDGjkrqpL3MXyDSmNayDcw/XW7Q==}
    engines: {node: '>=18.0.0'}

  '@aws-sdk/middleware-user-agent@3.840.0':
    resolution: {integrity: sha512-hiiMf7BP5ZkAFAvWRcK67Mw/g55ar7OCrvrynC92hunx/xhMkrgSLM0EXIZ1oTn3uql9kH/qqGF0nqsK6K555A==}
    engines: {node: '>=18.0.0'}

  '@aws-sdk/nested-clients@3.840.0':
    resolution: {integrity: sha512-LXYYo9+n4hRqnRSIMXLBb+BLz+cEmjMtTudwK1BF6Bn2RfdDv29KuyeDRrPCS3TwKl7ZKmXUmE9n5UuHAPfBpA==}
    engines: {node: '>=18.0.0'}

  '@aws-sdk/region-config-resolver@3.840.0':
    resolution: {integrity: sha512-Qjnxd/yDv9KpIMWr90ZDPtRj0v75AqGC92Lm9+oHXZ8p1MjG5JE2CW0HL8JRgK9iKzgKBL7pPQRXI8FkvEVfrA==}
    engines: {node: '>=18.0.0'}

  '@aws-sdk/signature-v4-multi-region@3.840.0':
    resolution: {integrity: sha512-8AoVgHrkSfhvGPtwx23hIUO4MmMnux2pjnso1lrLZGqxfElM6jm2w4jTNLlNXk8uKHGyX89HaAIuT0lL6dJj9g==}
    engines: {node: '>=18.0.0'}

  '@aws-sdk/token-providers@3.840.0':
    resolution: {integrity: sha512-6BuTOLTXvmgwjK7ve7aTg9JaWFdM5UoMolLVPMyh3wTv9Ufalh8oklxYHUBIxsKkBGO2WiHXytveuxH6tAgTYg==}
    engines: {node: '>=18.0.0'}

  '@aws-sdk/types@3.840.0':
    resolution: {integrity: sha512-xliuHaUFZxEx1NSXeLLZ9Dyu6+EJVQKEoD+yM+zqUo3YDZ7medKJWY6fIOKiPX/N7XbLdBYwajb15Q7IL8KkeA==}
    engines: {node: '>=18.0.0'}

  '@aws-sdk/util-arn-parser@3.804.0':
    resolution: {integrity: sha512-wmBJqn1DRXnZu3b4EkE6CWnoWMo1ZMvlfkqU5zPz67xx1GMaXlDCchFvKAXMjk4jn/L1O3tKnoFDNsoLV1kgNQ==}
    engines: {node: '>=18.0.0'}

  '@aws-sdk/util-endpoints@3.840.0':
    resolution: {integrity: sha512-eqE9ROdg/Kk0rj3poutyRCFauPDXIf/WSvCqFiRDDVi6QOnCv/M0g2XW8/jSvkJlOyaXkNCptapIp6BeeFFGYw==}
    engines: {node: '>=18.0.0'}

  '@aws-sdk/util-locate-window@3.804.0':
    resolution: {integrity: sha512-zVoRfpmBVPodYlnMjgVjfGoEZagyRF5IPn3Uo6ZvOZp24chnW/FRstH7ESDHDDRga4z3V+ElUQHKpFDXWyBW5A==}
    engines: {node: '>=18.0.0'}

  '@aws-sdk/util-user-agent-browser@3.840.0':
    resolution: {integrity: sha512-JdyZM3EhhL4PqwFpttZu1afDpPJCCc3eyZOLi+srpX11LsGj6sThf47TYQN75HT1CarZ7cCdQHGzP2uy3/xHfQ==}

  '@aws-sdk/util-user-agent-node@3.840.0':
    resolution: {integrity: sha512-Fy5JUEDQU1tPm2Yw/YqRYYc27W5+QD/J4mYvQvdWjUGZLB5q3eLFMGD35Uc28ZFoGMufPr4OCxK/bRfWROBRHQ==}
    engines: {node: '>=18.0.0'}
    peerDependencies:
      aws-crt: '>=1.0.0'
    peerDependenciesMeta:
      aws-crt:
        optional: true

  '@aws-sdk/xml-builder@3.821.0':
    resolution: {integrity: sha512-DIIotRnefVL6DiaHtO6/21DhJ4JZnnIwdNbpwiAhdt/AVbttcE4yw925gsjur0OGv5BTYXQXU3YnANBYnZjuQA==}
    engines: {node: '>=18.0.0'}

  '@azure-rest/ai-inference@1.0.0-beta.6':
    resolution: {integrity: sha512-j5FrJDTHu2P2+zwFVe5j2edasOIhqkFj+VkDjbhGkQuOoIAByF0egRkgs0G1k03HyJ7bOOT9BkRF7MIgr/afhw==}
    engines: {node: '>=18.0.0'}

  '@azure-rest/core-client@2.3.4':
    resolution: {integrity: sha512-AQXtD5VqsoOswDmxQR0YyVkYa1tZ0HyfC/fsqfntYZ7EEgaimfCGN2nAfiN3KXy1F4TfcoByhmtX2bVOO2vAEQ==}
    engines: {node: '>=18.0.0'}

  '@azure/abort-controller@2.1.2':
    resolution: {integrity: sha512-nBrLsEWm4J2u5LpAPjxADTlq3trDgVZZXHNKabeXZtpq3d3AbN/KGO82R87rdDz5/lYB024rtEf10/q0urNgsA==}
    engines: {node: '>=18.0.0'}

  '@azure/ai-agents@1.0.0':
    resolution: {integrity: sha512-8/MZ/Ls7kv2NmwQ0wGzSaFbMST24Apcoorjs9ndGL6uJQ/KGaGCY4haNKzts1wv2oGSI+gBdjbYb0Q+P702pow==}
    engines: {node: '>=20.0.0'}

  '@azure/ai-projects@1.0.0-beta.10':
    resolution: {integrity: sha512-y46Ewm7Y0FECWDij05nWmYBtFuX+3+k7A6MEBti7XClX/4KPM2AJMhxWPQAlnrXQMLjKnfPGRymgqTCKMyE3QQ==}
    engines: {node: '>=20.0.0'}

  '@azure/core-auth@1.10.0':
    resolution: {integrity: sha512-88Djs5vBvGbHQHf5ZZcaoNHo6Y8BKZkt3cw2iuJIQzLEgH4Ox6Tm4hjFhbqOxyYsgIG/eJbFEHpxRIfEEWv5Ow==}
    engines: {node: '>=20.0.0'}

  '@azure/core-client@1.9.3':
    resolution: {integrity: sha512-/wGw8fJ4mdpJ1Cum7s1S+VQyXt1ihwKLzfabS1O/RDADnmzVc01dHn44qD0BvGH6KlZNzOMW95tEpKqhkCChPA==}
    engines: {node: '>=18.0.0'}

  '@azure/core-http-compat@2.3.0':
    resolution: {integrity: sha512-qLQujmUypBBG0gxHd0j6/Jdmul6ttl24c8WGiLXIk7IHXdBlfoBqW27hyz3Xn6xbfdyVSarl1Ttbk0AwnZBYCw==}
    engines: {node: '>=18.0.0'}

  '@azure/core-lro@2.7.2':
    resolution: {integrity: sha512-0YIpccoX8m/k00O7mDDMdJpbr6mf1yWo2dfmxt5A8XVZVVMz2SSKaEbMCeJRvgQ0IaSlqhjT47p4hVIRRy90xw==}
    engines: {node: '>=18.0.0'}

  '@azure/core-lro@3.2.0':
    resolution: {integrity: sha512-SJEAe8fMDnjz2vw9dvEUi0DhAWe1sYkWQVTDc/HDcgNALaszGRopx3U+z1Pg/C9fsYiArp5pTBEcq29Ddph0WA==}
    engines: {node: '>=18.0.0'}

  '@azure/core-paging@1.6.2':
    resolution: {integrity: sha512-YKWi9YuCU04B55h25cnOYZHxXYtEvQEbKST5vqRga7hWY9ydd3FZHdeQF8pyh+acWZvppw13M/LMGx0LABUVMA==}
    engines: {node: '>=18.0.0'}

  '@azure/core-rest-pipeline@1.21.0':
    resolution: {integrity: sha512-a4MBwe/5WKbq9MIxikzgxLBbruC5qlkFYlBdI7Ev50Y7ib5Vo/Jvt5jnJo7NaWeJ908LCHL0S1Us4UMf1VoTfg==}
    engines: {node: '>=18.0.0'}

  '@azure/core-sse@2.3.0':
    resolution: {integrity: sha512-jKhPpdDbVS5GlpadSKIC7V6Q4P2vEcwXi1c4CLTXs01Q/PAITES9v5J/S73+RtCMqQpsX0jGa2yPWwXi9JzdgA==}
    engines: {node: '>=20.0.0'}

  '@azure/core-tracing@1.2.0':
    resolution: {integrity: sha512-UKTiEJPkWcESPYJz3X5uKRYyOcJD+4nYph+KpfdPRnQJVrZfk0KJgdnaAWKfhsBBtAf/D58Az4AvCJEmWgIBAg==}
    engines: {node: '>=18.0.0'}

  '@azure/core-util@1.11.0':
    resolution: {integrity: sha512-DxOSLua+NdpWoSqULhjDyAZTXFdP/LKkqtYuxxz1SCN289zk3OG8UOpnCQAz/tygyACBtWp/BoO72ptK7msY8g==}
    engines: {node: '>=18.0.0'}

  '@azure/core-xml@1.4.5':
    resolution: {integrity: sha512-gT4H8mTaSXRz7eGTuQyq1aIJnJqeXzpOe9Ay7Z3FrCouer14CbV3VzjnJrNrQfbBpGBLO9oy8BmrY75A0p53cA==}
    engines: {node: '>=18.0.0'}

  '@azure/identity@4.10.1':
    resolution: {integrity: sha512-YM/z6RxRtFlXUH2egAYF/FDPes+MUE6ZoknjEdaq7ebJMMNUzn9zCJ3bd2ZZZlkP0r1xKa88kolhFH/FGV7JnA==}
    engines: {node: '>=18.0.0'}

  '@azure/logger@1.1.4':
    resolution: {integrity: sha512-4IXXzcCdLdlXuCG+8UKEwLA1T1NHqUfanhXYHiQTn+6sfWCZXduqbtXDGceg3Ce5QxTGo7EqmbV6Bi+aqKuClQ==}
    engines: {node: '>=18.0.0'}

  '@azure/msal-browser@4.8.0':
    resolution: {integrity: sha512-z7kJlMW3IAETyq82LDKJqr++IeOvU728q9lkuTFjEIPUWxnB1OlmuPCF32fYurxOnOnJeFEZxjbEzq8xyP0aag==}
    engines: {node: '>=0.8.0'}

  '@azure/msal-common@15.3.0':
    resolution: {integrity: sha512-lh+eZfibGwtQxFnx+mj6cYWn0pwA8tDnn8CBs9P21nC7Uw5YWRwfXaXdVQSMENZ5ojRqR+NzRaucEo4qUvs3pA==}
    engines: {node: '>=0.8.0'}

  '@azure/msal-common@15.6.0':
    resolution: {integrity: sha512-EotmBz42apYGjqiIV9rDUdptaMptpTn4TdGf3JfjLvFvinSe9BJ6ywU92K9ky+t/b0ghbeTSe9RfqlgLh8f2jA==}
    engines: {node: '>=0.8.0'}

  '@azure/msal-node@3.5.3':
    resolution: {integrity: sha512-c5mifzHX5mwm5JqMIlURUyp6LEEdKF1a8lmcNRLBo0lD7zpSYPHupa4jHyhJyg9ccLwszLguZJdk2h3ngnXwNw==}
    engines: {node: '>=16'}

  '@azure/openai@2.0.0':
    resolution: {integrity: sha512-zSNhwarYbqg3P048uKMjEjbge41OnAgmiiE1elCHVsuCCXRyz2BXnHMJkW6WR6ZKQy5NHswJNUNSWsuqancqFA==}
    engines: {node: '>=18.0.0'}

  '@azure/storage-blob@12.27.0':
    resolution: {integrity: sha512-IQjj9RIzAKatmNca3D6bT0qJ+Pkox1WZGOg2esJF2YLHb45pQKOwGPIAV+w3rfgkj7zV3RMxpn/c6iftzSOZJQ==}
    engines: {node: '>=18.0.0'}

  '@esbuild/aix-ppc64@0.25.6':
    resolution: {integrity: sha512-ShbM/3XxwuxjFiuVBHA+d3j5dyac0aEVVq1oluIDf71hUw0aRF59dV/efUsIwFnR6m8JNM2FjZOzmaZ8yG61kw==}
    engines: {node: '>=18'}
    cpu: [ppc64]
    os: [aix]

  '@esbuild/android-arm64@0.25.6':
    resolution: {integrity: sha512-hd5zdUarsK6strW+3Wxi5qWws+rJhCCbMiC9QZyzoxfk5uHRIE8T287giQxzVpEvCwuJ9Qjg6bEjcRJcgfLqoA==}
    engines: {node: '>=18'}
    cpu: [arm64]
    os: [android]

  '@esbuild/android-arm@0.25.6':
    resolution: {integrity: sha512-S8ToEOVfg++AU/bHwdksHNnyLyVM+eMVAOf6yRKFitnwnbwwPNqKr3srzFRe7nzV69RQKb5DgchIX5pt3L53xg==}
    engines: {node: '>=18'}
    cpu: [arm]
    os: [android]

  '@esbuild/android-x64@0.25.6':
    resolution: {integrity: sha512-0Z7KpHSr3VBIO9A/1wcT3NTy7EB4oNC4upJ5ye3R7taCc2GUdeynSLArnon5G8scPwaU866d3H4BCrE5xLW25A==}
    engines: {node: '>=18'}
    cpu: [x64]
    os: [android]

  '@esbuild/darwin-arm64@0.25.6':
    resolution: {integrity: sha512-FFCssz3XBavjxcFxKsGy2DYK5VSvJqa6y5HXljKzhRZ87LvEi13brPrf/wdyl/BbpbMKJNOr1Sd0jtW4Ge1pAA==}
    engines: {node: '>=18'}
    cpu: [arm64]
    os: [darwin]

  '@esbuild/darwin-x64@0.25.6':
    resolution: {integrity: sha512-GfXs5kry/TkGM2vKqK2oyiLFygJRqKVhawu3+DOCk7OxLy/6jYkWXhlHwOoTb0WqGnWGAS7sooxbZowy+pK9Yg==}
    engines: {node: '>=18'}
    cpu: [x64]
    os: [darwin]

  '@esbuild/freebsd-arm64@0.25.6':
    resolution: {integrity: sha512-aoLF2c3OvDn2XDTRvn8hN6DRzVVpDlj2B/F66clWd/FHLiHaG3aVZjxQX2DYphA5y/evbdGvC6Us13tvyt4pWg==}
    engines: {node: '>=18'}
    cpu: [arm64]
    os: [freebsd]

  '@esbuild/freebsd-x64@0.25.6':
    resolution: {integrity: sha512-2SkqTjTSo2dYi/jzFbU9Plt1vk0+nNg8YC8rOXXea+iA3hfNJWebKYPs3xnOUf9+ZWhKAaxnQNUf2X9LOpeiMQ==}
    engines: {node: '>=18'}
    cpu: [x64]
    os: [freebsd]

  '@esbuild/linux-arm64@0.25.6':
    resolution: {integrity: sha512-b967hU0gqKd9Drsh/UuAm21Khpoh6mPBSgz8mKRq4P5mVK8bpA+hQzmm/ZwGVULSNBzKdZPQBRT3+WuVavcWsQ==}
    engines: {node: '>=18'}
    cpu: [arm64]
    os: [linux]

  '@esbuild/linux-arm@0.25.6':
    resolution: {integrity: sha512-SZHQlzvqv4Du5PrKE2faN0qlbsaW/3QQfUUc6yO2EjFcA83xnwm91UbEEVx4ApZ9Z5oG8Bxz4qPE+HFwtVcfyw==}
    engines: {node: '>=18'}
    cpu: [arm]
    os: [linux]

  '@esbuild/linux-ia32@0.25.6':
    resolution: {integrity: sha512-aHWdQ2AAltRkLPOsKdi3xv0mZ8fUGPdlKEjIEhxCPm5yKEThcUjHpWB1idN74lfXGnZ5SULQSgtr5Qos5B0bPw==}
    engines: {node: '>=18'}
    cpu: [ia32]
    os: [linux]

  '@esbuild/linux-loong64@0.25.6':
    resolution: {integrity: sha512-VgKCsHdXRSQ7E1+QXGdRPlQ/e08bN6WMQb27/TMfV+vPjjTImuT9PmLXupRlC90S1JeNNW5lzkAEO/McKeJ2yg==}
    engines: {node: '>=18'}
    cpu: [loong64]
    os: [linux]

  '@esbuild/linux-mips64el@0.25.6':
    resolution: {integrity: sha512-WViNlpivRKT9/py3kCmkHnn44GkGXVdXfdc4drNmRl15zVQ2+D2uFwdlGh6IuK5AAnGTo2qPB1Djppj+t78rzw==}
    engines: {node: '>=18'}
    cpu: [mips64el]
    os: [linux]

  '@esbuild/linux-ppc64@0.25.6':
    resolution: {integrity: sha512-wyYKZ9NTdmAMb5730I38lBqVu6cKl4ZfYXIs31Baf8aoOtB4xSGi3THmDYt4BTFHk7/EcVixkOV2uZfwU3Q2Jw==}
    engines: {node: '>=18'}
    cpu: [ppc64]
    os: [linux]

  '@esbuild/linux-riscv64@0.25.6':
    resolution: {integrity: sha512-KZh7bAGGcrinEj4qzilJ4hqTY3Dg2U82c8bv+e1xqNqZCrCyc+TL9AUEn5WGKDzm3CfC5RODE/qc96OcbIe33w==}
    engines: {node: '>=18'}
    cpu: [riscv64]
    os: [linux]

  '@esbuild/linux-s390x@0.25.6':
    resolution: {integrity: sha512-9N1LsTwAuE9oj6lHMyyAM+ucxGiVnEqUdp4v7IaMmrwb06ZTEVCIs3oPPplVsnjPfyjmxwHxHMF8b6vzUVAUGw==}
    engines: {node: '>=18'}
    cpu: [s390x]
    os: [linux]

  '@esbuild/linux-x64@0.25.6':
    resolution: {integrity: sha512-A6bJB41b4lKFWRKNrWoP2LHsjVzNiaurf7wyj/XtFNTsnPuxwEBWHLty+ZE0dWBKuSK1fvKgrKaNjBS7qbFKig==}
    engines: {node: '>=18'}
    cpu: [x64]
    os: [linux]

  '@esbuild/netbsd-arm64@0.25.6':
    resolution: {integrity: sha512-IjA+DcwoVpjEvyxZddDqBY+uJ2Snc6duLpjmkXm/v4xuS3H+3FkLZlDm9ZsAbF9rsfP3zeA0/ArNDORZgrxR/Q==}
    engines: {node: '>=18'}
    cpu: [arm64]
    os: [netbsd]

  '@esbuild/netbsd-x64@0.25.6':
    resolution: {integrity: sha512-dUXuZr5WenIDlMHdMkvDc1FAu4xdWixTCRgP7RQLBOkkGgwuuzaGSYcOpW4jFxzpzL1ejb8yF620UxAqnBrR9g==}
    engines: {node: '>=18'}
    cpu: [x64]
    os: [netbsd]

  '@esbuild/openbsd-arm64@0.25.6':
    resolution: {integrity: sha512-l8ZCvXP0tbTJ3iaqdNf3pjaOSd5ex/e6/omLIQCVBLmHTlfXW3zAxQ4fnDmPLOB1x9xrcSi/xtCWFwCZRIaEwg==}
    engines: {node: '>=18'}
    cpu: [arm64]
    os: [openbsd]

  '@esbuild/openbsd-x64@0.25.6':
    resolution: {integrity: sha512-hKrmDa0aOFOr71KQ/19JC7az1P0GWtCN1t2ahYAf4O007DHZt/dW8ym5+CUdJhQ/qkZmI1HAF8KkJbEFtCL7gw==}
    engines: {node: '>=18'}
    cpu: [x64]
    os: [openbsd]

  '@esbuild/openharmony-arm64@0.25.6':
    resolution: {integrity: sha512-+SqBcAWoB1fYKmpWoQP4pGtx+pUUC//RNYhFdbcSA16617cchuryuhOCRpPsjCblKukAckWsV+aQ3UKT/RMPcA==}
    engines: {node: '>=18'}
    cpu: [arm64]
    os: [openharmony]

  '@esbuild/sunos-x64@0.25.6':
    resolution: {integrity: sha512-dyCGxv1/Br7MiSC42qinGL8KkG4kX0pEsdb0+TKhmJZgCUDBGmyo1/ArCjNGiOLiIAgdbWgmWgib4HoCi5t7kA==}
    engines: {node: '>=18'}
    cpu: [x64]
    os: [sunos]

  '@esbuild/win32-arm64@0.25.6':
    resolution: {integrity: sha512-42QOgcZeZOvXfsCBJF5Afw73t4veOId//XD3i+/9gSkhSV6Gk3VPlWncctI+JcOyERv85FUo7RxuxGy+z8A43Q==}
    engines: {node: '>=18'}
    cpu: [arm64]
    os: [win32]

  '@esbuild/win32-ia32@0.25.6':
    resolution: {integrity: sha512-4AWhgXmDuYN7rJI6ORB+uU9DHLq/erBbuMoAuB4VWJTu5KtCgcKYPynF0YI1VkBNuEfjNlLrFr9KZPJzrtLkrQ==}
    engines: {node: '>=18'}
    cpu: [ia32]
    os: [win32]

  '@esbuild/win32-x64@0.25.6':
    resolution: {integrity: sha512-NgJPHHbEpLQgDH2MjQu90pzW/5vvXIZ7KOnPyNBm92A6WgZ/7b6fJyUBjoumLqeOQQGqY2QjQxRo97ah4Sj0cA==}
    engines: {node: '>=18'}
    cpu: [x64]
    os: [win32]

  '@eslint-community/eslint-utils@4.7.0':
    resolution: {integrity: sha512-dyybb3AcajC7uha6CvhdVRJqaKyn7w2YKqKyAN37NKYgZT36w+iRb0Dymmc5qEJ549c/S31cMMSFd75bteCpCw==}
    engines: {node: ^12.22.0 || ^14.17.0 || >=16.0.0}
    peerDependencies:
      eslint: ^6.0.0 || ^7.0.0 || >=8.0.0

  '@eslint-community/regexpp@4.12.1':
    resolution: {integrity: sha512-CCZCDJuduB9OUkFkY2IgppNZMi2lBQgD2qzwXkEia16cge2pijY/aXi96CJMquDMn3nJdlPV1A5KrJEXwfLNzQ==}
    engines: {node: ^12.0.0 || ^14.0.0 || >=16.0.0}

  '@eslint/config-array@0.21.0':
    resolution: {integrity: sha512-ENIdc4iLu0d93HeYirvKmrzshzofPw6VkZRKQGe9Nv46ZnWUzcF1xV01dcvEg/1wXUR61OmmlSfyeyO7EvjLxQ==}
    engines: {node: ^18.18.0 || ^20.9.0 || >=21.1.0}

  '@eslint/config-helpers@0.3.0':
    resolution: {integrity: sha512-ViuymvFmcJi04qdZeDc2whTHryouGcDlaxPqarTD0ZE10ISpxGUVZGZDx4w01upyIynL3iu6IXH2bS1NhclQMw==}
    engines: {node: ^18.18.0 || ^20.9.0 || >=21.1.0}

  '@eslint/core@0.15.1':
    resolution: {integrity: sha512-bkOp+iumZCCbt1K1CmWf0R9pM5yKpDv+ZXtvSyQpudrI9kuFLp+bM2WOPXImuD/ceQuaa8f5pj93Y7zyECIGNA==}
    engines: {node: ^18.18.0 || ^20.9.0 || >=21.1.0}

  '@eslint/eslintrc@3.3.1':
    resolution: {integrity: sha512-gtF186CXhIl1p4pJNGZw8Yc6RlshoePRvE0X91oPGb3vZ8pM3qOS9W9NGPat9LziaBV7XrJWGylNQXkGcnM3IQ==}
    engines: {node: ^18.18.0 || ^20.9.0 || >=21.1.0}

  '@eslint/js@9.31.0':
    resolution: {integrity: sha512-LOm5OVt7D4qiKCqoiPbA7LWmI+tbw1VbTUowBcUMgQSuM6poJufkFkYDcQpo5KfgD39TnNySV26QjOh7VFpSyw==}
    engines: {node: ^18.18.0 || ^20.9.0 || >=21.1.0}

  '@eslint/object-schema@2.1.6':
    resolution: {integrity: sha512-RBMg5FRL0I0gs51M/guSAj5/e14VQ4tpZnQNWwuDT66P14I43ItmPfIZRhO9fUVIPOAQXU47atlywZ/czoqFPA==}
    engines: {node: ^18.18.0 || ^20.9.0 || >=21.1.0}

  '@eslint/plugin-kit@0.3.3':
    resolution: {integrity: sha512-1+WqvgNMhmlAambTvT3KPtCl/Ibr68VldY2XY40SL1CE0ZXiakFR/cbTspaF5HsnpDMvcYYoJHfl4980NBjGag==}
    engines: {node: ^18.18.0 || ^20.9.0 || >=21.1.0}

  '@google-cloud/aiplatform@3.35.0':
    resolution: {integrity: sha512-Eo+ckr1KbTxAOew9P+MeeR0aQXeW5PeOzrSM1JyGny/SGKejwX/RcGWSFpeapnlegTfI9N9xJeUeo3M+XBOeFg==}
    engines: {node: '>=14.0.0'}

  '@google/genai@1.7.0':
    resolution: {integrity: sha512-s/OZLkrIfBwc+SFFaZoKdEogkw4in0YRTGc4Q483jnfchNBWzrNe560eZEfGJHQRPn6YfzJgECCx0sqEOMWvYw==}
    engines: {node: '>=20.0.0'}
    peerDependencies:
      '@modelcontextprotocol/sdk': ^1.11.0
    peerDependenciesMeta:
      '@modelcontextprotocol/sdk':
        optional: true

  '@grpc/grpc-js@1.13.2':
    resolution: {integrity: sha512-nnR5nmL6lxF8YBqb6gWvEgLdLh/Fn+kvAdX5hUOnt48sNSb0riz/93ASd2E5gvanPA41X6Yp25bIfGRp1SMb2g==}
    engines: {node: '>=12.10.0'}

  '@grpc/proto-loader@0.7.13':
    resolution: {integrity: sha512-AiXO/bfe9bmxBjxxtYxFAXGZvMaN5s8kO+jBHAJCON8rJoB5YS/D6X7ZNc6XQkuHNmyl4CYaMI1fJ/Gn27RGGw==}
    engines: {node: '>=6'}
    hasBin: true

  '@huggingface/inference@2.6.7':
    resolution: {integrity: sha512-vFBqvtU3LhxjufTs0jcRrDSc0nK+lah10bOgvlIn80lAH4JwMzHHPBQ4g4ECEdRD0PIt6EpTiidEZQq2sArb5Q==}
    engines: {node: '>=18'}

  '@humanfs/core@0.19.1':
    resolution: {integrity: sha512-5DyQ4+1JEUzejeK1JGICcideyfUbGixgS9jNgex5nqkW+cY7WZhxBigmieN5Qnw9ZosSNVC9KQKyb+GUaGyKUA==}
    engines: {node: '>=18.18.0'}

  '@humanfs/node@0.16.6':
    resolution: {integrity: sha512-YuI2ZHQL78Q5HbhDiBA1X4LmYdXCKCMQIfw0pw7piHJwyREFebJUvrQN4cMssyES6x+vfUbx1CIpaQUKYdQZOw==}
    engines: {node: '>=18.18.0'}

  '@humanwhocodes/module-importer@1.0.1':
    resolution: {integrity: sha512-bxveV4V8v5Yb4ncFTT3rPSgZBOpCkjfK0y4oVVVJwIuDVBRMDXrPyXRL988i5ap9m9bnyEEjWfm5WkBmtffLfA==}
    engines: {node: '>=12.22'}

  '@humanwhocodes/retry@0.3.1':
    resolution: {integrity: sha512-JBxkERygn7Bv/GbN5Rv8Ul6LVknS+5Bp6RgDC/O8gEBU/yeH5Ui5C/OlWrTb6qct7LjjfT6Re2NxB0ln0yYybA==}
    engines: {node: '>=18.18'}

  '@humanwhocodes/retry@0.4.3':
    resolution: {integrity: sha512-bV0Tgo9K4hfPCek+aMAn81RppFKv2ySDQeMoSZuvTASywNTnVJCArCZE2FWqpvIatKu7VMRLWlR1EazvVhDyhQ==}
    engines: {node: '>=18.18'}

  '@isaacs/balanced-match@4.0.1':
    resolution: {integrity: sha512-yzMTt9lEb8Gv7zRioUilSglI0c0smZ9k5D65677DLWLtWJaXIS3CqcGyUFByYKlnUj6TkjLVs54fBl6+TiGQDQ==}
    engines: {node: 20 || >=22}

  '@isaacs/brace-expansion@5.0.0':
    resolution: {integrity: sha512-ZT55BDLV0yv0RBm2czMiZ+SqCGO7AvmOM3G/w2xhVPH+te0aKgFjmBvGlL1dH+ql2tgGO3MVrbb3jCKyvpgnxA==}
    engines: {node: 20 || >=22}

  '@isaacs/cliui@8.0.2':
    resolution: {integrity: sha512-O8jcjabXaleOG9DQ0+ARXWZBTfnP4WNAqzuiJK7ll44AmxGKv/J2M4TPjxjY3znBCfvBXFzucm1twdyFybFqEA==}
    engines: {node: '>=12'}

  '@jridgewell/sourcemap-codec@1.5.4':
    resolution: {integrity: sha512-VT2+G1VQs/9oz078bLrYbecdZKs912zQlkelYpuf+SXF+QvZDYJlbx/LSx+meSAwdDFnF8FVXW92AVjjkVmgFw==}

  '@js-sdsl/ordered-map@4.4.2':
    resolution: {integrity: sha512-iUKgm52T8HOE/makSxjqoWhe95ZJA1/G1sYsGev2JDKUSS14KAgg1LHb+Ba+IPow0xflbnSkOsZcO08C7w1gYw==}

  '@modelcontextprotocol/sdk@1.12.0':
    resolution: {integrity: sha512-m//7RlINx1F3sz3KqwY1WWzVgTcYX52HYk4bJ1hkBXV3zccAEth+jRvG8DBRrdaQuRsPAJOx2MH3zaHNCKL7Zg==}
    engines: {node: '>=18'}

  '@nodelib/fs.scandir@2.1.5':
    resolution: {integrity: sha512-vq24Bq3ym5HEQm2NKCr3yXDwjc7vTsEThRDnkp2DK9p1uqLR+DHurm/NOTo0KG7HYHU7eppKZj3MyqYuMBf62g==}
    engines: {node: '>= 8'}

  '@nodelib/fs.stat@2.0.5':
    resolution: {integrity: sha512-RkhPPp2zrqDAQA/2jNhnztcPAlv64XdhIp7a7454A5ovI7Bukxgt7MX7udwAu3zg1DcpPU0rz3VV1SeaqvY4+A==}
    engines: {node: '>= 8'}

  '@nodelib/fs.walk@1.2.8':
    resolution: {integrity: sha512-oGB+UxlgWcgQkgwo8GcEGwemoTFt3FIO9ababBmaGwXIoBKZ+GTy0pP185beGg7Llih/NSHSV2XAs1lnznocSg==}
    engines: {node: '>= 8'}

  '@pkgjs/parseargs@0.11.0':
    resolution: {integrity: sha512-+1VkjdD0QBLPodGrJUeqarH8VAIvQODIbwh9XpP5Syisf7YoQgsJKPNFoqqLQlu+VQ/tVSshMR6loPMn8U+dPg==}
    engines: {node: '>=14'}

  '@protobufjs/aspromise@1.1.2':
    resolution: {integrity: sha512-j+gKExEuLmKwvz3OgROXtrJ2UG2x8Ch2YZUxahh+s1F2HZ+wAceUNLkvy6zKCPVRkU++ZWQrdxsUeQXmcg4uoQ==}

  '@protobufjs/base64@1.1.2':
    resolution: {integrity: sha512-AZkcAA5vnN/v4PDqKyMR5lx7hZttPDgClv83E//FMNhR2TMcLUhfRUBHCmSl0oi9zMgDDqRUJkSxO3wm85+XLg==}

  '@protobufjs/codegen@2.0.4':
    resolution: {integrity: sha512-YyFaikqM5sH0ziFZCN3xDC7zeGaB/d0IUb9CATugHWbd1FRFwWwt4ld4OYMPWu5a3Xe01mGAULCdqhMlPl29Jg==}

  '@protobufjs/eventemitter@1.1.0':
    resolution: {integrity: sha512-j9ednRT81vYJ9OfVuXG6ERSTdEL1xVsNgqpkxMsbIabzSo3goCjDIveeGv5d03om39ML71RdmrGNjG5SReBP/Q==}

  '@protobufjs/fetch@1.1.0':
    resolution: {integrity: sha512-lljVXpqXebpsijW71PZaCYeIcE5on1w5DlQy5WH6GLbFryLUrBD4932W/E2BSpfRJWseIL4v/KPgBFxDOIdKpQ==}

  '@protobufjs/float@1.0.2':
    resolution: {integrity: sha512-Ddb+kVXlXst9d+R9PfTIxh1EdNkgoRe5tOX6t01f1lYWOvJnSPDBlG241QLzcyPdoNTsblLUdujGSE4RzrTZGQ==}

  '@protobufjs/inquire@1.1.0':
    resolution: {integrity: sha512-kdSefcPdruJiFMVSbn801t4vFK7KB/5gd2fYvrxhuJYg8ILrmn9SKSX2tZdV6V+ksulWqS7aXjBcRXl3wHoD9Q==}

  '@protobufjs/path@1.1.2':
    resolution: {integrity: sha512-6JOcJ5Tm08dOHAbdR3GrvP+yUUfkjG5ePsHYczMFLq3ZmMkAD98cDgcT2iA1lJ9NVwFd4tH/iSSoe44YWkltEA==}

  '@protobufjs/pool@1.1.0':
    resolution: {integrity: sha512-0kELaGSIDBKvcgS4zkjz1PeddatrjYcmMWOlAuAPwAeccUrPHdUqo/J6LiymHHEiJT5NrF1UVwxY14f+fy4WQw==}

  '@protobufjs/utf8@1.1.0':
    resolution: {integrity: sha512-Vvn3zZrhQZkkBE8LSuW3em98c0FwgO4nxzv6OdSxPKJIEKY2bGbHn+mhGIPerzI4twdxaP8/0+06HBpwf345Lw==}

  '@rollup/rollup-android-arm-eabi@4.45.1':
    resolution: {integrity: sha512-NEySIFvMY0ZQO+utJkgoMiCAjMrGvnbDLHvcmlA33UXJpYBCvlBEbMMtV837uCkS+plG2umfhn0T5mMAxGrlRA==}
    cpu: [arm]
    os: [android]

  '@rollup/rollup-android-arm64@4.45.1':
    resolution: {integrity: sha512-ujQ+sMXJkg4LRJaYreaVx7Z/VMgBBd89wGS4qMrdtfUFZ+TSY5Rs9asgjitLwzeIbhwdEhyj29zhst3L1lKsRQ==}
    cpu: [arm64]
    os: [android]

  '@rollup/rollup-darwin-arm64@4.45.1':
    resolution: {integrity: sha512-FSncqHvqTm3lC6Y13xncsdOYfxGSLnP+73k815EfNmpewPs+EyM49haPS105Rh4aF5mJKywk9X0ogzLXZzN9lA==}
    cpu: [arm64]
    os: [darwin]

  '@rollup/rollup-darwin-x64@4.45.1':
    resolution: {integrity: sha512-2/vVn/husP5XI7Fsf/RlhDaQJ7x9zjvC81anIVbr4b/f0xtSmXQTFcGIQ/B1cXIYM6h2nAhJkdMHTnD7OtQ9Og==}
    cpu: [x64]
    os: [darwin]

  '@rollup/rollup-freebsd-arm64@4.45.1':
    resolution: {integrity: sha512-4g1kaDxQItZsrkVTdYQ0bxu4ZIQ32cotoQbmsAnW1jAE4XCMbcBPDirX5fyUzdhVCKgPcrwWuucI8yrVRBw2+g==}
    cpu: [arm64]
    os: [freebsd]

  '@rollup/rollup-freebsd-x64@4.45.1':
    resolution: {integrity: sha512-L/6JsfiL74i3uK1Ti2ZFSNsp5NMiM4/kbbGEcOCps99aZx3g8SJMO1/9Y0n/qKlWZfn6sScf98lEOUe2mBvW9A==}
    cpu: [x64]
    os: [freebsd]

  '@rollup/rollup-linux-arm-gnueabihf@4.45.1':
    resolution: {integrity: sha512-RkdOTu2jK7brlu+ZwjMIZfdV2sSYHK2qR08FUWcIoqJC2eywHbXr0L8T/pONFwkGukQqERDheaGTeedG+rra6Q==}
    cpu: [arm]
    os: [linux]

  '@rollup/rollup-linux-arm-musleabihf@4.45.1':
    resolution: {integrity: sha512-3kJ8pgfBt6CIIr1o+HQA7OZ9mp/zDk3ctekGl9qn/pRBgrRgfwiffaUmqioUGN9hv0OHv2gxmvdKOkARCtRb8Q==}
    cpu: [arm]
    os: [linux]

  '@rollup/rollup-linux-arm64-gnu@4.45.1':
    resolution: {integrity: sha512-k3dOKCfIVixWjG7OXTCOmDfJj3vbdhN0QYEqB+OuGArOChek22hn7Uy5A/gTDNAcCy5v2YcXRJ/Qcnm4/ma1xw==}
    cpu: [arm64]
    os: [linux]

  '@rollup/rollup-linux-arm64-musl@4.45.1':
    resolution: {integrity: sha512-PmI1vxQetnM58ZmDFl9/Uk2lpBBby6B6rF4muJc65uZbxCs0EA7hhKCk2PKlmZKuyVSHAyIw3+/SiuMLxKxWog==}
    cpu: [arm64]
    os: [linux]

  '@rollup/rollup-linux-loongarch64-gnu@4.45.1':
    resolution: {integrity: sha512-9UmI0VzGmNJ28ibHW2GpE2nF0PBQqsyiS4kcJ5vK+wuwGnV5RlqdczVocDSUfGX/Na7/XINRVoUgJyFIgipoRg==}
    cpu: [loong64]
    os: [linux]

  '@rollup/rollup-linux-powerpc64le-gnu@4.45.1':
    resolution: {integrity: sha512-7nR2KY8oEOUTD3pBAxIBBbZr0U7U+R9HDTPNy+5nVVHDXI4ikYniH1oxQz9VoB5PbBU1CZuDGHkLJkd3zLMWsg==}
    cpu: [ppc64]
    os: [linux]

  '@rollup/rollup-linux-riscv64-gnu@4.45.1':
    resolution: {integrity: sha512-nlcl3jgUultKROfZijKjRQLUu9Ma0PeNv/VFHkZiKbXTBQXhpytS8CIj5/NfBeECZtY2FJQubm6ltIxm/ftxpw==}
    cpu: [riscv64]
    os: [linux]

  '@rollup/rollup-linux-riscv64-musl@4.45.1':
    resolution: {integrity: sha512-HJV65KLS51rW0VY6rvZkiieiBnurSzpzore1bMKAhunQiECPuxsROvyeaot/tcK3A3aGnI+qTHqisrpSgQrpgA==}
    cpu: [riscv64]
    os: [linux]

  '@rollup/rollup-linux-s390x-gnu@4.45.1':
    resolution: {integrity: sha512-NITBOCv3Qqc6hhwFt7jLV78VEO/il4YcBzoMGGNxznLgRQf43VQDae0aAzKiBeEPIxnDrACiMgbqjuihx08OOw==}
    cpu: [s390x]
    os: [linux]

  '@rollup/rollup-linux-x64-gnu@4.45.1':
    resolution: {integrity: sha512-+E/lYl6qu1zqgPEnTrs4WysQtvc/Sh4fC2nByfFExqgYrqkKWp1tWIbe+ELhixnenSpBbLXNi6vbEEJ8M7fiHw==}
    cpu: [x64]
    os: [linux]

  '@rollup/rollup-linux-x64-musl@4.45.1':
    resolution: {integrity: sha512-a6WIAp89p3kpNoYStITT9RbTbTnqarU7D8N8F2CV+4Cl9fwCOZraLVuVFvlpsW0SbIiYtEnhCZBPLoNdRkjQFw==}
    cpu: [x64]
    os: [linux]

  '@rollup/rollup-win32-arm64-msvc@4.45.1':
    resolution: {integrity: sha512-T5Bi/NS3fQiJeYdGvRpTAP5P02kqSOpqiopwhj0uaXB6nzs5JVi2XMJb18JUSKhCOX8+UE1UKQufyD6Or48dJg==}
    cpu: [arm64]
    os: [win32]

  '@rollup/rollup-win32-ia32-msvc@4.45.1':
    resolution: {integrity: sha512-lxV2Pako3ujjuUe9jiU3/s7KSrDfH6IgTSQOnDWr9aJ92YsFd7EurmClK0ly/t8dzMkDtd04g60WX6yl0sGfdw==}
    cpu: [ia32]
    os: [win32]

  '@rollup/rollup-win32-x64-msvc@4.45.1':
    resolution: {integrity: sha512-M/fKi4sasCdM8i0aWJjCSFm2qEnYRR8AMLG2kxp6wD13+tMGA4Z1tVAuHkNRjud5SW2EM3naLuK35w9twvf6aA==}
    cpu: [x64]
    os: [win32]

  '@smithy/abort-controller@4.0.4':
    resolution: {integrity: sha512-gJnEjZMvigPDQWHrW3oPrFhQtkrgqBkyjj3pCIdF3A5M6vsZODG93KNlfJprv6bp4245bdT32fsHK4kkH3KYDA==}
    engines: {node: '>=18.0.0'}

  '@smithy/chunked-blob-reader-native@4.0.0':
    resolution: {integrity: sha512-R9wM2yPmfEMsUmlMlIgSzOyICs0x9uu7UTHoccMyt7BWw8shcGM8HqB355+BZCPBcySvbTYMs62EgEQkNxz2ig==}
    engines: {node: '>=18.0.0'}

  '@smithy/chunked-blob-reader@5.0.0':
    resolution: {integrity: sha512-+sKqDBQqb036hh4NPaUiEkYFkTUGYzRsn3EuFhyfQfMy6oGHEUJDurLP9Ufb5dasr/XiAmPNMr6wa9afjQB+Gw==}
    engines: {node: '>=18.0.0'}

  '@smithy/config-resolver@4.1.4':
    resolution: {integrity: sha512-prmU+rDddxHOH0oNcwemL+SwnzcG65sBF2yXRO7aeXIn/xTlq2pX7JLVbkBnVLowHLg4/OL4+jBmv9hVrVGS+w==}
    engines: {node: '>=18.0.0'}

  '@smithy/core@3.6.0':
    resolution: {integrity: sha512-Pgvfb+TQ4wUNLyHzvgCP4aYZMh16y7GcfF59oirRHcgGgkH1e/s9C0nv/v3WP+Quymyr5je71HeFQCwh+44XLg==}
    engines: {node: '>=18.0.0'}

  '@smithy/credential-provider-imds@4.0.6':
    resolution: {integrity: sha512-hKMWcANhUiNbCJouYkZ9V3+/Qf9pteR1dnwgdyzR09R4ODEYx8BbUysHwRSyex4rZ9zapddZhLFTnT4ZijR4pw==}
    engines: {node: '>=18.0.0'}

  '@smithy/eventstream-codec@4.0.4':
    resolution: {integrity: sha512-7XoWfZqWb/QoR/rAU4VSi0mWnO2vu9/ltS6JZ5ZSZv0eovLVfDfu0/AX4ub33RsJTOth3TiFWSHS5YdztvFnig==}
    engines: {node: '>=18.0.0'}

  '@smithy/eventstream-serde-browser@4.0.4':
    resolution: {integrity: sha512-3fb/9SYaYqbpy/z/H3yIi0bYKyAa89y6xPmIqwr2vQiUT2St+avRt8UKwsWt9fEdEasc5d/V+QjrviRaX1JRFA==}
    engines: {node: '>=18.0.0'}

  '@smithy/eventstream-serde-config-resolver@4.1.2':
    resolution: {integrity: sha512-JGtambizrWP50xHgbzZI04IWU7LdI0nh/wGbqH3sJesYToMi2j/DcoElqyOcqEIG/D4tNyxgRuaqBXWE3zOFhQ==}
    engines: {node: '>=18.0.0'}

  '@smithy/eventstream-serde-node@4.0.4':
    resolution: {integrity: sha512-RD6UwNZ5zISpOWPuhVgRz60GkSIp0dy1fuZmj4RYmqLVRtejFqQ16WmfYDdoSoAjlp1LX+FnZo+/hkdmyyGZ1w==}
    engines: {node: '>=18.0.0'}

  '@smithy/eventstream-serde-universal@4.0.4':
    resolution: {integrity: sha512-UeJpOmLGhq1SLox79QWw/0n2PFX+oPRE1ZyRMxPIaFEfCqWaqpB7BU9C8kpPOGEhLF7AwEqfFbtwNxGy4ReENA==}
    engines: {node: '>=18.0.0'}

  '@smithy/fetch-http-handler@5.0.4':
    resolution: {integrity: sha512-AMtBR5pHppYMVD7z7G+OlHHAcgAN7v0kVKEpHuTO4Gb199Gowh0taYi9oDStFeUhetkeP55JLSVlTW1n9rFtUw==}
    engines: {node: '>=18.0.0'}

  '@smithy/hash-blob-browser@4.0.4':
    resolution: {integrity: sha512-WszRiACJiQV3QG6XMV44i5YWlkrlsM5Yxgz4jvsksuu7LDXA6wAtypfPajtNTadzpJy3KyJPoWehYpmZGKUFIQ==}
    engines: {node: '>=18.0.0'}

  '@smithy/hash-node@4.0.4':
    resolution: {integrity: sha512-qnbTPUhCVnCgBp4z4BUJUhOEkVwxiEi1cyFM+Zj6o+aY8OFGxUQleKWq8ltgp3dujuhXojIvJWdoqpm6dVO3lQ==}
    engines: {node: '>=18.0.0'}

  '@smithy/hash-stream-node@4.0.4':
    resolution: {integrity: sha512-wHo0d8GXyVmpmMh/qOR0R7Y46/G1y6OR8U+bSTB4ppEzRxd1xVAQ9xOE9hOc0bSjhz0ujCPAbfNLkLrpa6cevg==}
    engines: {node: '>=18.0.0'}

  '@smithy/invalid-dependency@4.0.4':
    resolution: {integrity: sha512-bNYMi7WKTJHu0gn26wg8OscncTt1t2b8KcsZxvOv56XA6cyXtOAAAaNP7+m45xfppXfOatXF3Sb1MNsLUgVLTw==}
    engines: {node: '>=18.0.0'}

  '@smithy/is-array-buffer@2.2.0':
    resolution: {integrity: sha512-GGP3O9QFD24uGeAXYUjwSTXARoqpZykHadOmA8G5vfJPK0/DC67qa//0qvqrJzL1xc8WQWX7/yc7fwudjPHPhA==}
    engines: {node: '>=14.0.0'}

  '@smithy/is-array-buffer@4.0.0':
    resolution: {integrity: sha512-saYhF8ZZNoJDTvJBEWgeBccCg+yvp1CX+ed12yORU3NilJScfc6gfch2oVb4QgxZrGUx3/ZJlb+c/dJbyupxlw==}
    engines: {node: '>=18.0.0'}

  '@smithy/md5-js@4.0.4':
    resolution: {integrity: sha512-uGLBVqcOwrLvGh/v/jw423yWHq/ofUGK1W31M2TNspLQbUV1Va0F5kTxtirkoHawODAZcjXTSGi7JwbnPcDPJg==}
    engines: {node: '>=18.0.0'}

  '@smithy/middleware-content-length@4.0.4':
    resolution: {integrity: sha512-F7gDyfI2BB1Kc+4M6rpuOLne5LOcEknH1n6UQB69qv+HucXBR1rkzXBnQTB2q46sFy1PM/zuSJOB532yc8bg3w==}
    engines: {node: '>=18.0.0'}

  '@smithy/middleware-endpoint@4.1.13':
    resolution: {integrity: sha512-xg3EHV/Q5ZdAO5b0UiIMj3RIOCobuS40pBBODguUDVdko6YK6QIzCVRrHTogVuEKglBWqWenRnZ71iZnLL3ZAQ==}
    engines: {node: '>=18.0.0'}

  '@smithy/middleware-retry@4.1.14':
    resolution: {integrity: sha512-eoXaLlDGpKvdmvt+YBfRXE7HmIEtFF+DJCbTPwuLunP0YUnrydl+C4tS+vEM0+nyxXrX3PSUFqC+lP1+EHB1Tw==}
    engines: {node: '>=18.0.0'}

  '@smithy/middleware-serde@4.0.8':
    resolution: {integrity: sha512-iSSl7HJoJaGyMIoNn2B7czghOVwJ9nD7TMvLhMWeSB5vt0TnEYyRRqPJu/TqW76WScaNvYYB8nRoiBHR9S1Ddw==}
    engines: {node: '>=18.0.0'}

  '@smithy/middleware-stack@4.0.4':
    resolution: {integrity: sha512-kagK5ggDrBUCCzI93ft6DjteNSfY8Ulr83UtySog/h09lTIOAJ/xUSObutanlPT0nhoHAkpmW9V5K8oPyLh+QA==}
    engines: {node: '>=18.0.0'}

  '@smithy/node-config-provider@4.1.3':
    resolution: {integrity: sha512-HGHQr2s59qaU1lrVH6MbLlmOBxadtzTsoO4c+bF5asdgVik3I8o7JIOzoeqWc5MjVa+vD36/LWE0iXKpNqooRw==}
    engines: {node: '>=18.0.0'}

  '@smithy/node-http-handler@4.0.6':
    resolution: {integrity: sha512-NqbmSz7AW2rvw4kXhKGrYTiJVDHnMsFnX4i+/FzcZAfbOBauPYs2ekuECkSbtqaxETLLTu9Rl/ex6+I2BKErPA==}
    engines: {node: '>=18.0.0'}

  '@smithy/property-provider@4.0.4':
    resolution: {integrity: sha512-qHJ2sSgu4FqF4U/5UUp4DhXNmdTrgmoAai6oQiM+c5RZ/sbDwJ12qxB1M6FnP+Tn/ggkPZf9ccn4jqKSINaquw==}
    engines: {node: '>=18.0.0'}

  '@smithy/protocol-http@5.1.2':
    resolution: {integrity: sha512-rOG5cNLBXovxIrICSBm95dLqzfvxjEmuZx4KK3hWwPFHGdW3lxY0fZNXfv2zebfRO7sJZ5pKJYHScsqopeIWtQ==}
    engines: {node: '>=18.0.0'}

  '@smithy/querystring-builder@4.0.4':
    resolution: {integrity: sha512-SwREZcDnEYoh9tLNgMbpop+UTGq44Hl9tdj3rf+yeLcfH7+J8OXEBaMc2kDxtyRHu8BhSg9ADEx0gFHvpJgU8w==}
    engines: {node: '>=18.0.0'}

  '@smithy/querystring-parser@4.0.4':
    resolution: {integrity: sha512-6yZf53i/qB8gRHH/l2ZwUG5xgkPgQF15/KxH0DdXMDHjesA9MeZje/853ifkSY0x4m5S+dfDZ+c4x439PF0M2w==}
    engines: {node: '>=18.0.0'}

  '@smithy/service-error-classification@4.0.6':
    resolution: {integrity: sha512-RRoTDL//7xi4tn5FrN2NzH17jbgmnKidUqd4KvquT0954/i6CXXkh1884jBiunq24g9cGtPBEXlU40W6EpNOOg==}
    engines: {node: '>=18.0.0'}

  '@smithy/shared-ini-file-loader@4.0.4':
    resolution: {integrity: sha512-63X0260LoFBjrHifPDs+nM9tV0VMkOTl4JRMYNuKh/f5PauSjowTfvF3LogfkWdcPoxsA9UjqEOgjeYIbhb7Nw==}
    engines: {node: '>=18.0.0'}

  '@smithy/signature-v4@5.1.2':
    resolution: {integrity: sha512-d3+U/VpX7a60seHziWnVZOHuEgJlclufjkS6zhXvxcJgkJq4UWdH5eOBLzHRMx6gXjsdT9h6lfpmLzbrdupHgQ==}
    engines: {node: '>=18.0.0'}

  '@smithy/smithy-client@4.4.5':
    resolution: {integrity: sha512-+lynZjGuUFJaMdDYSTMnP/uPBBXXukVfrJlP+1U/Dp5SFTEI++w6NMga8DjOENxecOF71V9Z2DllaVDYRnGlkg==}
    engines: {node: '>=18.0.0'}

  '@smithy/types@4.3.1':
    resolution: {integrity: sha512-UqKOQBL2x6+HWl3P+3QqFD4ncKq0I8Nuz9QItGv5WuKuMHuuwlhvqcZCoXGfc+P1QmfJE7VieykoYYmrOoFJxA==}
    engines: {node: '>=18.0.0'}

  '@smithy/url-parser@4.0.4':
    resolution: {integrity: sha512-eMkc144MuN7B0TDA4U2fKs+BqczVbk3W+qIvcoCY6D1JY3hnAdCuhCZODC+GAeaxj0p6Jroz4+XMUn3PCxQQeQ==}
    engines: {node: '>=18.0.0'}

  '@smithy/util-base64@4.0.0':
    resolution: {integrity: sha512-CvHfCmO2mchox9kjrtzoHkWHxjHZzaFojLc8quxXY7WAAMAg43nuxwv95tATVgQFNDwd4M9S1qFzj40Ul41Kmg==}
    engines: {node: '>=18.0.0'}

  '@smithy/util-body-length-browser@4.0.0':
    resolution: {integrity: sha512-sNi3DL0/k64/LO3A256M+m3CDdG6V7WKWHdAiBBMUN8S3hK3aMPhwnPik2A/a2ONN+9doY9UxaLfgqsIRg69QA==}
    engines: {node: '>=18.0.0'}

  '@smithy/util-body-length-node@4.0.0':
    resolution: {integrity: sha512-q0iDP3VsZzqJyje8xJWEJCNIu3lktUGVoSy1KB0UWym2CL1siV3artm+u1DFYTLejpsrdGyCSWBdGNjJzfDPjg==}
    engines: {node: '>=18.0.0'}

  '@smithy/util-buffer-from@2.2.0':
    resolution: {integrity: sha512-IJdWBbTcMQ6DA0gdNhh/BwrLkDR+ADW5Kr1aZmd4k3DIF6ezMV4R2NIAmT08wQJ3yUK82thHWmC/TnK/wpMMIA==}
    engines: {node: '>=14.0.0'}

  '@smithy/util-buffer-from@4.0.0':
    resolution: {integrity: sha512-9TOQ7781sZvddgO8nxueKi3+yGvkY35kotA0Y6BWRajAv8jjmigQ1sBwz0UX47pQMYXJPahSKEKYFgt+rXdcug==}
    engines: {node: '>=18.0.0'}

  '@smithy/util-config-provider@4.0.0':
    resolution: {integrity: sha512-L1RBVzLyfE8OXH+1hsJ8p+acNUSirQnWQ6/EgpchV88G6zGBTDPdXiiExei6Z1wR2RxYvxY/XLw6AMNCCt8H3w==}
    engines: {node: '>=18.0.0'}

  '@smithy/util-defaults-mode-browser@4.0.21':
    resolution: {integrity: sha512-wM0jhTytgXu3wzJoIqpbBAG5U6BwiubZ6QKzSbP7/VbmF1v96xlAbX2Am/mz0Zep0NLvLh84JT0tuZnk3wmYQA==}
    engines: {node: '>=18.0.0'}

  '@smithy/util-defaults-mode-node@4.0.21':
    resolution: {integrity: sha512-/F34zkoU0GzpUgLJydHY8Rxu9lBn8xQC/s/0M0U9lLBkYbA1htaAFjWYJzpzsbXPuri5D1H8gjp2jBum05qBrA==}
    engines: {node: '>=18.0.0'}

  '@smithy/util-endpoints@3.0.6':
    resolution: {integrity: sha512-YARl3tFL3WgPuLzljRUnrS2ngLiUtkwhQtj8PAL13XZSyUiNLQxwG3fBBq3QXFqGFUXepIN73pINp3y8c2nBmA==}
    engines: {node: '>=18.0.0'}

  '@smithy/util-hex-encoding@4.0.0':
    resolution: {integrity: sha512-Yk5mLhHtfIgW2W2WQZWSg5kuMZCVbvhFmC7rV4IO2QqnZdbEFPmQnCcGMAX2z/8Qj3B9hYYNjZOhWym+RwhePw==}
    engines: {node: '>=18.0.0'}

  '@smithy/util-middleware@4.0.4':
    resolution: {integrity: sha512-9MLKmkBmf4PRb0ONJikCbCwORACcil6gUWojwARCClT7RmLzF04hUR4WdRprIXal7XVyrddadYNfp2eF3nrvtQ==}
    engines: {node: '>=18.0.0'}

  '@smithy/util-retry@4.0.6':
    resolution: {integrity: sha512-+YekoF2CaSMv6zKrA6iI/N9yva3Gzn4L6n35Luydweu5MMPYpiGZlWqehPHDHyNbnyaYlz/WJyYAZnC+loBDZg==}
    engines: {node: '>=18.0.0'}

  '@smithy/util-stream@4.2.2':
    resolution: {integrity: sha512-aI+GLi7MJoVxg24/3J1ipwLoYzgkB4kUfogZfnslcYlynj3xsQ0e7vk4TnTro9hhsS5PvX1mwmkRqqHQjwcU7w==}
    engines: {node: '>=18.0.0'}

  '@smithy/util-uri-escape@4.0.0':
    resolution: {integrity: sha512-77yfbCbQMtgtTylO9itEAdpPXSog3ZxMe09AEhm0dU0NLTalV70ghDZFR+Nfi1C60jnJoh/Re4090/DuZh2Omg==}
    engines: {node: '>=18.0.0'}

  '@smithy/util-utf8@2.3.0':
    resolution: {integrity: sha512-R8Rdn8Hy72KKcebgLiv8jQcQkXoLMOGGv5uI1/k0l+snqkOzQ1R0ChUBCxWMlBsFMekWjq0wRudIweFs7sKT5A==}
    engines: {node: '>=14.0.0'}

  '@smithy/util-utf8@4.0.0':
    resolution: {integrity: sha512-b+zebfKCfRdgNJDknHCob3O7FpeYQN6ZG6YLExMcasDHsCXlsXCEuiPZeLnJLpwa5dvPetGlnGCiMHuLwGvFow==}
    engines: {node: '>=18.0.0'}

  '@smithy/util-waiter@4.0.6':
    resolution: {integrity: sha512-slcr1wdRbX7NFphXZOxtxRNA7hXAAtJAXJDE/wdoMAos27SIquVCKiSqfB6/28YzQ8FCsB5NKkhdM5gMADbqxg==}
    engines: {node: '>=18.0.0'}

  '@tootallnate/once@2.0.0':
    resolution: {integrity: sha512-XCuKFP5PS55gnMVu3dty8KPatLqUoy/ZYzDzAGCQ8JNFCkLXzmI7vNHCR+XpbZaMWQK/vQubr7PkYq8g470J/A==}
    engines: {node: '>= 10'}

  '@types/caseless@0.12.5':
    resolution: {integrity: sha512-hWtVTC2q7hc7xZ/RLbxapMvDMgUnDvKvMOpKal4DrMyfGBUfB1oKaZlIRr6mJL+If3bAP6sV/QneGzF6tJjZDg==}

  '@types/chai@5.2.2':
    resolution: {integrity: sha512-8kB30R7Hwqf40JPiKhVzodJs2Qc1ZJ5zuT3uzw5Hq/dhNCl3G3l83jfpdI1e20BP348+fV7VIL/+FxaXkqBmWg==}

  '@types/deep-eql@4.0.2':
    resolution: {integrity: sha512-c9h9dVVMigMPc4bwTvC5dxqtqJZwQPePsWjPlpSOnojbor6pGqdk541lfA7AqFQr5pB1BRdq0juY9db81BwyFw==}

  '@types/estree@1.0.8':
    resolution: {integrity: sha512-dWHzHa2WqEXI/O1E9OjrocMTKJl2mSrEolh1Iomrv6U+JuNwaHXsXx9bLu5gG7BUWFIN0skIQJQ/L1rIex4X6w==}

  '@types/json-schema@7.0.15':
    resolution: {integrity: sha512-5+fP8P8MFNC+AyZCDxrB2pkZFPGzqQWUzpSeuuVLvm8VMcorNYavBqoFcxK8bQz4Qsbn4oUEEem4wDLfcysGHA==}

  '@types/long@4.0.2':
    resolution: {integrity: sha512-MqTGEo5bj5t157U6fA/BiDynNkn0YknVdh48CMPkTSpFTVmvao5UQmm7uEF6xBEo7qIMAlY/JSleYaE6VOdpaA==}

  '@types/node-fetch@2.6.12':
    resolution: {integrity: sha512-8nneRWKCg3rMtF69nLQJnOYUcbafYeFSjqkw3jCRLsqkWFlHaoQrr5mXmofFGOx3DKn7UfmBMyov8ySvLRVldA==}

  '@types/node@18.19.86':
    resolution: {integrity: sha512-fifKayi175wLyKyc5qUfyENhQ1dCNI1UNjp653d8kuYcPQN5JhX3dGuP/XmvPTg/xRBn1VTLpbmi+H/Mr7tLfQ==}

  '@types/node@22.16.5':
    resolution: {integrity: sha512-bJFoMATwIGaxxx8VJPeM8TonI8t579oRvgAuT8zFugJsJZgzqv0Fu8Mhp68iecjzG7cnN3mO2dJQ5uUM2EFrgQ==}

  '@types/request@2.48.12':
    resolution: {integrity: sha512-G3sY+NpsA9jnwm0ixhAFQSJ3Q9JkpLZpJbI3GMv0mIAT0y3mRabYeINzal5WOChIiaTEGQYlHOKgkaM9EisWHw==}

  '@types/tough-cookie@4.0.5':
    resolution: {integrity: sha512-/Ad8+nIOV7Rl++6f1BdKxFSMgmoqEoYbHRpPcx3JEfv8VRsQe9Z4mCXeJBzxs7mbHY/XOZZuXlRNfhpVPbs6ZA==}

  '@types/uuid@9.0.8':
    resolution: {integrity: sha512-jg+97EGIcY9AGHJJRaaPVgetKDsrTgbRjQ5Msgjh/DQKEFl0DtyRr/VCOyD1T2R1MNeWPK/u7JoGhlDZnKBAfA==}

  '@typescript-eslint/eslint-plugin@8.38.0':
    resolution: {integrity: sha512-CPoznzpuAnIOl4nhj4tRr4gIPj5AfKgkiJmGQDaq+fQnRJTYlcBjbX3wbciGmpoPf8DREufuPRe1tNMZnGdanA==}
    engines: {node: ^18.18.0 || ^20.9.0 || >=21.1.0}
    peerDependencies:
      '@typescript-eslint/parser': ^8.38.0
      eslint: ^8.57.0 || ^9.0.0
      typescript: '>=4.8.4 <5.9.0'

  '@typescript-eslint/parser@8.38.0':
    resolution: {integrity: sha512-Zhy8HCvBUEfBECzIl1PKqF4p11+d0aUJS1GeUiuqK9WmOug8YCmC4h4bjyBvMyAMI9sbRczmrYL5lKg/YMbrcQ==}
    engines: {node: ^18.18.0 || ^20.9.0 || >=21.1.0}
    peerDependencies:
      eslint: ^8.57.0 || ^9.0.0
      typescript: '>=4.8.4 <5.9.0'

  '@typescript-eslint/project-service@8.38.0':
    resolution: {integrity: sha512-dbK7Jvqcb8c9QfH01YB6pORpqX1mn5gDZc9n63Ak/+jD67oWXn3Gs0M6vddAN+eDXBCS5EmNWzbSxsn9SzFWWg==}
    engines: {node: ^18.18.0 || ^20.9.0 || >=21.1.0}
    peerDependencies:
      typescript: '>=4.8.4 <5.9.0'

  '@typescript-eslint/scope-manager@8.38.0':
    resolution: {integrity: sha512-WJw3AVlFFcdT9Ri1xs/lg8LwDqgekWXWhH3iAF+1ZM+QPd7oxQ6jvtW/JPwzAScxitILUIFs0/AnQ/UWHzbATQ==}
    engines: {node: ^18.18.0 || ^20.9.0 || >=21.1.0}

  '@typescript-eslint/tsconfig-utils@8.38.0':
    resolution: {integrity: sha512-Lum9RtSE3EroKk/bYns+sPOodqb2Fv50XOl/gMviMKNvanETUuUcC9ObRbzrJ4VSd2JalPqgSAavwrPiPvnAiQ==}
    engines: {node: ^18.18.0 || ^20.9.0 || >=21.1.0}
    peerDependencies:
      typescript: '>=4.8.4 <5.9.0'

  '@typescript-eslint/type-utils@8.38.0':
    resolution: {integrity: sha512-c7jAvGEZVf0ao2z+nnz8BUaHZD09Agbh+DY7qvBQqLiz8uJzRgVPj5YvOh8I8uEiH8oIUGIfHzMwUcGVco/SJg==}
    engines: {node: ^18.18.0 || ^20.9.0 || >=21.1.0}
    peerDependencies:
      eslint: ^8.57.0 || ^9.0.0
      typescript: '>=4.8.4 <5.9.0'

  '@typescript-eslint/types@8.38.0':
    resolution: {integrity: sha512-wzkUfX3plUqij4YwWaJyqhiPE5UCRVlFpKn1oCRn2O1bJ592XxWJj8ROQ3JD5MYXLORW84063z3tZTb/cs4Tyw==}
    engines: {node: ^18.18.0 || ^20.9.0 || >=21.1.0}

  '@typescript-eslint/typescript-estree@8.38.0':
    resolution: {integrity: sha512-fooELKcAKzxux6fA6pxOflpNS0jc+nOQEEOipXFNjSlBS6fqrJOVY/whSn70SScHrcJ2LDsxWrneFoWYSVfqhQ==}
    engines: {node: ^18.18.0 || ^20.9.0 || >=21.1.0}
    peerDependencies:
      typescript: '>=4.8.4 <5.9.0'

  '@typescript-eslint/utils@8.38.0':
    resolution: {integrity: sha512-hHcMA86Hgt+ijJlrD8fX0j1j8w4C92zue/8LOPAFioIno+W0+L7KqE8QZKCcPGc/92Vs9x36w/4MPTJhqXdyvg==}
    engines: {node: ^18.18.0 || ^20.9.0 || >=21.1.0}
    peerDependencies:
      eslint: ^8.57.0 || ^9.0.0
      typescript: '>=4.8.4 <5.9.0'

  '@typescript-eslint/visitor-keys@8.38.0':
    resolution: {integrity: sha512-pWrTcoFNWuwHlA9CvlfSsGWs14JxfN1TH25zM5L7o0pRLhsoZkDnTsXfQRJBEWJoV5DL0jf+Z+sxiud+K0mq1g==}
    engines: {node: ^18.18.0 || ^20.9.0 || >=21.1.0}

  '@typespec/ts-http-runtime@0.2.3':
    resolution: {integrity: sha512-oRhjSzcVjX8ExyaF8hC0zzTqxlVuRlgMHL/Bh4w3xB9+wjbm0FpXylVU/lBrn+kgphwYTrOk3tp+AVShGmlYCg==}
    engines: {node: '>=18.0.0'}

  '@vertesia/api-fetch-client@0.71.0':
    resolution: {integrity: sha512-grkKSFNsOtbqjByZuSOoLJsjArD6qnR0iGIjLsWjwGdNA+AF/EXdHLs2Cswouitg8dkJBBzWQETjDGjKg9w6Zw==}

  '@vitest/expect@3.2.4':
    resolution: {integrity: sha512-Io0yyORnB6sikFlt8QW5K7slY4OjqNX9jmJQ02QDda8lyM6B5oNgVWoSoKPac8/kgnCUzuHQKrSLtu/uOqqrig==}

  '@vitest/mocker@3.2.4':
    resolution: {integrity: sha512-46ryTE9RZO/rfDd7pEqFl7etuyzekzEhUbTW3BvmeO/BcCMEgq59BKhek3dXDWgAj4oMK6OZi+vRr1wPW6qjEQ==}
    peerDependencies:
      msw: ^2.4.9
      vite: ^6.2.6
    peerDependenciesMeta:
      msw:
        optional: true
      vite:
        optional: true

  '@vitest/pretty-format@3.2.4':
    resolution: {integrity: sha512-IVNZik8IVRJRTr9fxlitMKeJeXFFFN0JaB9PHPGQ8NKQbGpfjlTx9zO4RefN8gp7eqjNy8nyK3NZmBzOPeIxtA==}

  '@vitest/runner@3.2.4':
    resolution: {integrity: sha512-oukfKT9Mk41LreEW09vt45f8wx7DordoWUZMYdY/cyAk7w5TWkTRCNZYF7sX7n2wB7jyGAl74OxgwhPgKaqDMQ==}

  '@vitest/snapshot@3.2.4':
    resolution: {integrity: sha512-dEYtS7qQP2CjU27QBC5oUOxLE/v5eLkGqPE0ZKEIDGMs4vKWe7IjgLOeauHsR0D5YuuycGRO5oSRXnwnmA78fQ==}

  '@vitest/spy@3.2.4':
    resolution: {integrity: sha512-vAfasCOe6AIK70iP5UD11Ac4siNUNJ9i/9PZ3NKx07sG6sUxeag1LWdNrMWeKKYBLlzuK+Gn65Yd5nyL6ds+nw==}

  '@vitest/utils@3.2.4':
    resolution: {integrity: sha512-fB2V0JFrQSMsCo9HiSq3Ezpdv4iYaXRG1Sx8edX3MwxfyNn83mKiGzOcH+Fkxt4MHxr3y42fQi1oeAInqgX2QA==}

  abort-controller@3.0.0:
    resolution: {integrity: sha512-h8lQ8tacZYnR3vNQTgibj+tODHI5/+l06Au2Pcriv/Gmet0eaj4TwWH41sO9wnHDiQsEj19q0drzdWdeAHtweg==}
    engines: {node: '>=6.5'}

  accepts@2.0.0:
    resolution: {integrity: sha512-5cvg6CtKwfgdmVqY1WIiXKc3Q1bkRqGLi+2W/6ao+6Y7gu/RCwRuAhGEzh5B4KlszSuTLgZYuqFqo5bImjNKng==}
    engines: {node: '>= 0.6'}

  acorn-jsx@5.3.2:
    resolution: {integrity: sha512-rq9s+JNhf0IChjtDXxllJ7g41oZk5SlXtp0LHwyA5cejwn7vKmKp4pPri6YEePv2PU65sAsegbXtIinmDFDXgQ==}
    peerDependencies:
      acorn: ^6.0.0 || ^7.0.0 || ^8.0.0

  acorn@8.15.0:
    resolution: {integrity: sha512-NZyJarBfL7nWwIq+FDL6Zp/yHEhePMNnnJ0y3qfieCrmNvYct8uvtiV41UvlSe6apAfk0fY1FbWx+NwfmpvtTg==}
    engines: {node: '>=0.4.0'}
    hasBin: true

  agent-base@6.0.2:
    resolution: {integrity: sha512-RZNwNclF7+MS/8bDg70amg32dyeZGZxiDuQmZxKLAlQjr3jGyLx+4Kkk58UO7D2QdgFIQCovuSuZESne6RG6XQ==}
    engines: {node: '>= 6.0.0'}

  agent-base@7.1.3:
    resolution: {integrity: sha512-jRR5wdylq8CkOe6hei19GGZnxM6rBGwFl3Bg0YItGDimvjGtAvdZk4Pu6Cl4u4Igsws4a1fd1Vq3ezrhn4KmFw==}
    engines: {node: '>= 14'}

  agentkeepalive@4.6.0:
    resolution: {integrity: sha512-kja8j7PjmncONqaTsB8fQ+wE2mSU2DJ9D4XKoJ5PFWIdRMa6SLSN1ff4mOr4jCbfRSsxR4keIiySJU0N9T5hIQ==}
    engines: {node: '>= 8.0.0'}

  ajv-formats@3.0.1:
    resolution: {integrity: sha512-8iUql50EUR+uUcdRQ3HDqa6EVyo3docL8g5WJ3FNcWmu62IbkGUue/pEyLBW8VGKKucTPgqeks4fIU1DA4yowQ==}
    peerDependencies:
      ajv: ^8.0.0
    peerDependenciesMeta:
      ajv:
        optional: true

  ajv@6.12.6:
    resolution: {integrity: sha512-j3fVLgvTo527anyYyJOGTYJbG+vnnQYvE0m5mmkc1TK+nxAppkCLMIL0aZ4dblVCNoGShhm+kzE4ZUykBoMg4g==}

  ajv@8.17.1:
    resolution: {integrity: sha512-B/gBuNg5SiMTrPkC+A2+cW0RszwxYmn6VYxB/inlBStS5nx6xHIt/ehKRhIMhqusl7a8LjQoZnjCs5vhwxOQ1g==}

  ansi-colors@4.1.3:
    resolution: {integrity: sha512-/6w/C21Pm1A7aZitlI5Ni/2J6FFQN8i1Cvz3kHABAAbw93v/NlvKdVOqz7CCWz/3iv/JplRSEEZ83XION15ovw==}
    engines: {node: '>=6'}

  ansi-regex@5.0.1:
    resolution: {integrity: sha512-quJQXlTSUGL2LH9SUXo8VwsY4soanhgo6LNSm84E1LBcE8s3O0wpdiRzyR9z/ZZJMlMWv37qOOb9pdJlMUEKFQ==}
    engines: {node: '>=8'}

  ansi-regex@6.1.0:
    resolution: {integrity: sha512-7HSX4QQb4CspciLpVFwyRe79O3xsIZDDLER21kERQ71oaPodF8jL725AgJMFAYbooIqolJoRLuM81SpeUkpkvA==}
    engines: {node: '>=12'}

  ansi-styles@4.3.0:
    resolution: {integrity: sha512-zbB9rCJAT1rbjiVDb2hqKFHNYLxgtk8NURxZ3IZwD3F6NtxbXZQCnnSi1Lkx+IDohdPlFp222wVALIheZJQSEg==}
    engines: {node: '>=8'}

  ansi-styles@6.2.1:
    resolution: {integrity: sha512-bN798gFfQX+viw3R7yrGWRqnrN2oRkEkUjjl4JNn4E8GxxbjtG3FbrEIIY3l8/hrwUwIeCZvi4QuOTP4MErVug==}
    engines: {node: '>=12'}

  argparse@2.0.1:
    resolution: {integrity: sha512-8+9WqebbFzpX9OR+Wa6O29asIogeRMzcGtAINdpMHHyAg10f05aSFVBbcEqGf/PXw1EjAZ+q2/bEBg3DvurK3Q==}

  assertion-error@2.0.1:
    resolution: {integrity: sha512-Izi8RQcffqCeNVgFigKli1ssklIbpHnCYc6AknXGYoB6grJqyeby7jv12JUQgmTAnIDnbck1uxksT4dzN3PWBA==}
    engines: {node: '>=12'}

  asynckit@0.4.0:
    resolution: {integrity: sha512-Oei9OH4tRh0YqU3GxhX79dM/mwVgvbZJaSNaRk+bshkj0S5cfHcgYakreBjrHwatXKbz+IoIdYLxrKim2MjW0Q==}

  balanced-match@1.0.2:
    resolution: {integrity: sha512-3oSeUO0TMV67hN1AmbXsK4yaqU7tjiHlbxRDZOpH0KW9+CeX4bRAaX0Anxt0tx2MrpRpWwQaPwIlISEJhYU5Pw==}

  base64-js@1.5.1:
    resolution: {integrity: sha512-AKpaYlHn8t4SVbOHCy+b5+KKgvR4vrsD8vbvrbiQJps7fKDTkjkDry6ji0rUJjC0kzbNePLwzxq8iypo41qeWA==}

  bignumber.js@9.3.0:
    resolution: {integrity: sha512-EM7aMFTXbptt/wZdMlBv2t8IViwQL+h6SLHosp8Yf0dqJMTnY6iL32opnAB6kAdL0SZPuvcAzFr31o0c/R3/RA==}

  body-parser@2.2.0:
    resolution: {integrity: sha512-02qvAaxv8tp7fBa/mw1ga98OGm+eCbqzJOKoRt70sLmfEEi+jyBYVTDGfCL/k06/4EMk/z01gCe7HoCH/f2LTg==}
    engines: {node: '>=18'}

  bowser@2.11.0:
    resolution: {integrity: sha512-AlcaJBi/pqqJBIQ8U9Mcpc9i8Aqxn88Skv5d+xBX006BY5u8N3mGLHa5Lgppa7L/HfwgwLgZ6NYs+Ag6uUmJRA==}

  brace-expansion@1.1.12:
    resolution: {integrity: sha512-9T9UjW3r0UW5c1Q7GTwllptXwhvYmEzFhzMfZ9H7FQWt+uZePjZPjBP/W1ZEyZ1twGWom5/56TF4lPcqjnDHcg==}

  brace-expansion@2.0.2:
    resolution: {integrity: sha512-Jt0vHyM+jmUBqojB7E1NIYadt0vI0Qxjxd2TErW94wDz+E2LAm5vKMXXwg6ZZBTHPuUlDgQHKXvjGBdfcF1ZDQ==}

  braces@3.0.3:
    resolution: {integrity: sha512-yQbXgO/OSZVD2IsiLlro+7Hf6Q18EJrKSEsdoMzKePKXct3gvD8oLcOQdIzGupr5Fj+EDe8gO/lxc1BzfMpxvA==}
    engines: {node: '>=8'}

  buffer-equal-constant-time@1.0.1:
    resolution: {integrity: sha512-zRpUiDwd/xk6ADqPMATG8vc9VPrkck7T07OIx0gnjmJAnHnTVXNQG3vfvWNuiZIkwu9KrKdA1iJKfsfTVxE6NA==}

  buffer@5.6.0:
    resolution: {integrity: sha512-/gDYp/UtU0eA1ys8bOs9J6a+E/KWIY+DZ+Q2WESNUA0jFRsJOc0SNUO6xJ5SGA1xueg3NL65W6s+NY5l9cunuw==}

  buffer@6.0.3:
    resolution: {integrity: sha512-FTiCpNxtwiZZHEZbcbTIcZjERVICn9yq/pDFkTl95/AxzD1naBctN7YO68riM/gLSDY7sdrMby8hofADYuuqOA==}

  bundle-name@4.1.0:
    resolution: {integrity: sha512-tjwM5exMg6BGRI+kNmTntNsvdZS1X8BFYS6tnJ2hdH0kVxM6/eVZ2xy+FqStSWvYmtfFMDLIxurorHwDKfDz5Q==}
    engines: {node: '>=18'}

  bytes@3.1.2:
    resolution: {integrity: sha512-/Nf7TyzTx6S3yRJObOAV7956r8cr2+Oj8AC5dt8wSP3BQAoeX58NoHyCU8P8zGkNXStjTSi6fzO6F0pBdcYbEg==}
    engines: {node: '>= 0.8'}

  cac@6.7.14:
    resolution: {integrity: sha512-b6Ilus+c3RrdDk+JhLKUAQfzzgLEPy6wcXqS7f/xe1EETvsDP6GORG7SFuOs6cID5YkqchW/LXZbX5bc8j7ZcQ==}
    engines: {node: '>=8'}

  call-bind-apply-helpers@1.0.2:
    resolution: {integrity: sha512-Sp1ablJ0ivDkSzjcaJdxEunN5/XvksFJ2sMBFfq6x0ryhQV/2b/KwFe21cMpmHtPOSij8K99/wSfoEuTObmuMQ==}
    engines: {node: '>= 0.4'}

  call-bound@1.0.4:
    resolution: {integrity: sha512-+ys997U96po4Kx/ABpBCqhA9EuxJaQWDQg7295H4hBphv3IZg0boBKuwYpt4YXp6MZ5AmZQnU/tyMTlRpaSejg==}
    engines: {node: '>= 0.4'}

  callsites@3.1.0:
    resolution: {integrity: sha512-P8BjAsXvZS+VIDUI11hHCQEv74YT67YUi5JJFNWIqL235sBmjX4+qx9Muvls5ivyNENctx46xQLQ3aTuE7ssaQ==}
    engines: {node: '>=6'}

  chai@5.2.1:
    resolution: {integrity: sha512-5nFxhUrX0PqtyogoYOA8IPswy5sZFTOsBFl/9bNsmDLgsxYTzSZQJDPppDnZPTQbzSEm0hqGjWPzRemQCYbD6A==}
    engines: {node: '>=18'}

  chalk@4.1.2:
    resolution: {integrity: sha512-oKnbhFyRIXpUuez8iBMmyEa4nbj4IOQyuhc/wy9kY7/WVPcwIO9VA668Pu8RkO7+0G76SLROeyw9CpQ061i4mA==}
    engines: {node: '>=10'}

  check-error@2.1.1:
    resolution: {integrity: sha512-OAlb+T7V4Op9OwdkjmguYRqncdlx5JiofwOAUkmTF+jNdHwzTaTs4sRAGpzLF3oOz5xAyDGrPgeIDFQmDOTiJw==}
    engines: {node: '>= 16'}

  cliui@8.0.1:
    resolution: {integrity: sha512-BSeNnyus75C4//NQ9gQt1/csTXyo/8Sb+afLAkzAptFuMsod9HFokGNudZpi/oQV73hnVK+sR+5PVRMd+Dr7YQ==}
    engines: {node: '>=12'}

  color-convert@2.0.1:
    resolution: {integrity: sha512-RRECPsj7iu/xb5oKYcsFHSppFNnsj/52OVTRKb4zP5onXwVF3zVmmToNcOfGC+CRDpfK/U584fMg38ZHCaElKQ==}
    engines: {node: '>=7.0.0'}

  color-name@1.1.4:
    resolution: {integrity: sha512-dOy+3AuW3a2wNbZHIuMZpTcgjGuLU/uBL/ubcZF9OXbDo8ff4O8yVp5Bf0efS8uEoYo5q4Fx7dY9OgQGXgAsQA==}

  combined-stream@1.0.8:
    resolution: {integrity: sha512-FQN4MRfuJeHf7cBbBMJFXhKSDq+2kAArBlmRBvcvFE5BB1HZKXtSFASDhdlz9zOYwxh8lDdnvmMOe/+5cdoEdg==}
    engines: {node: '>= 0.8'}

  commander@11.1.0:
    resolution: {integrity: sha512-yPVavfyCcRhmorC7rWlkHn15b4wDVgVmBA7kV4QVBsF7kv/9TKJAbAXVTxvTnwP8HHKjRCJDClKbciiYS7p0DQ==}
    engines: {node: '>=16'}

  concat-map@0.0.1:
    resolution: {integrity: sha512-/Srv4dswyQNBfohGpz9o6Yb3Gz3SrUDqBH5rTuhGR7ahtlbYKnVxw2bCFMRljaA7EXHaXZ8wsHdodFvbkhKmqg==}

  content-disposition@1.0.0:
    resolution: {integrity: sha512-Au9nRL8VNUut/XSzbQA38+M78dzP4D+eqg3gfJHMIHHYa3bg067xj1KxMUWj+VULbiZMowKngFFbKczUrNJ1mg==}
    engines: {node: '>= 0.6'}

  content-type@1.0.5:
    resolution: {integrity: sha512-nTjqfcBFEipKdXCv4YDQWCfmcLZKm81ldF0pAopTvyrFGVbcR6P/VAAd5G7N+0tTr8QqiU0tFadD6FK4NtJwOA==}
    engines: {node: '>= 0.6'}

  cookie-signature@1.2.2:
    resolution: {integrity: sha512-D76uU73ulSXrD1UXF4KE2TMxVVwhsnCgfAyTg9k8P6KGZjlXKrOLe4dJQKI3Bxi5wjesZoFXJWElNWBjPZMbhg==}
    engines: {node: '>=6.6.0'}

  cookie@0.7.2:
    resolution: {integrity: sha512-yki5XnKuf750l50uGTllt6kKILY4nQ1eNIQatoXEByZ5dWgnKqbnqmTrBE5B4N7lrMJKQ2ytWMiTO2o0v6Ew/w==}
    engines: {node: '>= 0.6'}

  cors@2.8.5:
    resolution: {integrity: sha512-KIHbLJqu73RGr/hnbrO9uBeixNGuvSQjul/jdFvS/KFSIH1hWVd1ng7zOHx+YrEfInLG7q4n6GHQ9cDtxv/P6g==}
    engines: {node: '>= 0.10'}

  cross-spawn@7.0.6:
    resolution: {integrity: sha512-uV2QOWP2nWzsy2aMp8aRibhi9dlzF5Hgh5SHaB9OiTGEyDTiJJyx0uy51QXdyWbtAHNua4XJzUKca3OzKUd3vA==}
    engines: {node: '>= 8'}

  debug@4.4.1:
    resolution: {integrity: sha512-KcKCqiftBJcZr++7ykoDIEwSa3XWowTfNPo92BYxjXiyYEVrUQh2aLyhxBCwww+heortUFxEJYcRzosstTEBYQ==}
    engines: {node: '>=6.0'}
    peerDependencies:
      supports-color: '*'
    peerDependenciesMeta:
      supports-color:
        optional: true

  deep-eql@5.0.2:
    resolution: {integrity: sha512-h5k/5U50IJJFpzfL6nO9jaaumfjO/f2NjK/oYB2Djzm4p9L+3T9qWpZqZ2hAbLPuuYq9wrU08WQyBTL5GbPk5Q==}
    engines: {node: '>=6'}

  deep-is@0.1.4:
    resolution: {integrity: sha512-oIPzksmTg4/MriiaYGO+okXDT7ztn/w3Eptv/+gSIdMdKsJo0u4CfYNFJPy+4SKMuCqGw2wxnA+URMg3t8a/bQ==}

  default-browser-id@5.0.0:
    resolution: {integrity: sha512-A6p/pu/6fyBcA1TRz/GqWYPViplrftcW2gZC9q79ngNCKAeR/X3gcEdXQHl4KNXV+3wgIJ1CPkJQ3IHM6lcsyA==}
    engines: {node: '>=18'}

  default-browser@5.2.1:
    resolution: {integrity: sha512-WY/3TUME0x3KPYdRRxEJJvXRHV4PyPoUsxtZa78lwItwRQRHhd2U9xOscaT/YTf8uCXIAjeJOFBVEh/7FtD8Xg==}
    engines: {node: '>=18'}

  define-lazy-prop@3.0.0:
    resolution: {integrity: sha512-N+MeXYoqr3pOgn8xfyRPREN7gHakLYjhsHhWGT3fWAiL4IkAt0iDw14QiiEm2bE30c5XX5q0FtAA3CK5f9/BUg==}
    engines: {node: '>=12'}

  delayed-stream@1.0.0:
    resolution: {integrity: sha512-ZySD7Nf91aLB0RxL4KGrKHBXl7Eds1DAmEdcoVawXnLD7SDhpNgtuII2aAkg7a7QS41jxPSZ17p4VdGnMHk3MQ==}
    engines: {node: '>=0.4.0'}

  depd@2.0.0:
    resolution: {integrity: sha512-g7nH6P6dyDioJogAAGprGpCtVImJhpPk/roCzdb3fIh61/s/nPsfR6onyMwkCAR/OlC3yBC0lESvUoQEAssIrw==}
    engines: {node: '>= 0.8'}

  dotenv@16.6.1:
    resolution: {integrity: sha512-uBq4egWHTcTt33a72vpSG0z3HnPuIl6NqYcTrKEg2azoEyl2hpW0zqlxysq2pK9HlDIHyHyakeYaYnSAwd8bow==}
    engines: {node: '>=12'}

  dunder-proto@1.0.1:
    resolution: {integrity: sha512-KIN/nDJBQRcXw0MLVhZE9iQHmG68qAVIBg9CqmUYjmQIhgij9U5MFvrqkUL5FbtyyzZuOeOt0zdeRe4UY7ct+A==}
    engines: {node: '>= 0.4'}

  duplexify@4.1.3:
    resolution: {integrity: sha512-M3BmBhwJRZsSx38lZyhE53Csddgzl5R7xGJNk7CVddZD6CcmwMCH8J+7AprIrQKH7TonKxaCjcv27Qmf+sQ+oA==}

  eastasianwidth@0.2.0:
    resolution: {integrity: sha512-I88TYZWc9XiYHRQ4/3c5rjjfgkjhLyW2luGIheGERbNQ6OY7yTybanSpDXZa8y7VUP9YmDcYa+eyq4ca7iLqWA==}

  ecdsa-sig-formatter@1.0.11:
    resolution: {integrity: sha512-nagl3RYrbNv6kQkeJIpt6NJZy8twLB/2vtz6yN9Z4vRKHN4/QZJIEbqohALSgwKdnksuY3k5Addp5lg8sVoVcQ==}

  ee-first@1.1.1:
    resolution: {integrity: sha512-WMwm9LhRUo+WUaRN+vRuETqG89IgZphVSNkdFgeb6sS/E4OrDIN7t48CAewSHXc6C8lefD8KKfr5vY61brQlow==}

  emoji-regex@8.0.0:
    resolution: {integrity: sha512-MSjYzcWNOA0ewAHpz0MxpYFvwg6yjy1NG3xteoqz644VCo/RPgnr1/GGt+ic3iJTzQ8Eu3TdM14SawnVUmGE6A==}

  emoji-regex@9.2.2:
    resolution: {integrity: sha512-L18DaJsXSUk2+42pv8mLs5jJT2hqFkFE4j21wOmgbUqsZ2hL72NsUU785g9RXgo3s0ZNgVl42TiHp3ZtOv/Vyg==}

  encodeurl@2.0.0:
    resolution: {integrity: sha512-Q0n9HRi4m6JuGIV1eFlmvJB7ZEVxu93IrMyiMsGC0lrMJMWzRgx6WGquyfQgZVb31vhGgXnfmPNNXmxnOkRBrg==}
    engines: {node: '>= 0.8'}

  end-of-stream@1.4.4:
    resolution: {integrity: sha512-+uw1inIHVPQoaVuHzRyXd21icM+cnt4CzD5rW+NC1wjOUSTOs+Te7FOv7AhN7vS9x/oIyhLP5PR1H+phQAHu5Q==}

  enquirer@2.4.1:
    resolution: {integrity: sha512-rRqJg/6gd538VHvR3PSrdRBb/1Vy2YfzHqzvbhGIQpDRKIa4FgV/54b5Q1xYSxOOwKvjXweS26E0Q+nAMwp2pQ==}
    engines: {node: '>=8.6'}

  es-define-property@1.0.1:
    resolution: {integrity: sha512-e3nRfgfUZ4rNGL232gUgX06QNyyez04KdjFrF+LTRoOXmrOgFKDg4BCdsjW8EnT69eqdYGmRpJwiPVYNrCaW3g==}
    engines: {node: '>= 0.4'}

  es-errors@1.3.0:
    resolution: {integrity: sha512-Zf5H2Kxt2xjTvbJvP2ZWLEICxA6j+hAmMzIlypy4xcBg1vKVnx89Wy0GbS+kf5cwCVFFzdCFh2XSCFNULS6csw==}
    engines: {node: '>= 0.4'}

  es-module-lexer@1.7.0:
    resolution: {integrity: sha512-jEQoCwk8hyb2AZziIOLhDqpm5+2ww5uIE6lkO/6jcOCusfk6LhMHpXXfBLXTZ7Ydyt0j4VoUQv6uGNYbdW+kBA==}

  es-object-atoms@1.1.1:
    resolution: {integrity: sha512-FGgH2h8zKNim9ljj7dankFPcICIK9Cp5bm+c2gQSYePhpaG5+esrLODihIorn+Pe6FGJzWhXQotPv73jTaldXA==}
    engines: {node: '>= 0.4'}

  es-set-tostringtag@2.1.0:
    resolution: {integrity: sha512-j6vWzfrGVfyXxge+O0x5sh6cvxAog0a/4Rdd2K36zCMV5eJ+/+tOAngRO8cODMNWbVRdVlmGZQL2YS3yR8bIUA==}
    engines: {node: '>= 0.4'}

  esbuild@0.25.6:
    resolution: {integrity: sha512-GVuzuUwtdsghE3ocJ9Bs8PNoF13HNQ5TXbEi2AhvVb8xU1Iwt9Fos9FEamfoee+u/TOsn7GUWc04lz46n2bbTg==}
    engines: {node: '>=18'}
    hasBin: true

  escalade@3.2.0:
    resolution: {integrity: sha512-WUj2qlxaQtO4g6Pq5c29GTcWGDyd8itL8zTlipgECz3JesAiiOKotd8JU6otB3PACgG6xkJUyVhboMS+bje/jA==}
    engines: {node: '>=6'}

  escape-html@1.0.3:
    resolution: {integrity: sha512-NiSupZ4OeuGwr68lGIeym/ksIZMJodUGOSCZ/FSnTxcrekbvqrgdUxlJOMpijaKZVjAJrWrGs/6Jy8OMuyj9ow==}

  escape-string-regexp@4.0.0:
    resolution: {integrity: sha512-TtpcNJ3XAzx3Gq8sWRzJaVajRs0uVxA2YAkdb1jm2YkPz4G6egUFAyA3n5vtEIZefPk5Wa4UXbKuS5fKkJWdgA==}
    engines: {node: '>=10'}

  eslint-scope@8.4.0:
    resolution: {integrity: sha512-sNXOfKCn74rt8RICKMvJS7XKV/Xk9kA7DyJr8mJik3S7Cwgy3qlkkmyS2uQB3jiJg6VNdZd/pDBJu0nvG2NlTg==}
    engines: {node: ^18.18.0 || ^20.9.0 || >=21.1.0}

  eslint-visitor-keys@3.4.3:
    resolution: {integrity: sha512-wpc+LXeiyiisxPlEkUzU6svyS1frIO3Mgxj1fdy7Pm8Ygzguax2N3Fa/D/ag1WqbOprdI+uY6wMUl8/a2G+iag==}
    engines: {node: ^12.22.0 || ^14.17.0 || >=16.0.0}

  eslint-visitor-keys@4.2.1:
    resolution: {integrity: sha512-Uhdk5sfqcee/9H/rCOJikYz67o0a2Tw2hGRPOG2Y1R2dg7brRe1uG0yaNQDHu+TO/uQPF/5eCapvYSmHUjt7JQ==}
    engines: {node: ^18.18.0 || ^20.9.0 || >=21.1.0}

  eslint@9.31.0:
    resolution: {integrity: sha512-QldCVh/ztyKJJZLr4jXNUByx3gR+TDYZCRXEktiZoUR3PGy4qCmSbkxcIle8GEwGpb5JBZazlaJ/CxLidXdEbQ==}
    engines: {node: ^18.18.0 || ^20.9.0 || >=21.1.0}
    hasBin: true
    peerDependencies:
      jiti: '*'
    peerDependenciesMeta:
      jiti:
        optional: true

  espree@10.4.0:
    resolution: {integrity: sha512-j6PAQ2uUr79PZhBjP5C5fhl8e39FmRnOjsD5lGnWrFU8i2G776tBK7+nP8KuQUTTyAZUwfQqXAgrVH5MbH9CYQ==}
    engines: {node: ^18.18.0 || ^20.9.0 || >=21.1.0}

  esquery@1.6.0:
    resolution: {integrity: sha512-ca9pw9fomFcKPvFLXhBKUK90ZvGibiGOvRJNbjljY7s7uq/5YO4BOzcYtJqExdx99rF6aAcnRxHmcUHcz6sQsg==}
    engines: {node: '>=0.10'}

  esrecurse@4.3.0:
    resolution: {integrity: sha512-KmfKL3b6G+RXvP8N1vr3Tq1kL/oCFgn2NYXEtqP8/L3pKapUA4G8cFVaoF3SU323CD4XypR/ffioHmkti6/Tag==}
    engines: {node: '>=4.0'}

  estraverse@5.3.0:
    resolution: {integrity: sha512-MMdARuVEQziNTeJD8DgMqmhwR11BRQ/cBP+pLtYdSTnf3MIO8fFeiINEbX36ZdNlfU/7A9f3gUw49B3oQsvwBA==}
    engines: {node: '>=4.0'}

  estree-walker@3.0.3:
    resolution: {integrity: sha512-7RUKfXgSMMkzt6ZuXmqapOurLGPPfgj6l9uRZ7lRGolvk0y2yocc35LdcxKC5PQZdn2DMqioAQ2NoWcrTKmm6g==}

  esutils@2.0.3:
    resolution: {integrity: sha512-kVscqXk4OCp68SZ0dkgEKVi6/8ij300KBWTJq32P/dYeWTSwK41WyTxalN1eRmA5Z9UU/LX9D7FWSmV9SAYx6g==}
    engines: {node: '>=0.10.0'}

  etag@1.8.1:
    resolution: {integrity: sha512-aIL5Fx7mawVa300al2BnEE4iNvo1qETxLrPI/o05L7z6go7fCw1J6EQmbK4FmJ2AS7kgVF/KEZWufBfdClMcPg==}
    engines: {node: '>= 0.6'}

  event-target-shim@5.0.1:
    resolution: {integrity: sha512-i/2XbnSz/uxRCU6+NdVJgKWDTM427+MqYbkQzD321DuCQJUqOuJKIA0IM2+W2xtYHdKOmZ4dR6fExsd4SXL+WQ==}
    engines: {node: '>=6'}

  events@3.3.0:
    resolution: {integrity: sha512-mQw+2fkQbALzQ7V0MY0IqdnXNOeTtP4r0lN9z7AAawCXgqea7bDii20AYrIBrFd/Hx0M2Ocz6S111CaFkUcb0Q==}
    engines: {node: '>=0.8.x'}

  eventsource-parser@1.1.2:
    resolution: {integrity: sha512-v0eOBUbiaFojBu2s2NPBfYUoRR9GjcDNvCXVaqEf5vVfpIAh9f8RCo4vXTP8c63QRKCFwoLpMpTdPwwhEKVgzA==}
    engines: {node: '>=14.18'}

  eventsource-parser@3.0.3:
    resolution: {integrity: sha512-nVpZkTMM9rF6AQ9gPJpFsNAMt48wIzB5TQgiTLdHiuO8XEDhUgZEhqKlZWXbIzo9VmJ/HvysHqEaVeD5v9TPvA==}
    engines: {node: '>=20.0.0'}

  eventsource@3.0.7:
    resolution: {integrity: sha512-CRT1WTyuQoD771GW56XEZFQ/ZoSfWid1alKGDYMmkt2yl8UXrVR4pspqWNEcqKvVIzg6PAltWjxcSSPrboA4iA==}
    engines: {node: '>=18.0.0'}

  eventsource@4.0.0:
    resolution: {integrity: sha512-fvIkb9qZzdMxgZrEQDyll+9oJsyaVvY92I2Re+qK0qEJ+w5s0X3dtz+M0VAPOjP1gtU3iqWyjQ0G3nvd5CLZ2g==}
    engines: {node: '>=20.0.0'}

  expect-type@1.2.2:
    resolution: {integrity: sha512-JhFGDVJ7tmDJItKhYgJCGLOWjuK9vPxiXoUFLwLDc99NlmklilbiQJwoctZtt13+xMw91MCk/REan6MWHqDjyA==}
    engines: {node: '>=12.0.0'}

  express-rate-limit@7.5.1:
    resolution: {integrity: sha512-7iN8iPMDzOMHPUYllBEsQdWVB6fPDMPqwjBaFrgr4Jgr/+okjvzAy+UHlYYL/Vs0OsOrMkwS6PJDkFlJwoxUnw==}
    engines: {node: '>= 16'}
    peerDependencies:
      express: '>= 4.11'

  express@5.1.0:
    resolution: {integrity: sha512-DT9ck5YIRU+8GYzzU5kT3eHGA5iL+1Zd0EutOmTE9Dtk+Tvuzd23VBU+ec7HPNSTxXYO55gPV/hq4pSBJDjFpA==}
    engines: {node: '>= 18'}

  extend@3.0.2:
    resolution: {integrity: sha512-fjquC59cD7CyW6urNXK0FBufkZcoiGG80wTuPujX590cB5Ttln20E2UB4S/WARVqhXffZl2LNgS+gQdPIIim/g==}

  fast-deep-equal@3.1.3:
    resolution: {integrity: sha512-f3qQ9oQy9j2AhBe/H9VC91wLmKBCCU/gDOnKNAYG5hswO7BLKj09Hc5HYNz9cGI++xlpDCIgDaitVs03ATR84Q==}

  fast-glob@3.3.3:
    resolution: {integrity: sha512-7MptL8U0cqcFdzIzwOTHoilX9x5BrNqye7Z/LuC7kCMRio1EMSyqRK3BEAUD7sXRq4iT4AzTVuZdhgQ2TCvYLg==}
    engines: {node: '>=8.6.0'}

  fast-json-stable-stringify@2.1.0:
    resolution: {integrity: sha512-lhd/wF+Lk98HZoTCtlVraHtfh5XYijIjalXck7saUtuanSDyLMxnHhSXEDJqHxD7msR8D0uCmqlkwjCV8xvwHw==}

  fast-levenshtein@2.0.6:
    resolution: {integrity: sha512-DCXu6Ifhqcks7TZKY3Hxp3y6qphY5SJZmrWMDrKcERSOXWQdMhU9Ig/PYrzyw/ul9jOIyh0N4M0tbC5hodg8dw==}

  fast-uri@3.0.6:
    resolution: {integrity: sha512-Atfo14OibSv5wAp4VWNsFYE1AchQRTv9cBGWET4pZWHzYshFSS9NQI6I57rdKn9croWVMbYFbLhJ+yJvmZIIHw==}

  fast-xml-parser@4.4.1:
    resolution: {integrity: sha512-xkjOecfnKGkSsOwtZ5Pz7Us/T6mrbPQrq0nh+aCO5V9nk5NLWmasAHumTKjiPJPWANe+kAZ84Jc8ooJkzZ88Sw==}
    hasBin: true

  fast-xml-parser@5.2.5:
    resolution: {integrity: sha512-pfX9uG9Ki0yekDHx2SiuRIyFdyAr1kMIMitPvb0YBo8SUfKvia7w7FIyd/l6av85pFYRhZscS75MwMnbvY+hcQ==}
    hasBin: true

  fastq@1.19.1:
    resolution: {integrity: sha512-GwLTyxkCXjXbxqIhTsMI2Nui8huMPtnxg7krajPJAjnEG/iiOS7i+zCtWGZR9G0NBKbXKh6X9m9UIsYX/N6vvQ==}

  fdir@6.4.6:
    resolution: {integrity: sha512-hiFoqpyZcfNm1yc4u8oWCf9A2c4D3QjCrks3zmoVKVxpQRzmPNar1hUJcBG2RQHvEVGDN+Jm81ZheVLAQMK6+w==}
    peerDependencies:
      picomatch: ^3 || ^4
    peerDependenciesMeta:
      picomatch:
        optional: true

  file-entry-cache@8.0.0:
    resolution: {integrity: sha512-XXTUwCvisa5oacNGRP9SfNtYBNAMi+RPwBFmblZEF7N7swHYQS6/Zfk7SRwx4D5j3CH211YNRco1DEMNVfZCnQ==}
    engines: {node: '>=16.0.0'}

  fill-range@7.1.1:
    resolution: {integrity: sha512-YsGpe3WHLK8ZYi4tWDg2Jy3ebRz2rXowDxnld4bkQB00cc/1Zw9AWnC0i9ztDJitivtQvaI9KaLyKrc+hBW0yg==}
    engines: {node: '>=8'}

  finalhandler@2.1.0:
    resolution: {integrity: sha512-/t88Ty3d5JWQbWYgaOGCCYfXRwV1+be02WqYYlL6h0lEiUAMPM8o8qKGO01YIkOHzka2up08wvgYD0mDiI+q3Q==}
    engines: {node: '>= 0.8'}

  find-up@5.0.0:
    resolution: {integrity: sha512-78/PXT1wlLLDgTzDs7sjq9hzz0vXD+zn+7wypEe4fXQxCmdmqfGsEPQxmiCSQI3ajFV91bVSsvNtrJRiW6nGng==}
    engines: {node: '>=10'}

  flat-cache@4.0.1:
    resolution: {integrity: sha512-f7ccFPK3SXFHpx15UIGyRJ/FJQctuKZ0zVuN3frBo4HnK3cay9VEW0R6yPYFHC0AgqhukPzKjq22t5DmAyqGyw==}
    engines: {node: '>=16'}

  flatted@3.3.3:
    resolution: {integrity: sha512-GX+ysw4PBCz0PzosHDepZGANEuFCMLrnRTiEy9McGjmkCQYwRq4A/X786G/fjM/+OjsWSU1ZrY5qyARZmO/uwg==}

  foreground-child@3.3.1:
    resolution: {integrity: sha512-gIXjKqtFuWEgzFRJA9WCQeSJLZDjgJUOMCMzxtvFq/37KojM1BFGufqsCy0r4qSQmYLsZYMeyRqzIWOMup03sw==}
    engines: {node: '>=14'}

  form-data-encoder@1.7.2:
    resolution: {integrity: sha512-qfqtYan3rxrnCk1VYaA4H+Ms9xdpPqvLZa6xmMgFvhO32x7/3J/ExcTd6qpxM0vH2GdMI+poehyBZvqfMTto8A==}

  form-data@2.5.5:
    resolution: {integrity: sha512-jqdObeR2rxZZbPSGL+3VckHMYtu+f9//KXBsVny6JSX/pa38Fy+bGjuG8eW/H6USNQWhLi8Num++cU2yOCNz4A==}
    engines: {node: '>= 0.12'}

  form-data@4.0.4:
    resolution: {integrity: sha512-KrGhL9Q4zjj0kiUt5OO4Mr/A/jlI2jDYs5eHBpYHPcBEVSiipAvn2Ko2HnPe20rmcuuvMHNdZFp+4IlGTMF0Ow==}
    engines: {node: '>= 6'}

  formdata-node@4.4.1:
    resolution: {integrity: sha512-0iirZp3uVDjVGt9p49aTaqjk84TrglENEDuqfdlZQ1roC9CWlPk6Avf8EEnZNcAqPonwkG35x4n3ww/1THYAeQ==}
    engines: {node: '>= 12.20'}

  forwarded@0.2.0:
    resolution: {integrity: sha512-buRG0fpBtRHSTCOASe6hD258tEubFoRLb4ZNA6NxMVHNw2gOcwHo9wyablzMzOA5z9xA9L1KNjk/Nt6MT9aYow==}
    engines: {node: '>= 0.6'}

  fresh@2.0.0:
    resolution: {integrity: sha512-Rx/WycZ60HOaqLKAi6cHRKKI7zxWbJ31MhntmtwMoaTeF7XFH9hhBp8vITaMidfljRQ6eYWCKkaTK+ykVJHP2A==}
    engines: {node: '>= 0.8'}

  fsevents@2.3.3:
    resolution: {integrity: sha512-5xoDfX+fL7faATnagmWPpbFtwh/R77WmMMqqHGS65C3vvB0YHrgF+B1YmZ3441tMj5n63k0212XNoJwzlhffQw==}
    engines: {node: ^8.16.0 || ^10.6.0 || >=11.0.0}
    os: [darwin]

  function-bind@1.1.2:
    resolution: {integrity: sha512-7XHNxH7qX9xG5mIwxkhumTox/MIRNcOgDrxWsMt2pAr23WHp6MrRlN7FBSFpCpr+oVO0F744iUgR82nJMfG2SA==}

  gaxios@6.7.1:
    resolution: {integrity: sha512-LDODD4TMYx7XXdpwxAVRAIAuB0bzv0s+ywFonY46k126qzQHT9ygyoa9tncmOiQmmDrik65UYsEkv3lbfqQ3yQ==}
    engines: {node: '>=14'}

  gcp-metadata@6.1.1:
    resolution: {integrity: sha512-a4tiq7E0/5fTjxPAaH4jpjkSv/uCaU2p5KC6HVGrvl0cDjA8iBZv4vv1gyzlmK0ZUKqwpOyQMKzZQe3lTit77A==}
    engines: {node: '>=14'}

  get-caller-file@2.0.5:
    resolution: {integrity: sha512-DyFP3BM/3YHTQOCUL/w0OZHR0lpKeGrxotcHWcqNEdnltqFwXVfhEBQ94eIo34AfQpo0rGki4cyIiftY06h2Fg==}
    engines: {node: 6.* || 8.* || >= 10.*}

  get-intrinsic@1.3.0:
    resolution: {integrity: sha512-9fSjSaos/fRIVIp+xSJlE6lfwhES7LNtKaCBIamHsjr2na1BiABJPo0mOjjz8GJDURarmCPGqaiVg5mfjb98CQ==}
    engines: {node: '>= 0.4'}

  get-proto@1.0.1:
    resolution: {integrity: sha512-sTSfBjoXBp89JvIKIefqw7U2CCebsc74kiY6awiGogKtoSGbgjYE/G/+l9sF3MWFPNc9IcoOC4ODfKHfxFmp0g==}
    engines: {node: '>= 0.4'}

  glob-parent@5.1.2:
    resolution: {integrity: sha512-AOIgSQCepiJYwP3ARnGx+5VnTu2HBYdzbGP45eLw1vr3zB3vZLeyed1sC9hnbcOc9/SrMyM5RPQrkGz4aS9Zow==}
    engines: {node: '>= 6'}

  glob-parent@6.0.2:
    resolution: {integrity: sha512-XxwI8EOhVQgWp6iDL+3b0r86f4d6AX6zSU55HfB4ydCEuXLXc5FcYeOu+nnGftS4TEju/11rt4KJPTMgbfmv4A==}
    engines: {node: '>=10.13.0'}

  glob@10.4.5:
    resolution: {integrity: sha512-7Bv8RF0k6xjo7d4A/PxYLbUCfb6c+Vpd2/mB2yRDlew7Jb5hEXiCD9ibfO7wpk8i4sevK6DFny9h7EYbM3/sHg==}
    hasBin: true

  glob@11.0.1:
    resolution: {integrity: sha512-zrQDm8XPnYEKawJScsnM0QzobJxlT/kHOOlRTio8IH/GrmxRE5fjllkzdaHclIuNjUQTJYH2xHNIGfdpJkDJUw==}
    engines: {node: 20 || >=22}
    hasBin: true

  globals@14.0.0:
    resolution: {integrity: sha512-oahGvuMGQlPw/ivIYBjVSrWAfWLBeku5tpPE2fOPLi+WHffIWbuh2tCjhyQhTBPMf5E9jDEH4FOmTYgYwbKwtQ==}
    engines: {node: '>=18'}

  google-auth-library@9.15.1:
    resolution: {integrity: sha512-Jb6Z0+nvECVz+2lzSMt9u98UsoakXxA2HGHMCxh+so3n90XgYWkq5dur19JAJV7ONiJY22yBTyJB1TSkvPq9Ng==}
    engines: {node: '>=14'}

  google-gax@4.4.1:
    resolution: {integrity: sha512-Phyp9fMfA00J3sZbJxbbB4jC55b7DBjE3F6poyL3wKMEBVKA79q6BGuHcTiM28yOzVql0NDbRL8MLLh8Iwk9Dg==}
    engines: {node: '>=14'}

  google-logging-utils@0.0.2:
    resolution: {integrity: sha512-NEgUnEcBiP5HrPzufUkBzJOD/Sxsco3rLNo1F1TNf7ieU8ryUzBhqba8r756CjLX7rn3fHl6iLEwPYuqpoKgQQ==}
    engines: {node: '>=14'}

  gopd@1.2.0:
    resolution: {integrity: sha512-ZUKRh6/kUFoAiTAtTYPZJ3hw9wNxx+BIBOijnlG9PnrJsCcSjs1wyyD6vJpaYtgnzDrKYRSqf3OO6Rfa93xsRg==}
    engines: {node: '>= 0.4'}

  graphemer@1.4.0:
    resolution: {integrity: sha512-EtKwoO6kxCL9WO5xipiHTZlSzBm7WLT627TqC/uVRd0HKmq8NXyebnNYxDoBi7wt8eTWrUrKXCOVaFq9x1kgag==}

  groq-sdk@0.26.0:
    resolution: {integrity: sha512-2ehKqPYHw4NpikaJQ/z+YYmvMgQj7Hf84YQKgElU3ORobiUYwdPTXZkgnTJ7walxqOjgI5NdpK7iYxBBaZ94Hg==}

  gtoken@7.1.0:
    resolution: {integrity: sha512-pCcEwRi+TKpMlxAQObHDQ56KawURgyAf6jtIY046fJ5tIv3zDe/LEIubckAO8fj6JnAxLdmWkUfNyulQ2iKdEw==}
    engines: {node: '>=14.0.0'}

  has-flag@4.0.0:
    resolution: {integrity: sha512-EykJT/Q1KjTWctppgIAgfSO0tKVuZUjhgMr17kqTumMl6Afv3EISleU7qZUzoXDFTAHTDC4NOoG/ZxU3EvlMPQ==}
    engines: {node: '>=8'}

  has-symbols@1.1.0:
    resolution: {integrity: sha512-1cDNdwJ2Jaohmb3sg4OmKaMBwuC48sYni5HUw2DvsC8LjGTLK9h+eb1X6RyuOHe4hT0ULCW68iomhjUoKUqlPQ==}
    engines: {node: '>= 0.4'}

  has-tostringtag@1.0.2:
    resolution: {integrity: sha512-NqADB8VjPFLM2V0VvHUewwwsw0ZWBaIdgo+ieHtK3hasLz4qeCRjYcqfB6AQrBggRKppKF8L52/VqdVsO47Dlw==}
    engines: {node: '>= 0.4'}

  hasown@2.0.2:
    resolution: {integrity: sha512-0hJU9SCPvmMzIBdZFqNPXWa6dqh7WdH0cII9y+CyS8rG3nL48Bclra9HmKhVVUHyPWNH5Y7xDwAB7bfgSjkUMQ==}
    engines: {node: '>= 0.4'}

  http-errors@2.0.0:
    resolution: {integrity: sha512-FtwrG/euBzaEjYeRqOgly7G0qviiXoJWnvEH2Z1plBdXgbyjv34pHTSb9zoeHMyDy33+DWy5Wt9Wo+TURtOYSQ==}
    engines: {node: '>= 0.8'}

  http-proxy-agent@5.0.0:
    resolution: {integrity: sha512-n2hY8YdoRE1i7r6M0w9DIw5GgZN0G25P8zLCRQ8rjXtTU3vsNFBI/vWK/UIeE6g5MUUz6avwAPXmL6Fy9D/90w==}
    engines: {node: '>= 6'}

  http-proxy-agent@7.0.2:
    resolution: {integrity: sha512-T1gkAiYYDWYx3V5Bmyu7HcfcvL7mUrTWiM6yOfa3PIphViJ/gFPbvidQ+veqSOHci/PxBcDabeUNCzpOODJZig==}
    engines: {node: '>= 14'}

  https-proxy-agent@5.0.1:
    resolution: {integrity: sha512-dFcAjpTQFgoLMzC2VwU+C/CbS7uRL0lWmxDITmqm7C+7F0Odmj6s9l6alZc6AELXhrnggM2CeWSXHGOdX2YtwA==}
    engines: {node: '>= 6'}

  https-proxy-agent@7.0.6:
    resolution: {integrity: sha512-vK9P5/iUfdl95AI+JVyUuIcVtd4ofvtrOr3HNtM2yxC9bnMbEdp3x01OhQNnjb8IJYi38VlTE3mBXwcfvywuSw==}
    engines: {node: '>= 14'}

  humanize-ms@1.2.1:
    resolution: {integrity: sha512-Fl70vYtsAFb/C06PTS9dZBo7ihau+Tu/DNCk/OyHhea07S+aeMWpFFkUaXRa8fI+ScZbEI8dfSxwY7gxZ9SAVQ==}

  iconv-lite@0.6.3:
    resolution: {integrity: sha512-4fCk79wshMdzMp2rH06qWrJE4iolqLhCUH+OiuIgU++RB0+94NlDL81atO7GX55uUKueo0txHNtvEyI6D7WdMw==}
    engines: {node: '>=0.10.0'}

  ieee754@1.2.1:
    resolution: {integrity: sha512-dcyqhDvX1C46lXZcVqCpK+FtMRQVdIMN6/Df5js2zouUsqG7I6sFxitIC+7KYK29KdXOLHdu9zL4sFnoVQnqaA==}

  ignore@5.3.2:
    resolution: {integrity: sha512-hsBTNUqQTDwkWtcdYI2i06Y/nUBEsNEDJKjWdigLvegy8kDuJAS8uRlpkkcQpyEXL0Z/pjDy5HBmMjRCJ2gq+g==}
    engines: {node: '>= 4'}

  ignore@7.0.5:
    resolution: {integrity: sha512-Hs59xBNfUIunMFgWAbGX5cq6893IbWg4KnrjbYwX3tx0ztorVgTDA6B2sxf8ejHJ4wz8BqGUMYlnzNBer5NvGg==}
    engines: {node: '>= 4'}

  import-fresh@3.3.1:
    resolution: {integrity: sha512-TR3KfrTZTYLPB6jUjfx6MF9WcWrHL9su5TObK4ZkYgBdWKPOFoSoQIdEuTuR82pmtxH2spWG9h6etwfr1pLBqQ==}
    engines: {node: '>=6'}

  imurmurhash@0.1.4:
    resolution: {integrity: sha512-JmXMZ6wuvDmLiHEml9ykzqO6lwFbof0GG4IkcGaENdCRDDmMVnny7s5HsIgHCbaq0w2MyPhDqkhTUgS2LU2PHA==}
    engines: {node: '>=0.8.19'}

  inherits@2.0.4:
    resolution: {integrity: sha512-k/vGaX4/Yla3WzyMCvTQOXYeIHvqOKtnqBduzTHpzpQZzAskKMhZ2K+EnBiSM9zGSoIFeMpXKxa4dYeZIQqewQ==}

  ipaddr.js@1.9.1:
    resolution: {integrity: sha512-0KI/607xoxSToH7GjN1FfSbLoU0+btTicjsQSWQlh/hZykN8KpmMf7uYwPW3R+akZ6R/w18ZlXSHBYXiYUPO3g==}
    engines: {node: '>= 0.10'}

  is-docker@3.0.0:
    resolution: {integrity: sha512-eljcgEDlEns/7AXFosB5K/2nCM4P7FQPkGc/DWLy5rmFEWvZayGrik1d9/QIY5nJ4f9YsVvBkA6kJpHn9rISdQ==}
    engines: {node: ^12.20.0 || ^14.13.1 || >=16.0.0}
    hasBin: true

  is-extglob@2.1.1:
    resolution: {integrity: sha512-SbKbANkN603Vi4jEZv49LeVJMn4yGwsbzZworEoyEiutsN3nJYdbO36zfhGJ6QEDpOZIFkDtnq5JRxmvl3jsoQ==}
    engines: {node: '>=0.10.0'}

  is-fullwidth-code-point@3.0.0:
    resolution: {integrity: sha512-zymm5+u+sCsSWyD9qNaejV3DFvhCKclKdizYaJUuHA83RLjb7nSuGnddCHGv0hk+KY7BMAlsWeK4Ueg6EV6XQg==}
    engines: {node: '>=8'}

  is-glob@4.0.3:
    resolution: {integrity: sha512-xelSayHH36ZgE7ZWhli7pW34hNbNl8Ojv5KVmkJD4hBdD3th8Tfk9vYasLM+mXWOZhFkgZfxhLSnrwRr4elSSg==}
    engines: {node: '>=0.10.0'}

  is-inside-container@1.0.0:
    resolution: {integrity: sha512-KIYLCCJghfHZxqjYBE7rEy0OBuTd5xCHS7tHVgvCLkx7StIoaxwNW3hCALgEUjFfeRk+MG/Qxmp/vtETEF3tRA==}
    engines: {node: '>=14.16'}
    hasBin: true

  is-number@7.0.0:
    resolution: {integrity: sha512-41Cifkg6e8TylSpdtTpeLVMqvSBEVzTttHvERD741+pnZ8ANv0004MRL43QKPDlK9cGvNp6NZWZUBlbGXYxxng==}
    engines: {node: '>=0.12.0'}

  is-promise@4.0.0:
    resolution: {integrity: sha512-hvpoI6korhJMnej285dSg6nu1+e6uxs7zG3BYAm5byqDsgJNWwxzM6z6iZiAgQR4TJ30JmBTOwqZUw3WlyH3AQ==}

  is-stream@2.0.1:
    resolution: {integrity: sha512-hFoiJiTl63nn+kstHGBtewWSKnQLpyb155KHheA1l39uvtO9nWIop1p3udqPcUd/xbF1VLMO4n7OI6p7RbngDg==}
    engines: {node: '>=8'}

  is-wsl@3.1.0:
    resolution: {integrity: sha512-UcVfVfaK4Sc4m7X3dUSoHoozQGBEFeDC+zVo06t98xe8CzHSZZBekNXH+tu0NalHolcJ/QAGqS46Hef7QXBIMw==}
    engines: {node: '>=16'}

  isexe@2.0.0:
    resolution: {integrity: sha512-RHxMLp9lnKHGHRng9QFhRCMbYAcVpn69smSGcq3f36xjgVVWThj4qqLbTLlq7Ssj8B+fIQ1EuCEGI2lKsyQeIw==}

  jackspeak@3.4.3:
    resolution: {integrity: sha512-OGlZQpz2yfahA/Rd1Y8Cd9SIEsqvXkLVoSw/cgwhnhFMDbsQFeZYoJJ7bIZBS9BcamUW96asq/npPWugM+RQBw==}

  jackspeak@4.1.0:
    resolution: {integrity: sha512-9DDdhb5j6cpeitCbvLO7n7J4IxnbM6hoF6O1g4HQ5TfhvvKN8ywDM7668ZhMHRqVmxqhps/F6syWK2KcPxYlkw==}
    engines: {node: 20 || >=22}

  js-tokens@9.0.1:
    resolution: {integrity: sha512-mxa9E9ITFOt0ban3j6L5MpjwegGz6lBQmM1IJkWeBZGcMxto50+eWdjC/52xDbS2vy0k7vIMK0Fe2wfL9OQSpQ==}

  js-yaml@4.1.0:
    resolution: {integrity: sha512-wpxZs9NoxZaJESJGIZTyDEaYpl0FKSA+FB9aJiyemKhMwkxQg63h4T1KJgUGHpTqPDNRcmmYLugrRjJlBtWvRA==}
    hasBin: true

  json-bigint@1.0.0:
    resolution: {integrity: sha512-SiPv/8VpZuWbvLSMtTDU8hEfrZWg/mH/nV/b4o0CYbSxu1UIQPLdwKOCIyLQX+VIPO5vrLX3i8qtqFyhdPSUSQ==}

  json-buffer@3.0.1:
    resolution: {integrity: sha512-4bV5BfR2mqfQTJm+V5tPPdf+ZpuhiIvTuAB5g8kcrXOZpTT/QwwVRWBywX1ozr6lEuPdbHxwaJlm9G6mI2sfSQ==}

  json-schema-traverse@0.4.1:
    resolution: {integrity: sha512-xbbCH5dCYU5T8LcEhhuh7HJ88HXuW3qsI3Y0zOZFKfZEHcpWiHU/Jxzk629Brsab/mMiHQti9wMP+845RPe3Vg==}

  json-schema-traverse@1.0.0:
    resolution: {integrity: sha512-NM8/P9n3XjXhIZn1lLhkFaACTOURQXjWhV4BA/RnOv8xvgqtqpAX9IO4mRQxSx1Rlo4tqzeqb0sOlruaOy3dug==}

  json-stable-stringify-without-jsonify@1.0.1:
    resolution: {integrity: sha512-Bdboy+l7tA3OGW6FjyFHWkP5LuByj1Tk33Ljyq0axyzdk9//JSi2u3fP1QSmd1KNwq6VOKYGlAu87CisVir6Pw==}

  jsonwebtoken@9.0.2:
    resolution: {integrity: sha512-PRp66vJ865SSqOlgqS8hujT5U4AOgMfhrwYIuIhfKaoSCZcirrmASQr8CX7cUg+RMih+hgznrjp99o+W4pJLHQ==}
    engines: {node: '>=12', npm: '>=6'}

  jwa@1.4.2:
    resolution: {integrity: sha512-eeH5JO+21J78qMvTIDdBXidBd6nG2kZjg5Ohz/1fpa28Z4CcsWUzJ1ZZyFq/3z3N17aZy+ZuBoHljASbL1WfOw==}

  jwa@2.0.1:
    resolution: {integrity: sha512-hRF04fqJIP8Abbkq5NKGN0Bbr3JxlQ+qhZufXVr0DvujKy93ZCbXZMHDL4EOtodSbCWxOqR8MS1tXA5hwqCXDg==}

  jws@3.2.2:
    resolution: {integrity: sha512-YHlZCB6lMTllWDtSPHz/ZXTsi8S00usEV6v1tjq8tOUZzw7DpSDWVXjXDre6ed1w/pd495ODpHZYSdkRTsa0HA==}

  jws@4.0.0:
    resolution: {integrity: sha512-KDncfTmOZoOMTFG4mBlG0qUIOlc03fmzH+ru6RgYVZhPkyiy/92Owlt/8UEN+a4TXR1FQetfIpJE8ApdvdVxTg==}

  keyv@4.5.4:
    resolution: {integrity: sha512-oxVHkHR/EJf2CNXnWxRLW6mg7JyCCUcG0DtEGmL2ctUo1PNTin1PUil+r/+4r5MpVgC/fn1kjsx7mjSujKqIpw==}

  levn@0.4.1:
    resolution: {integrity: sha512-+bT2uH4E5LGE7h/n3evcS/sQlJXCpIp6ym8OWJ5eV6+67Dsql/LaaT7qJBAt2rzfoa/5QBGBhxDix1dMt2kQKQ==}
    engines: {node: '>= 0.8.0'}

  locate-path@6.0.0:
    resolution: {integrity: sha512-iPZK6eYjbxRu3uB4/WZ3EsEIMJFMqAoopl3R+zuq0UjcAm/MO6KCweDgPfP3elTztoKP3KtnVHxTn2NHBSDVUw==}
    engines: {node: '>=10'}

  lodash.camelcase@4.3.0:
    resolution: {integrity: sha512-TwuEnCnxbc3rAvhf/LbG7tJUDzhqXyFnv3dtzLOPgCG/hODL7WFnsbwktkD7yUV0RrreP/l1PALq/YSg6VvjlA==}

  lodash.includes@4.3.0:
    resolution: {integrity: sha512-W3Bx6mdkRTGtlJISOvVD/lbqjTlPPUDTMnlXZFnVwi9NKJ6tiAk6LVdlhZMm17VZisqhKcgzpO5Wz91PCt5b0w==}

  lodash.isboolean@3.0.3:
    resolution: {integrity: sha512-Bz5mupy2SVbPHURB98VAcw+aHh4vRV5IPNhILUCsOzRmsTmSQ17jIuqopAentWoehktxGd9e/hbIXq980/1QJg==}

  lodash.isinteger@4.0.4:
    resolution: {integrity: sha512-DBwtEWN2caHQ9/imiNeEA5ys1JoRtRfY3d7V9wkqtbycnAmTvRRmbHKDV4a0EYc678/dia0jrte4tjYwVBaZUA==}

  lodash.isnumber@3.0.3:
    resolution: {integrity: sha512-QYqzpfwO3/CWf3XP+Z+tkQsfaLL/EnUlXWVkIk5FUPc4sBdTehEqZONuyRt2P67PXAk+NXmTBcc97zw9t1FQrw==}

  lodash.isplainobject@4.0.6:
    resolution: {integrity: sha512-oSXzaWypCMHkPC3NvBEaPHf0KsA5mvPrOPgQWDsbg8n7orZ290M0BmC/jgRZ4vcJ6DTAhjrsSYgdsW/F+MFOBA==}

  lodash.isstring@4.0.1:
    resolution: {integrity: sha512-0wJxfxH1wgO3GrbuP+dTTk7op+6L41QCXbGINEmD+ny/G/eCqGzxyCsh7159S+mgDDcoarnBw6PC1PS5+wUGgw==}

  lodash.merge@4.6.2:
    resolution: {integrity: sha512-0KpjqXRVvrYyCsX1swR/XTK0va6VQkQM6MNo7PqW77ByjAhoARA8EfrP1N4+KlKj8YS0ZUCtRT/YUuhyYDujIQ==}

  lodash.once@4.1.1:
    resolution: {integrity: sha512-Sb487aTOCr9drQVL8pIxOzVhafOjZN9UU54hiN8PU3uAiSV7lx1yYNpbNmex2PK6dSJoNTSJUUswT651yww3Mg==}

  long@1.1.5:
    resolution: {integrity: sha512-TU6nAF5SdasnTr28c7e74P4Crbn9o3/zwo1pM22Wvg2i2vlZ4Eelxwu4QT7j21z0sDBlJDEnEZjXTZg2J8WJrg==}
    engines: {node: '>=0.6'}

  long@5.3.1:
    resolution: {integrity: sha512-ka87Jz3gcx/I7Hal94xaN2tZEOPoUOEVftkQqZx2EeQRN7LGdfLlI3FvZ+7WDplm+vK2Urx9ULrvSowtdCieng==}

  loupe@3.1.4:
    resolution: {integrity: sha512-wJzkKwJrheKtknCOKNEtDK4iqg/MxmZheEMtSTYvnzRdEYaZzmgH976nenp8WdJRdx5Vc1X/9MO0Oszl6ezeXg==}

  lru-cache@10.4.3:
    resolution: {integrity: sha512-JNAzZcXrCt42VGLuYz0zfAzDfAvJWW6AfYlDBQyDV5DClI2m5sAmK+OIO7s59XfsRsWHp02jAJrRadPRGTt6SQ==}

  lru-cache@11.1.0:
    resolution: {integrity: sha512-QIXZUBJUx+2zHUdQujWejBkcD9+cs94tLn0+YL8UrCh+D5sCXZ4c7LaEH48pNwRY3MLDgqUFyhlCyjJPf1WP0A==}
    engines: {node: 20 || >=22}

  magic-string@0.30.17:
    resolution: {integrity: sha512-sNPKHvyjVf7gyjwS4xGTaW/mCnF8wnjtifKBEhxfZ7E/S8tQ0rssrwGNn6q8JH/ohItJfSQp9mBtQYuTlH5QnA==}

  math-intrinsics@1.1.0:
    resolution: {integrity: sha512-/IXtbwEk5HTPyEwyKX6hGkYXxM9nbj64B+ilVJnC/R6B0pH5G4V3b0pVbL7DBj4tkhBAppbQUlf6F6Xl9LHu1g==}
    engines: {node: '>= 0.4'}

  media-typer@1.1.0:
    resolution: {integrity: sha512-aisnrDP4GNe06UcKFnV5bfMNPBUw4jsLGaWwWfnH3v02GnBuXX2MCVn5RbrWo0j3pczUilYblq7fQ7Nw2t5XKw==}
    engines: {node: '>= 0.8'}

  merge-descriptors@2.0.0:
    resolution: {integrity: sha512-Snk314V5ayFLhp3fkUREub6WtjBfPdCPY1Ln8/8munuLuiYhsABgBVWsozAG+MWMbVEvcdcpbi9R7ww22l9Q3g==}
    engines: {node: '>=18'}

  merge2@1.4.1:
    resolution: {integrity: sha512-8q7VEgMJW4J8tcfVPy8g09NcQwZdbwFEqhe/WZkoIzjn/3TGDwtOCYtXGxA3O8tPzpczCCDgv+P2P5y00ZJOOg==}
    engines: {node: '>= 8'}

  micromatch@4.0.8:
    resolution: {integrity: sha512-PXwfBhYu0hBCPw8Dn0E+WDYb7af3dSLVWKi3HGv84IdF4TyFoC0ysxFd0Goxw7nSv4T/PzEJQxsYsEiFCKo2BA==}
    engines: {node: '>=8.6'}

  mime-db@1.52.0:
    resolution: {integrity: sha512-sPU4uV7dYlvtWJxwwxHD0PuihVNiE7TyAbQ5SWxDCB9mUYvOgroQOwYQQOKPJ8CIbE+1ETVlOoK1UC2nU3gYvg==}
    engines: {node: '>= 0.6'}

  mime-db@1.54.0:
    resolution: {integrity: sha512-aU5EJuIN2WDemCcAp2vFBfp/m4EAhWJnUNSSw0ixs7/kXbd6Pg64EmwJkNdFhB8aWt1sH2CTXrLxo/iAGV3oPQ==}
    engines: {node: '>= 0.6'}

  mime-types@2.1.35:
    resolution: {integrity: sha512-ZDY+bPm5zTTF+YpCrAU9nK0UgICYPT0QtT1NZWFv4s++TNkcgVaT0g6+4R2uI4MjQjzysHB1zxuWL50hzaeXiw==}
    engines: {node: '>= 0.6'}

  mime-types@3.0.1:
    resolution: {integrity: sha512-xRc4oEhT6eaBpU1XF7AjpOFD+xQmXNB5OVKwp4tqCuBpHLS/ZbBDrc07mYTDqVMg6PfxUjjNp85O6Cd2Z/5HWA==}
    engines: {node: '>= 0.6'}

  minimatch@10.0.3:
    resolution: {integrity: sha512-IPZ167aShDZZUMdRk66cyQAW3qr0WzbHkPdMYa8bzZhlHhO3jALbKdxcaak7W9FfT2rZNpQuUu4Od7ILEpXSaw==}
    engines: {node: 20 || >=22}

  minimatch@3.1.2:
    resolution: {integrity: sha512-J7p63hRiAjw1NDEww1W7i37+ByIrOWO5XQQAzZ3VOcL0PNybwpfmV/N05zFAzwQ9USyEcX6t3UO+K5aqBQOIHw==}

  minimatch@9.0.5:
    resolution: {integrity: sha512-G6T0ZX48xgozx7587koeX9Ys2NYy6Gmv//P89sEte9V9whIapMNF4idKxnW2QtCcLiTWlb/wfCabAtAFWhhBow==}
    engines: {node: '>=16 || 14 >=14.17'}

  minipass@7.1.2:
    resolution: {integrity: sha512-qOOzS1cBTWYF4BH8fVePDBOO9iptMnGUEZwNc/cMWnTV2nVLZ7VoNWEPHkYczZA0pdoA7dl6e7FL659nX9S2aw==}
    engines: {node: '>=16 || 14 >=14.17'}

  mnemonist@0.40.3:
    resolution: {integrity: sha512-Vjyr90sJ23CKKH/qPAgUKicw/v6pRoamxIEDFOF8uSgFME7DqPRpHgRTejWVjkdGg5dXj0/NyxZHZ9bcjH+2uQ==}

  ms@2.1.3:
    resolution: {integrity: sha512-6FlzubTLZG3J2a/NVCAleEhjzq5oxgHyaCU9yYXvcLsvoVaHJq/s5xXI6/XXP6tz7R9xAOtHnSO/tXtF3WRTlA==}

  nanoid@3.3.11:
    resolution: {integrity: sha512-N8SpfPUnUp1bK+PMYW8qSWdl9U+wwNWI4QKxOYDy9JAro3WMX7p2OeVRF9v+347pnakNevPmiHhNmZ2HbFA76w==}
    engines: {node: ^10 || ^12 || ^13.7 || ^14 || >=15.0.1}
    hasBin: true

  natural-compare@1.4.0:
    resolution: {integrity: sha512-OWND8ei3VtNC9h7V60qff3SVobHr996CTwgxubgyQYEpg290h9J0buyECNNJexkFm5sOajh5G116RYA1c8ZMSw==}

  negotiator@1.0.0:
    resolution: {integrity: sha512-8Ofs/AUQh8MaEcrlq5xOX0CQ9ypTF5dl78mjlMNfOK08fzpgTHQRQPBxcPlEtIw0yRpws+Zo/3r+5WRby7u3Gg==}
    engines: {node: '>= 0.6'}

  node-domexception@1.0.0:
    resolution: {integrity: sha512-/jKZoMpw0F8GRwl4/eLROPA3cfcXtLApP0QzLmUT/HuPCZWyB7IY9ZrMeKw2O/nFIqPQB3PVM9aYm0F312AXDQ==}
    engines: {node: '>=10.5.0'}
    deprecated: Use your platform's native DOMException instead

  node-fetch@2.7.0:
    resolution: {integrity: sha512-c4FRfUm/dbcWZ7U+1Wq0AwCyFL+3nt2bEw05wfxSz+DWpWsitgmSgYmy2dQdWyKC1694ELPqMs/YzUSNozLt8A==}
    engines: {node: 4.x || >=6.0.0}
    peerDependencies:
      encoding: ^0.1.0
    peerDependenciesMeta:
      encoding:
        optional: true

  node-web-stream-adapters@0.2.1:
    resolution: {integrity: sha512-9wHGcVhyYz4BJrDOdVAiS9ENJXzX3XnRCaocGl0/awuDQLEKuFxd48LSQjIXClAb5f6NHvagGWv/Y14Dpxlo6Q==}

  npm-ws-tools@0.3.0:
    resolution: {integrity: sha512-EETKCd/Qe7HxCPWYc6ZM5e8mFGPOgZ9jMioYW0Piizu7/I1T8l+ZOYW9Ro2zy0Ln4/K264VnRSnpfMO/2QskMA==}
    hasBin: true

  object-assign@4.1.1:
    resolution: {integrity: sha512-rJgTQnkUnH1sFw8yT6VSU3zD3sWmu6sZhIseY8VX+GRu3P6F7Fu+JNDoXfklElbLJSnc3FUQHVe4cU5hj+BcUg==}
    engines: {node: '>=0.10.0'}

  object-hash@3.0.0:
    resolution: {integrity: sha512-RSn9F68PjH9HqtltsSnqYC1XXoWe9Bju5+213R98cNGttag9q9yAOTzdbsqvIa7aNm5WffBZFpWYr2aWrklWAw==}
    engines: {node: '>= 6'}

  object-inspect@1.13.4:
    resolution: {integrity: sha512-W67iLl4J2EXEGTbfeHCffrjDfitvLANg0UlX3wFUUSTx92KXRFegMHUVgSqE+wvhAbi4WqjGg9czysTV2Epbew==}
    engines: {node: '>= 0.4'}

  obliterator@2.0.5:
    resolution: {integrity: sha512-42CPE9AhahZRsMNslczq0ctAEtqk8Eka26QofnqC346BZdHDySk3LWka23LI7ULIw11NmltpiLagIq8gBozxTw==}

  on-finished@2.4.1:
    resolution: {integrity: sha512-oVlzkg3ENAhCk2zdv7IJwd/QUD4z2RxRwpkcGY8psCVcCYZNq4wYnVWALHM+brtuJjePWiYF/ClmuDr8Ch5+kg==}
    engines: {node: '>= 0.8'}

  once@1.4.0:
    resolution: {integrity: sha512-lNaJgI+2Q5URQBkccEKHTQOPaXdUxnZZElQTZY0MFUAuaEqe1E+Nyvgdz/aIyNi6Z9MzO5dv1H8n58/GELp3+w==}

  open@10.1.0:
    resolution: {integrity: sha512-mnkeQ1qP5Ue2wd+aivTD3NHd/lZ96Lu0jgf0pwktLPtx6cTZiH7tyeGRRHs0zX0rbrahXPnXlUnbeXyaBBuIaw==}
    engines: {node: '>=18'}

  openai@4.104.0:
    resolution: {integrity: sha512-p99EFNsA/yX6UhVO93f5kJsDRLAg+CTA2RBqdHK4RtK8u5IJw32Hyb2dTGKbnnFmnuoBv5r7Z2CURI9sGZpSuA==}
    hasBin: true
    peerDependencies:
      ws: ^8.18.0
      zod: ^3.23.8
    peerDependenciesMeta:
      ws:
        optional: true
      zod:
        optional: true

  optionator@0.9.4:
    resolution: {integrity: sha512-6IpQ7mKUxRcZNLIObR0hz7lxsapSSIYNZJwXPGeF0mTVqGKFIXj1DQcMoT22S3ROcLyY/rz0PWaWZ9ayWmad9g==}
    engines: {node: '>= 0.8.0'}

  p-limit@3.1.0:
    resolution: {integrity: sha512-TYOanM3wGwNGsZN2cVTYPArw454xnXj5qmWF1bEoAc4+cU/ol7GVh7odevjp1FNHduHc3KZMcFduxU5Xc6uJRQ==}
    engines: {node: '>=10'}

  p-locate@5.0.0:
    resolution: {integrity: sha512-LaNjtRWUBY++zB5nE/NwcaoMylSPk+S+ZHNB1TzdbMJMny6dynpAGt7X/tl/QYq3TIeE6nxHppbo2LGymrG5Pw==}
    engines: {node: '>=10'}

  package-json-from-dist@1.0.1:
    resolution: {integrity: sha512-UEZIS3/by4OC8vL3P2dTXRETpebLI2NiI5vIrjaD/5UtrkFX/tNbwjTSRAGC/+7CAo2pIcBaRgWmcBBHcsaCIw==}

  parent-module@1.0.1:
    resolution: {integrity: sha512-GQ2EWRpQV8/o+Aw8YqtfZZPfNRWZYkbidE9k5rpl/hC3vtHHBfGm2Ifi6qWV+coDGkrUKZAxE3Lot5kcsRlh+g==}
    engines: {node: '>=6'}

  parseurl@1.3.3:
    resolution: {integrity: sha512-CiyeOxFT/JZyN5m0z9PfXw4SCBJ6Sygz1Dpl0wqjlhDEGGBP1GnsUVEL0p63hoG1fcj3fHynXi9NYO4nWOL+qQ==}
    engines: {node: '>= 0.8'}

  path-exists@4.0.0:
    resolution: {integrity: sha512-ak9Qy5Q7jYb2Wwcey5Fpvg2KoAc/ZIhLSLOSBmRmygPsGwkVVt0fZa0qrtMz+m6tJTAHfZQ8FnmB4MG4LWy7/w==}
    engines: {node: '>=8'}

  path-key@3.1.1:
    resolution: {integrity: sha512-ojmeN0qd+y0jszEtoY48r0Peq5dwMEkIlCOu6Q5f41lfkswXuKtYrhgoTpLnyIcHm24Uhqx+5Tqm2InSwLhE6Q==}
    engines: {node: '>=8'}

  path-scurry@1.11.1:
    resolution: {integrity: sha512-Xa4Nw17FS9ApQFJ9umLiJS4orGjm7ZzwUrwamcGQuHSzDyth9boKDaycYdDcZDuqYATXw4HFXgaqWTctW/v1HA==}
    engines: {node: '>=16 || 14 >=14.18'}

  path-scurry@2.0.0:
    resolution: {integrity: sha512-ypGJsmGtdXUOeM5u93TyeIEfEhM6s+ljAhrk5vAvSx8uyY/02OvrZnA0YNGUrPXfpJMgI1ODd3nwz8Npx4O4cg==}
    engines: {node: 20 || >=22}

  path-to-regexp@8.2.0:
    resolution: {integrity: sha512-TdrF7fW9Rphjq4RjrW0Kp2AW0Ahwu9sRGTkS6bvDi0SCwZlEZYmcfDbEsTz8RVk0EHIS/Vd1bv3JhG+1xZuAyQ==}
    engines: {node: '>=16'}

  pathe@2.0.3:
    resolution: {integrity: sha512-WUjGcAqP1gQacoQe+OBJsFA7Ld4DyXuUIjZ5cc75cLHvJ7dtNsTugphxIADwspS+AraAUePCKrSVtPLFj/F88w==}

  pathval@2.0.1:
    resolution: {integrity: sha512-//nshmD55c46FuFw26xV/xFAaB5HF9Xdap7HJBBnrKdAd6/GxDBaNA1870O79+9ueg61cZLSVc+OaFlfmObYVQ==}
    engines: {node: '>= 14.16'}

  picocolors@1.1.1:
    resolution: {integrity: sha512-xceH2snhtb5M9liqDsmEw56le376mTZkEX/jEb/RxNFyegNul7eNslCXP9FDj/Lcu0X8KEyMceP2ntpaHrDEVA==}

  picomatch@2.3.1:
    resolution: {integrity: sha512-JU3teHTNjmE2VCGFzuY8EXzCDVwEqB2a8fsIvwaStHhAWJEeVd1o1QD80CU6+ZdEXXSLbSsuLwJjkCBWqRQUVA==}
    engines: {node: '>=8.6'}

  picomatch@4.0.3:
    resolution: {integrity: sha512-5gTmgEY/sqK6gFXLIsQNH19lWb4ebPDLA4SdLP7dsWkIXHWlG66oPuVvXSGFPppYZz8ZDZq0dYYrbHfBCVUb1Q==}
    engines: {node: '>=12'}

  pkce-challenge@5.0.0:
    resolution: {integrity: sha512-ueGLflrrnvwB3xuo/uGob5pd5FN7l0MsLf0Z87o/UQmRtwjvfylfc9MurIxRAWywCYTgrvpXBcqjV4OfCYGCIQ==}
    engines: {node: '>=16.20.0'}

  postcss@8.5.6:
    resolution: {integrity: sha512-3Ybi1tAuwAP9s0r1UQ2J4n5Y0G05bJkpUIO0/bI9MhwmD70S5aTWbXGBwxHrelT+XM1k6dM0pk+SwNkpTRN7Pg==}
    engines: {node: ^10 || ^12 || >=14}

  prelude-ls@1.2.1:
    resolution: {integrity: sha512-vkcDPrRZo1QZLbn5RLGPpg/WmIQ65qoWWhcGKf/b5eplkkarX0m9z8ppCat4mlOqUsWpyNuYgO3VRyrYHSzX5g==}
    engines: {node: '>= 0.8.0'}

  process@0.11.10:
    resolution: {integrity: sha512-cdGef/drWFoydD1JsMzuFf8100nZl+GT+yacc2bEced5f9Rjk4z+WtFUTBu9PhOi9j/jfmBPu0mMEY4wIdAF8A==}
    engines: {node: '>= 0.6.0'}

  proto3-json-serializer@2.0.2:
    resolution: {integrity: sha512-SAzp/O4Yh02jGdRc+uIrGoe87dkN/XtwxfZ4ZyafJHymd79ozp5VG5nyZ7ygqPM5+cpLDjjGnYFUkngonyDPOQ==}
    engines: {node: '>=14.0.0'}

  protobuf.js@1.1.2:
    resolution: {integrity: sha512-USO7Xus/pzPw549M1TguiyoOrKEhm9VMXv+CkDufcjMC8Rd7EPbxeRQPEjCV8ua1tm0k7z9xHkogcxovZogWdA==}

  protobufjs@7.4.0:
    resolution: {integrity: sha512-mRUWCc3KUU4w1jU8sGxICXH/gNS94DvI1gxqDvBzhj1JpcsimQkYiOJfwsPUykUI5ZaspFbSgmBLER8IrQ3tqw==}
    engines: {node: '>=12.0.0'}

  proxy-addr@2.0.7:
    resolution: {integrity: sha512-llQsMLSUDUPT44jdrU/O37qlnifitDP+ZwrmmZcoSKyLKvtZxpyV0n2/bD/N4tBAAZ/gJEdZU7KMraoK1+XYAg==}
    engines: {node: '>= 0.10'}

  punycode@2.3.1:
    resolution: {integrity: sha512-vYt7UD1U9Wg6138shLtLOvdAu+8DsC/ilFtEVHcH+wydcSpNE20AfSOduf6MkRFahL5FY7X1oU7nKVZFtfq8Fg==}
    engines: {node: '>=6'}

  qs@6.14.0:
    resolution: {integrity: sha512-YWWTjgABSKcvs/nWBi9PycY/JiPJqOD4JA6o9Sej2AtvSGarXxKC3OQSk4pAarbdQlKAh5D4FCQkJNkW+GAn3w==}
    engines: {node: '>=0.6'}

  queue-microtask@1.2.3:
    resolution: {integrity: sha512-NuaNSa6flKT5JaSYQzJok04JzTL1CA6aGhv5rfLW3PgqA+M2ChpZQnAC8h8i4ZFkBS8X5RqkDBHA7r4hej3K9A==}

  range-parser@1.2.1:
    resolution: {integrity: sha512-Hrgsx+orqoygnmhFbKaHE6c296J+HTAQXoxEF6gNupROmmGJRoyzfG3ccAveqCBrwr/2yxQ5BVd/GTl5agOwSg==}
    engines: {node: '>= 0.6'}

  raw-body@3.0.0:
    resolution: {integrity: sha512-RmkhL8CAyCRPXCE28MMH0z2PNWQBNk2Q09ZdxM9IOOXwxwZbN+qbWaatPkdkWIKL2ZVDImrN/pK5HTRz2PcS4g==}
    engines: {node: '>= 0.8'}

  readable-stream@3.6.2:
    resolution: {integrity: sha512-9u/sniCrY3D5WdsERHzHE4G2YCXqoG5FTHUiCC4SIbr6XcLZBY05ya9EKjYek9O5xOAwjGq+1JdGBAS7Q9ScoA==}
    engines: {node: '>= 6'}

  readable-stream@4.7.0:
    resolution: {integrity: sha512-oIGGmcpTLwPga8Bn6/Z75SVaH1z5dUut2ibSyAMVhmUggWpmDn2dapB0n7f8nwaSiRtepAsfJyfXIO5DCVAODg==}
    engines: {node: ^12.22.0 || ^14.17.0 || >=16.0.0}

  replicate@1.0.1:
    resolution: {integrity: sha512-EY+rK1YR5bKHcM9pd6WyaIbv6m2aRIvHfHDh51j/LahlHTLKemTYXF6ptif2sLa+YospupAsIoxw8Ndt5nI3vg==}
    engines: {git: '>=2.11.0', node: '>=18.0.0', npm: '>=7.19.0', yarn: '>=1.7.0'}

  require-directory@2.1.1:
    resolution: {integrity: sha512-fGxEI7+wsG9xrvdjsrlmL22OMTTiHRwAMroiEeMgq8gzoLC/PQr7RsRDSTLUg/bZAZtF+TVIkHc6/4RIKrui+Q==}
    engines: {node: '>=0.10.0'}

  require-from-string@2.0.2:
    resolution: {integrity: sha512-Xf0nWe6RseziFMu+Ap9biiUbmplq6S9/p+7w7YXP/JBHhrUDDUhwa+vANyubuqfZWTveU//DYVGsDG7RKL/vEw==}
    engines: {node: '>=0.10.0'}

  resolve-from@4.0.0:
    resolution: {integrity: sha512-pb/MYmXstAkysRFx8piNI1tGFNQIFA3vkE3Gq4EuA1dF6gHp/+vgZqsCGJapvy8N3Q+4o7FwvquPJcnZ7RYy4g==}
    engines: {node: '>=4'}

  retry-request@7.0.2:
    resolution: {integrity: sha512-dUOvLMJ0/JJYEn8NrpOaGNE7X3vpI5XlZS/u0ANjqtcZVKnIxP7IgCFwrKTxENw29emmwug53awKtaMm4i9g5w==}
    engines: {node: '>=14'}

  reusify@1.1.0:
    resolution: {integrity: sha512-g6QUff04oZpHs0eG5p83rFLhHeV00ug/Yf9nZM6fLeUrPguBTkTQOdpAWWspMh55TZfVQDPaN3NQJfbVRAxdIw==}
    engines: {iojs: '>=1.0.0', node: '>=0.10.0'}

  rimraf@6.0.1:
    resolution: {integrity: sha512-9dkvaxAsk/xNXSJzMgFqqMCuFgt2+KsOFek3TMLfo8NCPfWpBmqwyNn5Y+NX56QUYfCtsyhF3ayiboEoUmJk/A==}
    engines: {node: 20 || >=22}
    hasBin: true

  rollup@4.45.1:
    resolution: {integrity: sha512-4iya7Jb76fVpQyLoiVpzUrsjQ12r3dM7fIVz+4NwoYvZOShknRmiv+iu9CClZml5ZLGb0XMcYLutK6w9tgxHDw==}
    engines: {node: '>=18.0.0', npm: '>=8.0.0'}
    hasBin: true

  router@2.2.0:
    resolution: {integrity: sha512-nLTrUKm2UyiL7rlhapu/Zl45FwNgkZGaCpZbIHajDYgwlJCOzLSk+cIPAnsEqV955GjILJnKbdQC1nVPz+gAYQ==}
    engines: {node: '>= 18'}

  run-applescript@7.0.0:
    resolution: {integrity: sha512-9by4Ij99JUr/MCFBUkDKLWK3G9HVXmabKz9U5MlIAIuvuzkiOicRYs8XJLxX+xahD+mLiiCYDqF9dKAgtzKP1A==}
    engines: {node: '>=18'}

  run-parallel@1.2.0:
    resolution: {integrity: sha512-5l4VyZR86LZ/lDxZTR6jqL8AFE2S0IFLMP26AbjsLVADxHdhB/c0GUsH+y39UfCi3dzz8OlQuPmnaJOMoDHQBA==}

  safe-buffer@5.2.1:
    resolution: {integrity: sha512-rp3So07KcdmmKbGvgaNxQSJr7bGVSVk5S9Eq1F+ppbRo70+YeaDxkw5Dd8NPN+GD6bjnYm2VuPuCXmpuYvmCXQ==}

  safer-buffer@2.1.2:
    resolution: {integrity: sha512-YZo3K82SD7Riyi0E1EQPojLz7kpepnSQI9IyPbHHg1XXXevb5dJI7tpyN2ADxGcQbHG7vcyRHk0cbwqcQriUtg==}

  semver@7.7.2:
    resolution: {integrity: sha512-RF0Fw+rO5AMf9MAyaRXI4AV0Ulj5lMHqVxxdSgiVbixSCXoEmmX/jk0CuJw4+3SqroYO9VoUh+HcuJivvtJemA==}
    engines: {node: '>=10'}
    hasBin: true

  send@1.2.0:
    resolution: {integrity: sha512-uaW0WwXKpL9blXE2o0bRhoL2EGXIrZxQ2ZQ4mgcfoBxdFmQold+qWsD2jLrfZ0trjKL6vOw0j//eAwcALFjKSw==}
    engines: {node: '>= 18'}

  serve-static@2.2.0:
    resolution: {integrity: sha512-61g9pCh0Vnh7IutZjtLGGpTA355+OPn2TyDv/6ivP2h/AdAVX9azsoxmg2/M6nZeQZNYBEwIcsne1mJd9oQItQ==}
    engines: {node: '>= 18'}

  setprototypeof@1.2.0:
    resolution: {integrity: sha512-E5LDX7Wrp85Kil5bhZv46j8jOeboKq5JMmYM3gVGdGH8xFpPWXUMsNrlODCrkoxMEeNi/XZIwuRvY4XNwYMJpw==}

  shebang-command@2.0.0:
    resolution: {integrity: sha512-kHxr2zZpYtdmrN1qDjrrX/Z1rR1kG8Dx+gkpK1G4eXmvXswmcE1hTWBWYUzlraYw1/yZp6YuDY77YtvbN0dmDA==}
    engines: {node: '>=8'}

  shebang-regex@3.0.0:
    resolution: {integrity: sha512-7++dFhtcx3353uBaq8DDR4NuxBetBzC7ZQOhmTQInHEd6bSrXdiEyzCvG07Z44UYdLShWUyXt5M/yhz8ekcb1A==}
    engines: {node: '>=8'}

  side-channel-list@1.0.0:
    resolution: {integrity: sha512-FCLHtRD/gnpCiCHEiJLOwdmFP+wzCmDEkc9y7NsYxeF4u7Btsn1ZuwgwJGxImImHicJArLP4R0yX4c2KCrMrTA==}
    engines: {node: '>= 0.4'}

  side-channel-map@1.0.1:
    resolution: {integrity: sha512-VCjCNfgMsby3tTdo02nbjtM/ewra6jPHmpThenkTYh8pG9ucZ/1P8So4u4FGBek/BjpOVsDCMoLA/iuBKIFXRA==}
    engines: {node: '>= 0.4'}

  side-channel-weakmap@1.0.2:
    resolution: {integrity: sha512-WPS/HvHQTYnHisLo9McqBHOJk2FkHO/tlpvldyrnem4aeQp4hai3gythswg6p01oSoTl58rcpiFAjF2br2Ak2A==}
    engines: {node: '>= 0.4'}

  side-channel@1.1.0:
    resolution: {integrity: sha512-ZX99e6tRweoUXqR+VBrslhda51Nh5MTQwou5tnUDgbtyM0dBgmhEDtWGP/xbKn6hqfPRHujUNwz5fy/wbbhnpw==}
    engines: {node: '>= 0.4'}

  siginfo@2.0.0:
    resolution: {integrity: sha512-ybx0WO1/8bSBLEWXZvEd7gMW3Sn3JFlW3TvX1nREbDLRNQNaeNN8WK0meBwPdAaOI7TtRRRJn/Es1zhrrCHu7g==}

  signal-exit@4.1.0:
    resolution: {integrity: sha512-bzyZ1e88w9O1iNJbKnOlvYTrWPDl46O1bG0D3XInv+9tkPrxrN8jUUTiFlDkkmKWgn1M6CfIA13SuGqOa9Korw==}
    engines: {node: '>=14'}

  source-map-js@1.2.1:
    resolution: {integrity: sha512-UXWMKhLOwVKb728IUtQPXxfYU+usdybtUrK/8uGE8CQMvrhOpwvzDBwj0QhSL7MQc7vIsISBG8VQ8+IDQxpfQA==}
    engines: {node: '>=0.10.0'}

  stackback@0.0.2:
    resolution: {integrity: sha512-1XMJE5fQo1jGH6Y/7ebnwPOBEkIEnT4QF32d5R1+VXdXveM0IBMJt8zfaxX1P3QhVwrYe+576+jkANtSS2mBbw==}

  statuses@2.0.1:
    resolution: {integrity: sha512-RwNA9Z/7PrK06rYLIzFMlaF+l73iwpzsqRIFgbMLbTcLD6cOao82TaWefPXQvB2fOC4AjuYSEndS7N/mTCbkdQ==}
    engines: {node: '>= 0.8'}

  statuses@2.0.2:
    resolution: {integrity: sha512-DvEy55V3DB7uknRo+4iOGT5fP1slR8wQohVdknigZPMpMstaKJQWhwiYBACJE3Ul2pTnATihhBYnRhZQHGBiRw==}
    engines: {node: '>= 0.8'}

  std-env@3.9.0:
    resolution: {integrity: sha512-UGvjygr6F6tpH7o2qyqR6QYpwraIjKSdtzyBdyytFOHmPZY917kwdwLG0RbOjWOnKmnm3PeHjaoLLMie7kPLQw==}

  stream-browserify@3.0.0:
    resolution: {integrity: sha512-H73RAHsVBapbim0tU2JwwOiXUj+fikfiaoYAKHF3VJfA0pe2BCzkhAHBlLG6REzE+2WNZcxOXjK7lkso+9euLA==}

  stream-events@1.0.5:
    resolution: {integrity: sha512-E1GUzBSgvct8Jsb3v2X15pjzN1tYebtbLaMg+eBOUOAxgbLoSbT2NS91ckc5lJD1KfLjId+jXJRgo0qnV5Nerg==}

  stream-shift@1.0.3:
    resolution: {integrity: sha512-76ORR0DO1o1hlKwTbi/DM3EXWGf3ZJYO8cXX5RJwnul2DEg2oyoZyjLNoQM8WsvZiFKCRfC1O0J7iCvie3RZmQ==}

  string-width@4.2.3:
    resolution: {integrity: sha512-wKyQRQpjJ0sIp62ErSZdGsjMJWsap5oRNihHhu6G7JVO/9jIB6UyevL+tXuOqrng8j/cxKTWyWUwvSTriiZz/g==}
    engines: {node: '>=8'}

  string-width@5.1.2:
    resolution: {integrity: sha512-HnLOCR3vjcY8beoNLtcjZ5/nxn2afmME6lhrDrebokqMap+XbeW8n9TXpPDOqdGK5qcI3oT0GKTW6wC7EMiVqA==}
    engines: {node: '>=12'}

  string_decoder@1.3.0:
    resolution: {integrity: sha512-hkRX8U1WjJFd8LsDJ2yQ/wWWxaopEsABU1XfkM8A+j0+85JAGppt16cr1Whg6KIbb4okU6Mql6BOj+uup/wKeA==}

  strip-ansi@6.0.1:
    resolution: {integrity: sha512-Y38VPSHcqkFrCpFnQ9vuSXmquuv5oXOKpGeT6aGrr3o3Gc9AlVa6JBfUSOCnbxGGZF+/0ooI7KrPuUSztUdU5A==}
    engines: {node: '>=8'}

  strip-ansi@7.1.0:
    resolution: {integrity: sha512-iq6eVVI64nQQTRYq2KtEg2d2uU7LElhTJwsH4YzIHZshxlgZms/wIc4VoDQTlG/IvVIrBKG06CrZnp0qv7hkcQ==}
    engines: {node: '>=12'}

  strip-json-comments@3.1.1:
    resolution: {integrity: sha512-6fPc+R4ihwqP6N/aIv2f1gMH8lOVtWQHoqC4yK6oSDVVocumAsfCqjkXnqiYMhmMwS/mEHLp7Vehlt3ql6lEig==}
    engines: {node: '>=8'}

  strip-literal@3.0.0:
    resolution: {integrity: sha512-TcccoMhJOM3OebGhSBEmp3UZ2SfDMZUEBdRA/9ynfLi8yYajyWX3JiXArcJt4Umh4vISpspkQIY8ZZoCqjbviA==}

  strnum@1.1.2:
    resolution: {integrity: sha512-vrN+B7DBIoTTZjnPNewwhx6cBA/H+IS7rfW68n7XxC1y7uoiGQBxaKzqucGUgavX15dJgiGztLJ8vxuEzwqBdA==}

  strnum@2.1.1:
    resolution: {integrity: sha512-7ZvoFTiCnGxBtDqJ//Cu6fWtZtc7Y3x+QOirG15wztbdngGSkht27o2pyGWrVy0b4WAy3jbKmnoK6g5VlVNUUw==}

  stubs@3.0.0:
    resolution: {integrity: sha512-PdHt7hHUJKxvTCgbKX9C1V/ftOcjJQgz8BZwNfV5c4B6dcGqlpelTbJ999jBGZ2jYiPAwcX5dP6oBwVlBlUbxw==}

  supports-color@7.2.0:
    resolution: {integrity: sha512-qpCAvRl9stuOHveKsn7HncJRvv501qIacKzQlO/+Lwxc9+0q2wLyv4Dfvt80/DPn2pqOBsJdDiogXGR9+OvwRw==}
    engines: {node: '>=8'}

  teeny-request@9.0.0:
    resolution: {integrity: sha512-resvxdc6Mgb7YEThw6G6bExlXKkv6+YbuzGg9xuXxSgxJF7Ozs+o8Y9+2R3sArdWdW8nOokoQb1yrpFB0pQK2g==}
    engines: {node: '>=14'}

  tinybench@2.9.0:
    resolution: {integrity: sha512-0+DUvqWMValLmha6lr4kD8iAMK1HzV0/aKnCtWb9v9641TnP/MFb7Pc2bxoxQjTXAErryXVgUOfv2YqNllqGeg==}

  tinyexec@0.3.2:
    resolution: {integrity: sha512-KQQR9yN7R5+OSwaK0XQoj22pwHoTlgYqmUscPYoknOoWCWfj/5/ABTMRi69FrKU5ffPVh5QcFikpWJI/P1ocHA==}

  tinyglobby@0.2.14:
    resolution: {integrity: sha512-tX5e7OM1HnYr2+a2C/4V0htOcSQcoSTH9KgJnVvNm5zm/cyEWKJ7j7YutsH9CxMdtOkkLFy2AHrMci9IM8IPZQ==}
    engines: {node: '>=12.0.0'}

  tinypool@1.1.1:
    resolution: {integrity: sha512-Zba82s87IFq9A9XmjiX5uZA/ARWDrB03OHlq+Vw1fSdt0I+4/Kutwy8BP4Y/y/aORMo61FQ0vIb5j44vSo5Pkg==}
    engines: {node: ^18.0.0 || >=20.0.0}

  tinyrainbow@2.0.0:
    resolution: {integrity: sha512-op4nsTR47R6p0vMUUoYl/a+ljLFVtlfaXkLQmqfLR1qHma1h/ysYk4hEXZ880bf2CYgTskvTa/e196Vd5dDQXw==}
    engines: {node: '>=14.0.0'}

  tinyspy@4.0.3:
    resolution: {integrity: sha512-t2T/WLB2WRgZ9EpE4jgPJ9w+i66UZfDc8wHh0xrwiRNN+UwH98GIJkTeZqX9rg0i0ptwzqW+uYeIF0T4F8LR7A==}
    engines: {node: '>=14.0.0'}

  to-regex-range@5.0.1:
    resolution: {integrity: sha512-65P7iz6X5yEr1cwcgvQxbbIw7Uk3gOy5dIdtZ4rDveLqhrdJP+Li/Hx6tyK0NEb+2GCyneCMJiGqrADCSNk8sQ==}
    engines: {node: '>=8.0'}

  toidentifier@1.0.1:
    resolution: {integrity: sha512-o5sSPKEkg/DIQNmH43V0/uerLrpzVedkUh8tGNvaeXpfpuwjKenlSox/2O/BTlZUtEe+JG7s5YhEz608PlAHRA==}
    engines: {node: '>=0.6'}

  tr46@0.0.3:
    resolution: {integrity: sha512-N3WMsuqV66lT30CrXNbEjx4GEwlow3v6rr4mCcv6prnfwhS01rkgyFdjPNBYd9br7LpXV1+Emh01fHnq2Gdgrw==}

  ts-api-utils@2.1.0:
    resolution: {integrity: sha512-CUgTZL1irw8u29bzrOD/nH85jqyc74D6SshFgujOIA7osm2Rz7dYH77agkx7H4FBNxDq7Cjf+IjaX/8zwFW+ZQ==}
    engines: {node: '>=18.12'}
    peerDependencies:
      typescript: '>=4.8.4'

  ts-dual-module@0.6.3:
    resolution: {integrity: sha512-pBUAYDgy1HtVmDySNyybAduDvIm9e7yyC7Gn6spe3Z2t4H8lUNioTMsbbIFh6Xymv4uXwyty/39LV2WUrMej5A==}
    hasBin: true

  tslib@2.8.1:
    resolution: {integrity: sha512-oJFu94HQb+KVduSUQL7wnpmqnfmLsOA/nAh6b6EH0wCEoK0/mPeXU6c3wKDV83MkOuHPRHtSXKKU99IBazS/2w==}

  type-check@0.4.0:
    resolution: {integrity: sha512-XleUoc9uwGXqjWwXaUTZAmzMcFZ5858QA2vvx1Ur5xIcixXIP+8LnFDgRplU30us6teqdlskFfu+ae4K79Ooew==}
    engines: {node: '>= 0.8.0'}

  type-is@2.0.1:
    resolution: {integrity: sha512-OZs6gsjF4vMp32qrCbiVSkrFmXtG/AZhY3t0iAMrMBiAZyV9oALtXO8hsrHbMXF9x6L3grlFuwW2oAz7cav+Gw==}
    engines: {node: '>= 0.6'}

  typescript-eslint@8.38.0:
    resolution: {integrity: sha512-FsZlrYK6bPDGoLeZRuvx2v6qrM03I0U0SnfCLPs/XCCPCFD80xU9Pg09H/K+XFa68uJuZo7l/Xhs+eDRg2l3hg==}
    engines: {node: ^18.18.0 || ^20.9.0 || >=21.1.0}
    peerDependencies:
      eslint: ^8.57.0 || ^9.0.0
      typescript: '>=4.8.4 <5.9.0'

  typescript@5.8.3:
    resolution: {integrity: sha512-p1diW6TqL9L07nNxvRMM7hMMw4c5XOo/1ibL4aAIGmSAt9slTE1Xgw5KWuof2uTOvCg9BY7ZRi+GaF+7sfgPeQ==}
    engines: {node: '>=14.17'}
    hasBin: true

  undici-types@5.26.5:
    resolution: {integrity: sha512-JlCMO+ehdEIKqlFxk6IfVoAUVmgz7cU7zD/h9XZ0qzeosSHmUJVOzSQvvYSYWXkFXC+IfLKSIffhv0sVZup6pA==}

  undici-types@6.21.0:
    resolution: {integrity: sha512-iwDZqg0QAGrg9Rav5H4n0M64c3mkR59cJ6wQp+7C4nI0gsmExaedaYLNO44eT4AtBBwjbTiGPMlt2Md0T9H9JQ==}

  unpipe@1.0.0:
    resolution: {integrity: sha512-pjy2bYhSsufwWlKwPc+l3cN7+wuJlK6uz0YdJEOlQDbl6jo/YlPi4mb8agUkVC8BF7V8NuzeyPNqRksA3hztKQ==}
    engines: {node: '>= 0.8'}

  uri-js@4.4.1:
    resolution: {integrity: sha512-7rKUyy33Q1yc98pQ1DAmLtwX109F7TIfWlW1Ydo8Wl1ii1SeHieeh0HHfPeL2fMXK6z0s8ecKs9frCuLJvndBg==}

  util-deprecate@1.0.2:
    resolution: {integrity: sha512-EPD5q1uXyFxJpCrLnCc1nHnq3gOa6DZBocAIiI2TaSCA7VCJ1UJDMagCzIkXNsUYfD1daK//LTEQ8xiIbrHtcw==}

  uuid@8.3.2:
    resolution: {integrity: sha512-+NYs2QeMWy+GWFOEm9xnn6HCDp0l7QBD7ml8zLUmJ+93Q5NF0NocErnwkTkXVFNiX3/fpC6afS8Dhb/gz7R7eg==}
    hasBin: true

  uuid@9.0.1:
    resolution: {integrity: sha512-b+1eJOlsR9K8HJpow9Ok3fiWOWSIcIzXodvv0rQjVoOVNpWMpxf1wZNpt4y9h10odCNrqnYp1OBzRktckBe3sA==}
    hasBin: true

  vary@1.1.2:
    resolution: {integrity: sha512-BNGbWLfd0eUPabhkXUVm0j8uuvREyTh5ovRa/dyow/BqAbZJyC+5fU+IzQOzmAKzYqYRAISoRhdQr3eIZ/PXqg==}
    engines: {node: '>= 0.8'}

  vite-node@3.2.4:
    resolution: {integrity: sha512-EbKSKh+bh1E1IFxeO0pg1n4dvoOTt0UDiXMd/qn++r98+jPO1xtJilvXldeuQ8giIB5IkpjCgMleHMNEsGH6pg==}
    engines: {node: ^18.0.0 || ^20.0.0 || >=22.0.0}
    hasBin: true

  vite@6.3.5:
    resolution: {integrity: sha512-cZn6NDFE7wdTpINgs++ZJ4N49W2vRp8LCKrn3Ob1kYNtOo21vfDoaV5GzBfLU4MovSAB8uNRm4jgzVQZ+mBzPQ==}
    engines: {node: ^18.0.0 || ^20.0.0 || >=22.0.0}
    hasBin: true
    peerDependencies:
      '@types/node': ^18.0.0 || ^20.0.0 || >=22.0.0
      jiti: '>=1.21.0'
      less: '*'
      lightningcss: ^1.21.0
      sass: '*'
      sass-embedded: '*'
      stylus: '*'
      sugarss: '*'
      terser: ^5.16.0
      tsx: ^4.8.1
      yaml: ^2.4.2
    peerDependenciesMeta:
      '@types/node':
        optional: true
      jiti:
        optional: true
      less:
        optional: true
      lightningcss:
        optional: true
      sass:
        optional: true
      sass-embedded:
        optional: true
      stylus:
        optional: true
      sugarss:
        optional: true
      terser:
        optional: true
      tsx:
        optional: true
      yaml:
        optional: true

  vitest@3.2.4:
    resolution: {integrity: sha512-LUCP5ev3GURDysTWiP47wRRUpLKMOfPh+yKTx3kVIEiu5KOMeqzpnYNsKyOoVrULivR8tLcks4+lga33Whn90A==}
    engines: {node: ^18.0.0 || ^20.0.0 || >=22.0.0}
    hasBin: true
    peerDependencies:
      '@edge-runtime/vm': '*'
      '@types/debug': ^4.1.12
      '@types/node': ^18.0.0 || ^20.0.0 || >=22.0.0
      '@vitest/browser': 3.2.4
      '@vitest/ui': 3.2.4
      happy-dom: '*'
      jsdom: '*'
    peerDependenciesMeta:
      '@edge-runtime/vm':
        optional: true
      '@types/debug':
        optional: true
      '@types/node':
        optional: true
      '@vitest/browser':
        optional: true
      '@vitest/ui':
        optional: true
      happy-dom:
        optional: true
      jsdom:
        optional: true

  web-streams-polyfill@4.0.0-beta.3:
    resolution: {integrity: sha512-QW95TCTaHmsYfHDybGMwO5IJIM93I/6vTRk+daHTWFPhwh+C8Cg7j7XyKrwrj8Ib6vYXe0ocYNrmzY4xAAN6ug==}
    engines: {node: '>= 14'}

  webidl-conversions@3.0.1:
    resolution: {integrity: sha512-2JAn3z8AR6rjK8Sm8orRC0h/bcl/DqL7tRPdGZ4I1CjdF+EaMLmYxBHyXuKL849eucPFhvBoxMsflfOb8kxaeQ==}

  whatwg-url@5.0.0:
    resolution: {integrity: sha512-saE57nupxk6v3HY35+jzBwYa0rKSy0XR8JSxZPwgLr7ys0IBzhGviA1/TUGJLmSVqs8pb9AnvICXEuOHLprYTw==}

  which@2.0.2:
    resolution: {integrity: sha512-BLI3Tl1TW3Pvl70l3yq3Y64i+awpwXqsGBYWkkqMtnbXgrMD+yj7rhW0kuEDxzJaYXGjEW5ogapKNMEKNMjibA==}
    engines: {node: '>= 8'}
    hasBin: true

  why-is-node-running@2.3.0:
    resolution: {integrity: sha512-hUrmaWBdVDcxvYqnyh09zunKzROWjbZTiNy8dBEjkS7ehEDQibXJ7XvlmtbwuTclUiIyN+CyXQD4Vmko8fNm8w==}
    engines: {node: '>=8'}
    hasBin: true

  word-wrap@1.2.5:
    resolution: {integrity: sha512-BN22B5eaMMI9UMtjrGd5g5eCYPpCPDUy0FJXbYsaT5zYxjFOckS53SQDE3pWkVoWpHXVb3BrYcEN4Twa55B5cA==}
    engines: {node: '>=0.10.0'}

  wrap-ansi@7.0.0:
    resolution: {integrity: sha512-YVGIj2kamLSTxw6NsZjoBxfSwsn0ycdesmc4p+Q21c5zPuZ1pl+NfxVdxPtdHvmNVOQ6XSYG4AUtyt/Fi7D16Q==}
    engines: {node: '>=10'}

  wrap-ansi@8.1.0:
    resolution: {integrity: sha512-si7QWI6zUMq56bESFvagtmzMdGOtoxfR+Sez11Mobfc7tm+VkUckk9bW2UeffTGVUbOksxmSw0AA2gs8g71NCQ==}
    engines: {node: '>=12'}

  wrappy@1.0.2:
    resolution: {integrity: sha512-l4Sp/DRseor9wL6EvV2+TuQn63dMkPjZ/sp9XkghTEbV9KlPS1xUsZ3u7/IQO4wxtcFB4bgpQPRcR3QCvezPcQ==}

  ws@8.18.2:
    resolution: {integrity: sha512-DMricUmwGZUVr++AEAe2uiVM7UoO9MAVZMDu05UQOaUII0lp+zOzLLU4Xqh/JvTqklB1T4uELaaPBKyjE1r4fQ==}
    engines: {node: '>=10.0.0'}
    peerDependencies:
      bufferutil: ^4.0.1
      utf-8-validate: '>=5.0.2'
    peerDependenciesMeta:
      bufferutil:
        optional: true
      utf-8-validate:
        optional: true

  y18n@5.0.8:
    resolution: {integrity: sha512-0pfFzegeDWJHJIAmTLRP2DwHjdF5s7jo9tuztdQxAhINCdvS+3nGINqPd00AphqJR/0LhANUS6/+7SCb98YOfA==}
    engines: {node: '>=10'}

  yargs-parser@21.1.1:
    resolution: {integrity: sha512-tVpsJW7DdjecAiFpbIB1e3qxIQsE6NoPc5/eTdrbbIC4h0LVsWhnoa3g+m2HclBIujHzsxZ4VJVA+GUuc2/LBw==}
    engines: {node: '>=12'}

  yargs@17.7.2:
    resolution: {integrity: sha512-7dSzzRQ++CKnNI/krKnYRV7JKKPUXMEh61soaHKg9mrWEhzFWhFnxPxGl+69cD1Ou63C13NUPCnmIcrvqCuM6w==}
    engines: {node: '>=12'}

  yocto-queue@0.1.0:
    resolution: {integrity: sha512-rVksvsnNCdJ/ohGc6xgPwyN8eheCxsiLM8mxuE/t/mOVqJewPuO1miLpTHQiRgTKCLexL4MeAFVagts7HmNZ2Q==}
    engines: {node: '>=10'}

  zod-to-json-schema@3.24.6:
    resolution: {integrity: sha512-h/z3PKvcTcTetyjl1fkj79MHNEjm+HpD6NXheWjzOekY7kV+lwDYnHw+ivHkijnCSMz1yJaWBD9vu/Fcmk+vEg==}
    peerDependencies:
      zod: ^3.24.1

  zod@3.25.63:
    resolution: {integrity: sha512-3ttCkqhtpncYXfP0f6dsyabbYV/nEUW+Xlu89jiXbTBifUfjaSqXOG6JnQPLtqt87n7KAmnMqcjay6c0Wq0Vbw==}

snapshots:

  '@anthropic-ai/sdk@0.55.1': {}

  '@anthropic-ai/vertex-sdk@0.11.5':
    dependencies:
      '@anthropic-ai/sdk': 0.55.1
      google-auth-library: 9.15.1
    transitivePeerDependencies:
      - encoding
      - supports-color

  '@aws-crypto/crc32@5.2.0':
    dependencies:
      '@aws-crypto/util': 5.2.0
      '@aws-sdk/types': 3.840.0
      tslib: 2.8.1

  '@aws-crypto/crc32c@5.2.0':
    dependencies:
      '@aws-crypto/util': 5.2.0
      '@aws-sdk/types': 3.840.0
      tslib: 2.8.1

  '@aws-crypto/sha1-browser@5.2.0':
    dependencies:
      '@aws-crypto/supports-web-crypto': 5.2.0
      '@aws-crypto/util': 5.2.0
      '@aws-sdk/types': 3.840.0
      '@aws-sdk/util-locate-window': 3.804.0
      '@smithy/util-utf8': 2.3.0
      tslib: 2.8.1

  '@aws-crypto/sha256-browser@5.2.0':
    dependencies:
      '@aws-crypto/sha256-js': 5.2.0
      '@aws-crypto/supports-web-crypto': 5.2.0
      '@aws-crypto/util': 5.2.0
      '@aws-sdk/types': 3.840.0
      '@aws-sdk/util-locate-window': 3.804.0
      '@smithy/util-utf8': 2.3.0
      tslib: 2.8.1

  '@aws-crypto/sha256-js@5.2.0':
    dependencies:
      '@aws-crypto/util': 5.2.0
      '@aws-sdk/types': 3.840.0
      tslib: 2.8.1

  '@aws-crypto/supports-web-crypto@5.2.0':
    dependencies:
      tslib: 2.8.1

  '@aws-crypto/util@5.2.0':
    dependencies:
      '@aws-sdk/types': 3.840.0
      '@smithy/util-utf8': 2.3.0
      tslib: 2.8.1

  '@aws-sdk/client-bedrock-runtime@3.840.0':
    dependencies:
      '@aws-crypto/sha256-browser': 5.2.0
      '@aws-crypto/sha256-js': 5.2.0
      '@aws-sdk/core': 3.840.0
      '@aws-sdk/credential-provider-node': 3.840.0
      '@aws-sdk/eventstream-handler-node': 3.840.0
      '@aws-sdk/middleware-eventstream': 3.840.0
      '@aws-sdk/middleware-host-header': 3.840.0
      '@aws-sdk/middleware-logger': 3.840.0
      '@aws-sdk/middleware-recursion-detection': 3.840.0
      '@aws-sdk/middleware-user-agent': 3.840.0
      '@aws-sdk/region-config-resolver': 3.840.0
      '@aws-sdk/token-providers': 3.840.0
      '@aws-sdk/types': 3.840.0
      '@aws-sdk/util-endpoints': 3.840.0
      '@aws-sdk/util-user-agent-browser': 3.840.0
      '@aws-sdk/util-user-agent-node': 3.840.0
      '@smithy/config-resolver': 4.1.4
      '@smithy/core': 3.6.0
      '@smithy/eventstream-serde-browser': 4.0.4
      '@smithy/eventstream-serde-config-resolver': 4.1.2
      '@smithy/eventstream-serde-node': 4.0.4
      '@smithy/fetch-http-handler': 5.0.4
      '@smithy/hash-node': 4.0.4
      '@smithy/invalid-dependency': 4.0.4
      '@smithy/middleware-content-length': 4.0.4
      '@smithy/middleware-endpoint': 4.1.13
      '@smithy/middleware-retry': 4.1.14
      '@smithy/middleware-serde': 4.0.8
      '@smithy/middleware-stack': 4.0.4
      '@smithy/node-config-provider': 4.1.3
      '@smithy/node-http-handler': 4.0.6
      '@smithy/protocol-http': 5.1.2
      '@smithy/smithy-client': 4.4.5
      '@smithy/types': 4.3.1
      '@smithy/url-parser': 4.0.4
      '@smithy/util-base64': 4.0.0
      '@smithy/util-body-length-browser': 4.0.0
      '@smithy/util-body-length-node': 4.0.0
      '@smithy/util-defaults-mode-browser': 4.0.21
      '@smithy/util-defaults-mode-node': 4.0.21
      '@smithy/util-endpoints': 3.0.6
      '@smithy/util-middleware': 4.0.4
      '@smithy/util-retry': 4.0.6
      '@smithy/util-stream': 4.2.2
      '@smithy/util-utf8': 4.0.0
      '@types/uuid': 9.0.8
      tslib: 2.8.1
      uuid: 9.0.1
    transitivePeerDependencies:
      - aws-crt

  '@aws-sdk/client-bedrock@3.840.0':
    dependencies:
      '@aws-crypto/sha256-browser': 5.2.0
      '@aws-crypto/sha256-js': 5.2.0
      '@aws-sdk/core': 3.840.0
      '@aws-sdk/credential-provider-node': 3.840.0
      '@aws-sdk/middleware-host-header': 3.840.0
      '@aws-sdk/middleware-logger': 3.840.0
      '@aws-sdk/middleware-recursion-detection': 3.840.0
      '@aws-sdk/middleware-user-agent': 3.840.0
      '@aws-sdk/region-config-resolver': 3.840.0
      '@aws-sdk/token-providers': 3.840.0
      '@aws-sdk/types': 3.840.0
      '@aws-sdk/util-endpoints': 3.840.0
      '@aws-sdk/util-user-agent-browser': 3.840.0
      '@aws-sdk/util-user-agent-node': 3.840.0
      '@smithy/config-resolver': 4.1.4
      '@smithy/core': 3.6.0
      '@smithy/fetch-http-handler': 5.0.4
      '@smithy/hash-node': 4.0.4
      '@smithy/invalid-dependency': 4.0.4
      '@smithy/middleware-content-length': 4.0.4
      '@smithy/middleware-endpoint': 4.1.13
      '@smithy/middleware-retry': 4.1.14
      '@smithy/middleware-serde': 4.0.8
      '@smithy/middleware-stack': 4.0.4
      '@smithy/node-config-provider': 4.1.3
      '@smithy/node-http-handler': 4.0.6
      '@smithy/protocol-http': 5.1.2
      '@smithy/smithy-client': 4.4.5
      '@smithy/types': 4.3.1
      '@smithy/url-parser': 4.0.4
      '@smithy/util-base64': 4.0.0
      '@smithy/util-body-length-browser': 4.0.0
      '@smithy/util-body-length-node': 4.0.0
      '@smithy/util-defaults-mode-browser': 4.0.21
      '@smithy/util-defaults-mode-node': 4.0.21
      '@smithy/util-endpoints': 3.0.6
      '@smithy/util-middleware': 4.0.4
      '@smithy/util-retry': 4.0.6
      '@smithy/util-utf8': 4.0.0
      '@types/uuid': 9.0.8
      tslib: 2.8.1
      uuid: 9.0.1
    transitivePeerDependencies:
      - aws-crt

  '@aws-sdk/client-cognito-identity@3.840.0':
    dependencies:
      '@aws-crypto/sha256-browser': 5.2.0
      '@aws-crypto/sha256-js': 5.2.0
      '@aws-sdk/core': 3.840.0
      '@aws-sdk/credential-provider-node': 3.840.0
      '@aws-sdk/middleware-host-header': 3.840.0
      '@aws-sdk/middleware-logger': 3.840.0
      '@aws-sdk/middleware-recursion-detection': 3.840.0
      '@aws-sdk/middleware-user-agent': 3.840.0
      '@aws-sdk/region-config-resolver': 3.840.0
      '@aws-sdk/types': 3.840.0
      '@aws-sdk/util-endpoints': 3.840.0
      '@aws-sdk/util-user-agent-browser': 3.840.0
      '@aws-sdk/util-user-agent-node': 3.840.0
      '@smithy/config-resolver': 4.1.4
      '@smithy/core': 3.6.0
      '@smithy/fetch-http-handler': 5.0.4
      '@smithy/hash-node': 4.0.4
      '@smithy/invalid-dependency': 4.0.4
      '@smithy/middleware-content-length': 4.0.4
      '@smithy/middleware-endpoint': 4.1.13
      '@smithy/middleware-retry': 4.1.14
      '@smithy/middleware-serde': 4.0.8
      '@smithy/middleware-stack': 4.0.4
      '@smithy/node-config-provider': 4.1.3
      '@smithy/node-http-handler': 4.0.6
      '@smithy/protocol-http': 5.1.2
      '@smithy/smithy-client': 4.4.5
      '@smithy/types': 4.3.1
      '@smithy/url-parser': 4.0.4
      '@smithy/util-base64': 4.0.0
      '@smithy/util-body-length-browser': 4.0.0
      '@smithy/util-body-length-node': 4.0.0
      '@smithy/util-defaults-mode-browser': 4.0.21
      '@smithy/util-defaults-mode-node': 4.0.21
      '@smithy/util-endpoints': 3.0.6
      '@smithy/util-middleware': 4.0.4
      '@smithy/util-retry': 4.0.6
      '@smithy/util-utf8': 4.0.0
      tslib: 2.8.1
    transitivePeerDependencies:
      - aws-crt

  '@aws-sdk/client-s3@3.840.0':
    dependencies:
      '@aws-crypto/sha1-browser': 5.2.0
      '@aws-crypto/sha256-browser': 5.2.0
      '@aws-crypto/sha256-js': 5.2.0
      '@aws-sdk/core': 3.840.0
      '@aws-sdk/credential-provider-node': 3.840.0
      '@aws-sdk/middleware-bucket-endpoint': 3.840.0
      '@aws-sdk/middleware-expect-continue': 3.840.0
      '@aws-sdk/middleware-flexible-checksums': 3.840.0
      '@aws-sdk/middleware-host-header': 3.840.0
      '@aws-sdk/middleware-location-constraint': 3.840.0
      '@aws-sdk/middleware-logger': 3.840.0
      '@aws-sdk/middleware-recursion-detection': 3.840.0
      '@aws-sdk/middleware-sdk-s3': 3.840.0
      '@aws-sdk/middleware-ssec': 3.840.0
      '@aws-sdk/middleware-user-agent': 3.840.0
      '@aws-sdk/region-config-resolver': 3.840.0
      '@aws-sdk/signature-v4-multi-region': 3.840.0
      '@aws-sdk/types': 3.840.0
      '@aws-sdk/util-endpoints': 3.840.0
      '@aws-sdk/util-user-agent-browser': 3.840.0
      '@aws-sdk/util-user-agent-node': 3.840.0
      '@aws-sdk/xml-builder': 3.821.0
      '@smithy/config-resolver': 4.1.4
      '@smithy/core': 3.6.0
      '@smithy/eventstream-serde-browser': 4.0.4
      '@smithy/eventstream-serde-config-resolver': 4.1.2
      '@smithy/eventstream-serde-node': 4.0.4
      '@smithy/fetch-http-handler': 5.0.4
      '@smithy/hash-blob-browser': 4.0.4
      '@smithy/hash-node': 4.0.4
      '@smithy/hash-stream-node': 4.0.4
      '@smithy/invalid-dependency': 4.0.4
      '@smithy/md5-js': 4.0.4
      '@smithy/middleware-content-length': 4.0.4
      '@smithy/middleware-endpoint': 4.1.13
      '@smithy/middleware-retry': 4.1.14
      '@smithy/middleware-serde': 4.0.8
      '@smithy/middleware-stack': 4.0.4
      '@smithy/node-config-provider': 4.1.3
      '@smithy/node-http-handler': 4.0.6
      '@smithy/protocol-http': 5.1.2
      '@smithy/smithy-client': 4.4.5
      '@smithy/types': 4.3.1
      '@smithy/url-parser': 4.0.4
      '@smithy/util-base64': 4.0.0
      '@smithy/util-body-length-browser': 4.0.0
      '@smithy/util-body-length-node': 4.0.0
      '@smithy/util-defaults-mode-browser': 4.0.21
      '@smithy/util-defaults-mode-node': 4.0.21
      '@smithy/util-endpoints': 3.0.6
      '@smithy/util-middleware': 4.0.4
      '@smithy/util-retry': 4.0.6
      '@smithy/util-stream': 4.2.2
      '@smithy/util-utf8': 4.0.0
      '@smithy/util-waiter': 4.0.6
      '@types/uuid': 9.0.8
      tslib: 2.8.1
      uuid: 9.0.1
    transitivePeerDependencies:
      - aws-crt

  '@aws-sdk/client-sso@3.840.0':
    dependencies:
      '@aws-crypto/sha256-browser': 5.2.0
      '@aws-crypto/sha256-js': 5.2.0
      '@aws-sdk/core': 3.840.0
      '@aws-sdk/middleware-host-header': 3.840.0
      '@aws-sdk/middleware-logger': 3.840.0
      '@aws-sdk/middleware-recursion-detection': 3.840.0
      '@aws-sdk/middleware-user-agent': 3.840.0
      '@aws-sdk/region-config-resolver': 3.840.0
      '@aws-sdk/types': 3.840.0
      '@aws-sdk/util-endpoints': 3.840.0
      '@aws-sdk/util-user-agent-browser': 3.840.0
      '@aws-sdk/util-user-agent-node': 3.840.0
      '@smithy/config-resolver': 4.1.4
      '@smithy/core': 3.6.0
      '@smithy/fetch-http-handler': 5.0.4
      '@smithy/hash-node': 4.0.4
      '@smithy/invalid-dependency': 4.0.4
      '@smithy/middleware-content-length': 4.0.4
      '@smithy/middleware-endpoint': 4.1.13
      '@smithy/middleware-retry': 4.1.14
      '@smithy/middleware-serde': 4.0.8
      '@smithy/middleware-stack': 4.0.4
      '@smithy/node-config-provider': 4.1.3
      '@smithy/node-http-handler': 4.0.6
      '@smithy/protocol-http': 5.1.2
      '@smithy/smithy-client': 4.4.5
      '@smithy/types': 4.3.1
      '@smithy/url-parser': 4.0.4
      '@smithy/util-base64': 4.0.0
      '@smithy/util-body-length-browser': 4.0.0
      '@smithy/util-body-length-node': 4.0.0
      '@smithy/util-defaults-mode-browser': 4.0.21
      '@smithy/util-defaults-mode-node': 4.0.21
      '@smithy/util-endpoints': 3.0.6
      '@smithy/util-middleware': 4.0.4
      '@smithy/util-retry': 4.0.6
      '@smithy/util-utf8': 4.0.0
      tslib: 2.8.1
    transitivePeerDependencies:
      - aws-crt

  '@aws-sdk/core@3.840.0':
    dependencies:
      '@aws-sdk/types': 3.840.0
      '@aws-sdk/xml-builder': 3.821.0
      '@smithy/core': 3.6.0
      '@smithy/node-config-provider': 4.1.3
      '@smithy/property-provider': 4.0.4
      '@smithy/protocol-http': 5.1.2
      '@smithy/signature-v4': 5.1.2
      '@smithy/smithy-client': 4.4.5
      '@smithy/types': 4.3.1
      '@smithy/util-base64': 4.0.0
      '@smithy/util-body-length-browser': 4.0.0
      '@smithy/util-middleware': 4.0.4
      '@smithy/util-utf8': 4.0.0
      fast-xml-parser: 4.4.1
      tslib: 2.8.1

  '@aws-sdk/credential-provider-cognito-identity@3.840.0':
    dependencies:
      '@aws-sdk/client-cognito-identity': 3.840.0
      '@aws-sdk/types': 3.840.0
      '@smithy/property-provider': 4.0.4
      '@smithy/types': 4.3.1
      tslib: 2.8.1
    transitivePeerDependencies:
      - aws-crt

  '@aws-sdk/credential-provider-env@3.840.0':
    dependencies:
      '@aws-sdk/core': 3.840.0
      '@aws-sdk/types': 3.840.0
      '@smithy/property-provider': 4.0.4
      '@smithy/types': 4.3.1
      tslib: 2.8.1

  '@aws-sdk/credential-provider-http@3.840.0':
    dependencies:
      '@aws-sdk/core': 3.840.0
      '@aws-sdk/types': 3.840.0
      '@smithy/fetch-http-handler': 5.0.4
      '@smithy/node-http-handler': 4.0.6
      '@smithy/property-provider': 4.0.4
      '@smithy/protocol-http': 5.1.2
      '@smithy/smithy-client': 4.4.5
      '@smithy/types': 4.3.1
      '@smithy/util-stream': 4.2.2
      tslib: 2.8.1

  '@aws-sdk/credential-provider-ini@3.840.0':
    dependencies:
      '@aws-sdk/core': 3.840.0
      '@aws-sdk/credential-provider-env': 3.840.0
      '@aws-sdk/credential-provider-http': 3.840.0
      '@aws-sdk/credential-provider-process': 3.840.0
      '@aws-sdk/credential-provider-sso': 3.840.0
      '@aws-sdk/credential-provider-web-identity': 3.840.0
      '@aws-sdk/nested-clients': 3.840.0
      '@aws-sdk/types': 3.840.0
      '@smithy/credential-provider-imds': 4.0.6
      '@smithy/property-provider': 4.0.4
      '@smithy/shared-ini-file-loader': 4.0.4
      '@smithy/types': 4.3.1
      tslib: 2.8.1
    transitivePeerDependencies:
      - aws-crt

  '@aws-sdk/credential-provider-node@3.840.0':
    dependencies:
      '@aws-sdk/credential-provider-env': 3.840.0
      '@aws-sdk/credential-provider-http': 3.840.0
      '@aws-sdk/credential-provider-ini': 3.840.0
      '@aws-sdk/credential-provider-process': 3.840.0
      '@aws-sdk/credential-provider-sso': 3.840.0
      '@aws-sdk/credential-provider-web-identity': 3.840.0
      '@aws-sdk/types': 3.840.0
      '@smithy/credential-provider-imds': 4.0.6
      '@smithy/property-provider': 4.0.4
      '@smithy/shared-ini-file-loader': 4.0.4
      '@smithy/types': 4.3.1
      tslib: 2.8.1
    transitivePeerDependencies:
      - aws-crt

  '@aws-sdk/credential-provider-process@3.840.0':
    dependencies:
      '@aws-sdk/core': 3.840.0
      '@aws-sdk/types': 3.840.0
      '@smithy/property-provider': 4.0.4
      '@smithy/shared-ini-file-loader': 4.0.4
      '@smithy/types': 4.3.1
      tslib: 2.8.1

  '@aws-sdk/credential-provider-sso@3.840.0':
    dependencies:
      '@aws-sdk/client-sso': 3.840.0
      '@aws-sdk/core': 3.840.0
      '@aws-sdk/token-providers': 3.840.0
      '@aws-sdk/types': 3.840.0
      '@smithy/property-provider': 4.0.4
      '@smithy/shared-ini-file-loader': 4.0.4
      '@smithy/types': 4.3.1
      tslib: 2.8.1
    transitivePeerDependencies:
      - aws-crt

  '@aws-sdk/credential-provider-web-identity@3.840.0':
    dependencies:
      '@aws-sdk/core': 3.840.0
      '@aws-sdk/nested-clients': 3.840.0
      '@aws-sdk/types': 3.840.0
      '@smithy/property-provider': 4.0.4
      '@smithy/types': 4.3.1
      tslib: 2.8.1
    transitivePeerDependencies:
      - aws-crt

  '@aws-sdk/credential-providers@3.840.0':
    dependencies:
      '@aws-sdk/client-cognito-identity': 3.840.0
      '@aws-sdk/core': 3.840.0
      '@aws-sdk/credential-provider-cognito-identity': 3.840.0
      '@aws-sdk/credential-provider-env': 3.840.0
      '@aws-sdk/credential-provider-http': 3.840.0
      '@aws-sdk/credential-provider-ini': 3.840.0
      '@aws-sdk/credential-provider-node': 3.840.0
      '@aws-sdk/credential-provider-process': 3.840.0
      '@aws-sdk/credential-provider-sso': 3.840.0
      '@aws-sdk/credential-provider-web-identity': 3.840.0
      '@aws-sdk/nested-clients': 3.840.0
      '@aws-sdk/types': 3.840.0
      '@smithy/config-resolver': 4.1.4
      '@smithy/core': 3.6.0
      '@smithy/credential-provider-imds': 4.0.6
      '@smithy/node-config-provider': 4.1.3
      '@smithy/property-provider': 4.0.4
      '@smithy/types': 4.3.1
      tslib: 2.8.1
    transitivePeerDependencies:
      - aws-crt

  '@aws-sdk/eventstream-handler-node@3.840.0':
    dependencies:
      '@aws-sdk/types': 3.840.0
      '@smithy/eventstream-codec': 4.0.4
      '@smithy/types': 4.3.1
      tslib: 2.8.1

  '@aws-sdk/lib-storage@3.840.0(@aws-sdk/client-s3@3.840.0)':
    dependencies:
      '@aws-sdk/client-s3': 3.840.0
      '@smithy/abort-controller': 4.0.4
      '@smithy/middleware-endpoint': 4.1.13
      '@smithy/smithy-client': 4.4.5
      buffer: 5.6.0
      events: 3.3.0
      stream-browserify: 3.0.0
      tslib: 2.8.1

  '@aws-sdk/middleware-bucket-endpoint@3.840.0':
    dependencies:
      '@aws-sdk/types': 3.840.0
      '@aws-sdk/util-arn-parser': 3.804.0
      '@smithy/node-config-provider': 4.1.3
      '@smithy/protocol-http': 5.1.2
      '@smithy/types': 4.3.1
      '@smithy/util-config-provider': 4.0.0
      tslib: 2.8.1

  '@aws-sdk/middleware-eventstream@3.840.0':
    dependencies:
      '@aws-sdk/types': 3.840.0
      '@smithy/protocol-http': 5.1.2
      '@smithy/types': 4.3.1
      tslib: 2.8.1

  '@aws-sdk/middleware-expect-continue@3.840.0':
    dependencies:
      '@aws-sdk/types': 3.840.0
      '@smithy/protocol-http': 5.1.2
      '@smithy/types': 4.3.1
      tslib: 2.8.1

  '@aws-sdk/middleware-flexible-checksums@3.840.0':
    dependencies:
      '@aws-crypto/crc32': 5.2.0
      '@aws-crypto/crc32c': 5.2.0
      '@aws-crypto/util': 5.2.0
      '@aws-sdk/core': 3.840.0
      '@aws-sdk/types': 3.840.0
      '@smithy/is-array-buffer': 4.0.0
      '@smithy/node-config-provider': 4.1.3
      '@smithy/protocol-http': 5.1.2
      '@smithy/types': 4.3.1
      '@smithy/util-middleware': 4.0.4
      '@smithy/util-stream': 4.2.2
      '@smithy/util-utf8': 4.0.0
      tslib: 2.8.1

  '@aws-sdk/middleware-host-header@3.840.0':
    dependencies:
      '@aws-sdk/types': 3.840.0
      '@smithy/protocol-http': 5.1.2
      '@smithy/types': 4.3.1
      tslib: 2.8.1

  '@aws-sdk/middleware-location-constraint@3.840.0':
    dependencies:
      '@aws-sdk/types': 3.840.0
      '@smithy/types': 4.3.1
      tslib: 2.8.1

  '@aws-sdk/middleware-logger@3.840.0':
    dependencies:
      '@aws-sdk/types': 3.840.0
      '@smithy/types': 4.3.1
      tslib: 2.8.1

  '@aws-sdk/middleware-recursion-detection@3.840.0':
    dependencies:
      '@aws-sdk/types': 3.840.0
      '@smithy/protocol-http': 5.1.2
      '@smithy/types': 4.3.1
      tslib: 2.8.1

  '@aws-sdk/middleware-sdk-s3@3.840.0':
    dependencies:
      '@aws-sdk/core': 3.840.0
      '@aws-sdk/types': 3.840.0
      '@aws-sdk/util-arn-parser': 3.804.0
      '@smithy/core': 3.6.0
      '@smithy/node-config-provider': 4.1.3
      '@smithy/protocol-http': 5.1.2
      '@smithy/signature-v4': 5.1.2
      '@smithy/smithy-client': 4.4.5
      '@smithy/types': 4.3.1
      '@smithy/util-config-provider': 4.0.0
      '@smithy/util-middleware': 4.0.4
      '@smithy/util-stream': 4.2.2
      '@smithy/util-utf8': 4.0.0
      tslib: 2.8.1

  '@aws-sdk/middleware-ssec@3.840.0':
    dependencies:
      '@aws-sdk/types': 3.840.0
      '@smithy/types': 4.3.1
      tslib: 2.8.1

  '@aws-sdk/middleware-user-agent@3.840.0':
    dependencies:
      '@aws-sdk/core': 3.840.0
      '@aws-sdk/types': 3.840.0
      '@aws-sdk/util-endpoints': 3.840.0
      '@smithy/core': 3.6.0
      '@smithy/protocol-http': 5.1.2
      '@smithy/types': 4.3.1
      tslib: 2.8.1

  '@aws-sdk/nested-clients@3.840.0':
    dependencies:
      '@aws-crypto/sha256-browser': 5.2.0
      '@aws-crypto/sha256-js': 5.2.0
      '@aws-sdk/core': 3.840.0
      '@aws-sdk/middleware-host-header': 3.840.0
      '@aws-sdk/middleware-logger': 3.840.0
      '@aws-sdk/middleware-recursion-detection': 3.840.0
      '@aws-sdk/middleware-user-agent': 3.840.0
      '@aws-sdk/region-config-resolver': 3.840.0
      '@aws-sdk/types': 3.840.0
      '@aws-sdk/util-endpoints': 3.840.0
      '@aws-sdk/util-user-agent-browser': 3.840.0
      '@aws-sdk/util-user-agent-node': 3.840.0
      '@smithy/config-resolver': 4.1.4
      '@smithy/core': 3.6.0
      '@smithy/fetch-http-handler': 5.0.4
      '@smithy/hash-node': 4.0.4
      '@smithy/invalid-dependency': 4.0.4
      '@smithy/middleware-content-length': 4.0.4
      '@smithy/middleware-endpoint': 4.1.13
      '@smithy/middleware-retry': 4.1.14
      '@smithy/middleware-serde': 4.0.8
      '@smithy/middleware-stack': 4.0.4
      '@smithy/node-config-provider': 4.1.3
      '@smithy/node-http-handler': 4.0.6
      '@smithy/protocol-http': 5.1.2
      '@smithy/smithy-client': 4.4.5
      '@smithy/types': 4.3.1
      '@smithy/url-parser': 4.0.4
      '@smithy/util-base64': 4.0.0
      '@smithy/util-body-length-browser': 4.0.0
      '@smithy/util-body-length-node': 4.0.0
      '@smithy/util-defaults-mode-browser': 4.0.21
      '@smithy/util-defaults-mode-node': 4.0.21
      '@smithy/util-endpoints': 3.0.6
      '@smithy/util-middleware': 4.0.4
      '@smithy/util-retry': 4.0.6
      '@smithy/util-utf8': 4.0.0
      tslib: 2.8.1
    transitivePeerDependencies:
      - aws-crt

  '@aws-sdk/region-config-resolver@3.840.0':
    dependencies:
      '@aws-sdk/types': 3.840.0
      '@smithy/node-config-provider': 4.1.3
      '@smithy/types': 4.3.1
      '@smithy/util-config-provider': 4.0.0
      '@smithy/util-middleware': 4.0.4
      tslib: 2.8.1

  '@aws-sdk/signature-v4-multi-region@3.840.0':
    dependencies:
      '@aws-sdk/middleware-sdk-s3': 3.840.0
      '@aws-sdk/types': 3.840.0
      '@smithy/protocol-http': 5.1.2
      '@smithy/signature-v4': 5.1.2
      '@smithy/types': 4.3.1
      tslib: 2.8.1

  '@aws-sdk/token-providers@3.840.0':
    dependencies:
      '@aws-sdk/core': 3.840.0
      '@aws-sdk/nested-clients': 3.840.0
      '@aws-sdk/types': 3.840.0
      '@smithy/property-provider': 4.0.4
      '@smithy/shared-ini-file-loader': 4.0.4
      '@smithy/types': 4.3.1
      tslib: 2.8.1
    transitivePeerDependencies:
      - aws-crt

  '@aws-sdk/types@3.840.0':
    dependencies:
      '@smithy/types': 4.3.1
      tslib: 2.8.1

  '@aws-sdk/util-arn-parser@3.804.0':
    dependencies:
      tslib: 2.8.1

  '@aws-sdk/util-endpoints@3.840.0':
    dependencies:
      '@aws-sdk/types': 3.840.0
      '@smithy/types': 4.3.1
      '@smithy/util-endpoints': 3.0.6
      tslib: 2.8.1

  '@aws-sdk/util-locate-window@3.804.0':
    dependencies:
      tslib: 2.8.1

  '@aws-sdk/util-user-agent-browser@3.840.0':
    dependencies:
      '@aws-sdk/types': 3.840.0
      '@smithy/types': 4.3.1
      bowser: 2.11.0
      tslib: 2.8.1

  '@aws-sdk/util-user-agent-node@3.840.0':
    dependencies:
      '@aws-sdk/middleware-user-agent': 3.840.0
      '@aws-sdk/types': 3.840.0
      '@smithy/node-config-provider': 4.1.3
      '@smithy/types': 4.3.1
      tslib: 2.8.1

  '@aws-sdk/xml-builder@3.821.0':
    dependencies:
      '@smithy/types': 4.3.1
      tslib: 2.8.1

  '@azure-rest/ai-inference@1.0.0-beta.6':
    dependencies:
      '@azure-rest/core-client': 2.3.4
      '@azure/abort-controller': 2.1.2
      '@azure/core-auth': 1.10.0
      '@azure/core-lro': 2.7.2
      '@azure/core-rest-pipeline': 1.21.0
      '@azure/core-tracing': 1.2.0
      '@azure/logger': 1.1.4
      tslib: 2.8.1
    transitivePeerDependencies:
      - supports-color

  '@azure-rest/core-client@2.3.4':
    dependencies:
      '@azure/abort-controller': 2.1.2
      '@azure/core-auth': 1.10.0
      '@azure/core-rest-pipeline': 1.21.0
      '@azure/core-tracing': 1.2.0
      '@azure/core-util': 1.11.0
      tslib: 2.8.1
    transitivePeerDependencies:
      - supports-color

  '@azure/abort-controller@2.1.2':
    dependencies:
      tslib: 2.8.1

  '@azure/ai-agents@1.0.0':
    dependencies:
      '@azure-rest/core-client': 2.3.4
      '@azure/abort-controller': 2.1.2
      '@azure/core-auth': 1.10.0
      '@azure/core-lro': 3.2.0
      '@azure/core-paging': 1.6.2
      '@azure/core-rest-pipeline': 1.21.0
      '@azure/core-sse': 2.3.0
      '@azure/core-tracing': 1.2.0
      '@azure/core-util': 1.11.0
      '@azure/logger': 1.1.4
      tslib: 2.8.1
    transitivePeerDependencies:
      - supports-color

  '@azure/ai-projects@1.0.0-beta.10(ws@8.18.2)(zod@3.25.63)':
    dependencies:
      '@azure-rest/ai-inference': 1.0.0-beta.6
      '@azure-rest/core-client': 2.3.4
      '@azure/abort-controller': 2.1.2
      '@azure/ai-agents': 1.0.0
      '@azure/core-auth': 1.10.0
      '@azure/core-lro': 3.2.0
      '@azure/core-paging': 1.6.2
      '@azure/core-rest-pipeline': 1.21.0
      '@azure/core-sse': 2.3.0
      '@azure/core-tracing': 1.2.0
      '@azure/core-util': 1.11.0
      '@azure/logger': 1.1.4
      '@azure/storage-blob': 12.27.0
      openai: 4.104.0(ws@8.18.2)(zod@3.25.63)
      tslib: 2.8.1
    transitivePeerDependencies:
      - encoding
      - supports-color
      - ws
      - zod

  '@azure/core-auth@1.10.0':
    dependencies:
      '@azure/abort-controller': 2.1.2
      '@azure/core-util': 1.11.0
      tslib: 2.8.1

  '@azure/core-client@1.9.3':
    dependencies:
      '@azure/abort-controller': 2.1.2
      '@azure/core-auth': 1.10.0
      '@azure/core-rest-pipeline': 1.21.0
      '@azure/core-tracing': 1.2.0
      '@azure/core-util': 1.11.0
      '@azure/logger': 1.1.4
      tslib: 2.8.1
    transitivePeerDependencies:
      - supports-color

  '@azure/core-http-compat@2.3.0':
    dependencies:
      '@azure/abort-controller': 2.1.2
      '@azure/core-client': 1.9.3
      '@azure/core-rest-pipeline': 1.21.0
    transitivePeerDependencies:
      - supports-color

  '@azure/core-lro@2.7.2':
    dependencies:
      '@azure/abort-controller': 2.1.2
      '@azure/core-util': 1.11.0
      '@azure/logger': 1.1.4
      tslib: 2.8.1

  '@azure/core-lro@3.2.0':
    dependencies:
      '@azure/abort-controller': 2.1.2
      '@azure/core-util': 1.11.0
      '@azure/logger': 1.1.4
      tslib: 2.8.1

  '@azure/core-paging@1.6.2':
    dependencies:
      tslib: 2.8.1

  '@azure/core-rest-pipeline@1.21.0':
    dependencies:
      '@azure/abort-controller': 2.1.2
      '@azure/core-auth': 1.10.0
      '@azure/core-tracing': 1.2.0
      '@azure/core-util': 1.11.0
      '@azure/logger': 1.1.4
      '@typespec/ts-http-runtime': 0.2.3
      tslib: 2.8.1
    transitivePeerDependencies:
      - supports-color

  '@azure/core-sse@2.3.0':
    dependencies:
      tslib: 2.8.1

  '@azure/core-tracing@1.2.0':
    dependencies:
      tslib: 2.8.1

  '@azure/core-util@1.11.0':
    dependencies:
      '@azure/abort-controller': 2.1.2
      tslib: 2.8.1

  '@azure/core-xml@1.4.5':
    dependencies:
      fast-xml-parser: 5.2.5
      tslib: 2.8.1

  '@azure/identity@4.10.1':
    dependencies:
      '@azure/abort-controller': 2.1.2
      '@azure/core-auth': 1.10.0
      '@azure/core-client': 1.9.3
      '@azure/core-rest-pipeline': 1.21.0
      '@azure/core-tracing': 1.2.0
      '@azure/core-util': 1.11.0
      '@azure/logger': 1.1.4
      '@azure/msal-browser': 4.8.0
      '@azure/msal-node': 3.5.3
      open: 10.1.0
      tslib: 2.8.1
    transitivePeerDependencies:
      - supports-color

  '@azure/logger@1.1.4':
    dependencies:
      tslib: 2.8.1

  '@azure/msal-browser@4.8.0':
    dependencies:
      '@azure/msal-common': 15.3.0

  '@azure/msal-common@15.3.0': {}

  '@azure/msal-common@15.6.0': {}

  '@azure/msal-node@3.5.3':
    dependencies:
      '@azure/msal-common': 15.6.0
      jsonwebtoken: 9.0.2
      uuid: 8.3.2

  '@azure/openai@2.0.0':
    dependencies:
      '@azure-rest/core-client': 2.3.4
      tslib: 2.8.1
    transitivePeerDependencies:
      - supports-color

  '@azure/storage-blob@12.27.0':
    dependencies:
      '@azure/abort-controller': 2.1.2
      '@azure/core-auth': 1.10.0
      '@azure/core-client': 1.9.3
      '@azure/core-http-compat': 2.3.0
      '@azure/core-lro': 2.7.2
      '@azure/core-paging': 1.6.2
      '@azure/core-rest-pipeline': 1.21.0
      '@azure/core-tracing': 1.2.0
      '@azure/core-util': 1.11.0
      '@azure/core-xml': 1.4.5
      '@azure/logger': 1.1.4
      events: 3.3.0
      tslib: 2.8.1
    transitivePeerDependencies:
      - supports-color

  '@esbuild/aix-ppc64@0.25.6':
    optional: true

  '@esbuild/android-arm64@0.25.6':
    optional: true

  '@esbuild/android-arm@0.25.6':
    optional: true

  '@esbuild/android-x64@0.25.6':
    optional: true

  '@esbuild/darwin-arm64@0.25.6':
    optional: true

  '@esbuild/darwin-x64@0.25.6':
    optional: true

  '@esbuild/freebsd-arm64@0.25.6':
    optional: true

  '@esbuild/freebsd-x64@0.25.6':
    optional: true

  '@esbuild/linux-arm64@0.25.6':
    optional: true

  '@esbuild/linux-arm@0.25.6':
    optional: true

  '@esbuild/linux-ia32@0.25.6':
    optional: true

  '@esbuild/linux-loong64@0.25.6':
    optional: true

  '@esbuild/linux-mips64el@0.25.6':
    optional: true

  '@esbuild/linux-ppc64@0.25.6':
    optional: true

  '@esbuild/linux-riscv64@0.25.6':
    optional: true

  '@esbuild/linux-s390x@0.25.6':
    optional: true

  '@esbuild/linux-x64@0.25.6':
    optional: true

  '@esbuild/netbsd-arm64@0.25.6':
    optional: true

  '@esbuild/netbsd-x64@0.25.6':
    optional: true

  '@esbuild/openbsd-arm64@0.25.6':
    optional: true

  '@esbuild/openbsd-x64@0.25.6':
    optional: true

  '@esbuild/openharmony-arm64@0.25.6':
    optional: true

  '@esbuild/sunos-x64@0.25.6':
    optional: true

  '@esbuild/win32-arm64@0.25.6':
    optional: true

  '@esbuild/win32-ia32@0.25.6':
    optional: true

  '@esbuild/win32-x64@0.25.6':
    optional: true

  '@eslint-community/eslint-utils@4.7.0(eslint@9.31.0)':
    dependencies:
      eslint: 9.31.0
      eslint-visitor-keys: 3.4.3

  '@eslint-community/regexpp@4.12.1': {}

  '@eslint/config-array@0.21.0':
    dependencies:
      '@eslint/object-schema': 2.1.6
      debug: 4.4.1
      minimatch: 3.1.2
    transitivePeerDependencies:
      - supports-color

  '@eslint/config-helpers@0.3.0': {}

  '@eslint/core@0.15.1':
    dependencies:
      '@types/json-schema': 7.0.15

  '@eslint/eslintrc@3.3.1':
    dependencies:
      ajv: 6.12.6
      debug: 4.4.1
      espree: 10.4.0
      globals: 14.0.0
      ignore: 5.3.2
      import-fresh: 3.3.1
      js-yaml: 4.1.0
      minimatch: 3.1.2
      strip-json-comments: 3.1.1
    transitivePeerDependencies:
      - supports-color

  '@eslint/js@9.31.0': {}

  '@eslint/object-schema@2.1.6': {}

  '@eslint/plugin-kit@0.3.3':
    dependencies:
      '@eslint/core': 0.15.1
      levn: 0.4.1

  '@google-cloud/aiplatform@3.35.0':
    dependencies:
      google-gax: 4.4.1
      protobuf.js: 1.1.2
    transitivePeerDependencies:
      - encoding
      - supports-color

  '@google/genai@1.7.0(@modelcontextprotocol/sdk@1.12.0)':
    dependencies:
      google-auth-library: 9.15.1
      ws: 8.18.2
      zod: 3.25.63
      zod-to-json-schema: 3.24.6(zod@3.25.63)
    optionalDependencies:
      '@modelcontextprotocol/sdk': 1.12.0
    transitivePeerDependencies:
      - bufferutil
      - encoding
      - supports-color
      - utf-8-validate

  '@grpc/grpc-js@1.13.2':
    dependencies:
      '@grpc/proto-loader': 0.7.13
      '@js-sdsl/ordered-map': 4.4.2

  '@grpc/proto-loader@0.7.13':
    dependencies:
      lodash.camelcase: 4.3.0
      long: 5.3.1
      protobufjs: 7.4.0
      yargs: 17.7.2

  '@huggingface/inference@2.6.7': {}

  '@humanfs/core@0.19.1': {}

  '@humanfs/node@0.16.6':
    dependencies:
      '@humanfs/core': 0.19.1
      '@humanwhocodes/retry': 0.3.1

  '@humanwhocodes/module-importer@1.0.1': {}

  '@humanwhocodes/retry@0.3.1': {}

  '@humanwhocodes/retry@0.4.3': {}

  '@isaacs/balanced-match@4.0.1': {}

  '@isaacs/brace-expansion@5.0.0':
    dependencies:
      '@isaacs/balanced-match': 4.0.1

  '@isaacs/cliui@8.0.2':
    dependencies:
      string-width: 5.1.2
      string-width-cjs: string-width@4.2.3
      strip-ansi: 7.1.0
      strip-ansi-cjs: strip-ansi@6.0.1
      wrap-ansi: 8.1.0
      wrap-ansi-cjs: wrap-ansi@7.0.0

  '@jridgewell/sourcemap-codec@1.5.4': {}

  '@js-sdsl/ordered-map@4.4.2': {}

  '@modelcontextprotocol/sdk@1.12.0':
    dependencies:
      ajv: 6.12.6
      content-type: 1.0.5
      cors: 2.8.5
      cross-spawn: 7.0.6
      eventsource: 3.0.7
      express: 5.1.0
      express-rate-limit: 7.5.1(express@5.1.0)
      pkce-challenge: 5.0.0
      raw-body: 3.0.0
      zod: 3.25.63
      zod-to-json-schema: 3.24.6(zod@3.25.63)
    transitivePeerDependencies:
      - supports-color
    optional: true

  '@nodelib/fs.scandir@2.1.5':
    dependencies:
      '@nodelib/fs.stat': 2.0.5
      run-parallel: 1.2.0

  '@nodelib/fs.stat@2.0.5': {}

  '@nodelib/fs.walk@1.2.8':
    dependencies:
      '@nodelib/fs.scandir': 2.1.5
      fastq: 1.19.1

  '@pkgjs/parseargs@0.11.0':
    optional: true

  '@protobufjs/aspromise@1.1.2': {}

  '@protobufjs/base64@1.1.2': {}

  '@protobufjs/codegen@2.0.4': {}

  '@protobufjs/eventemitter@1.1.0': {}

  '@protobufjs/fetch@1.1.0':
    dependencies:
      '@protobufjs/aspromise': 1.1.2
      '@protobufjs/inquire': 1.1.0

  '@protobufjs/float@1.0.2': {}

  '@protobufjs/inquire@1.1.0': {}

  '@protobufjs/path@1.1.2': {}

  '@protobufjs/pool@1.1.0': {}

  '@protobufjs/utf8@1.1.0': {}

  '@rollup/rollup-android-arm-eabi@4.45.1':
    optional: true

  '@rollup/rollup-android-arm64@4.45.1':
    optional: true

  '@rollup/rollup-darwin-arm64@4.45.1':
    optional: true

  '@rollup/rollup-darwin-x64@4.45.1':
    optional: true

  '@rollup/rollup-freebsd-arm64@4.45.1':
    optional: true

  '@rollup/rollup-freebsd-x64@4.45.1':
    optional: true

  '@rollup/rollup-linux-arm-gnueabihf@4.45.1':
    optional: true

  '@rollup/rollup-linux-arm-musleabihf@4.45.1':
    optional: true

  '@rollup/rollup-linux-arm64-gnu@4.45.1':
    optional: true

  '@rollup/rollup-linux-arm64-musl@4.45.1':
    optional: true

  '@rollup/rollup-linux-loongarch64-gnu@4.45.1':
    optional: true

  '@rollup/rollup-linux-powerpc64le-gnu@4.45.1':
    optional: true

  '@rollup/rollup-linux-riscv64-gnu@4.45.1':
    optional: true

  '@rollup/rollup-linux-riscv64-musl@4.45.1':
    optional: true

  '@rollup/rollup-linux-s390x-gnu@4.45.1':
    optional: true

  '@rollup/rollup-linux-x64-gnu@4.45.1':
    optional: true

  '@rollup/rollup-linux-x64-musl@4.45.1':
    optional: true

  '@rollup/rollup-win32-arm64-msvc@4.45.1':
    optional: true

  '@rollup/rollup-win32-ia32-msvc@4.45.1':
    optional: true

  '@rollup/rollup-win32-x64-msvc@4.45.1':
    optional: true

  '@smithy/abort-controller@4.0.4':
    dependencies:
      '@smithy/types': 4.3.1
      tslib: 2.8.1

  '@smithy/chunked-blob-reader-native@4.0.0':
    dependencies:
      '@smithy/util-base64': 4.0.0
      tslib: 2.8.1

  '@smithy/chunked-blob-reader@5.0.0':
    dependencies:
      tslib: 2.8.1

  '@smithy/config-resolver@4.1.4':
    dependencies:
      '@smithy/node-config-provider': 4.1.3
      '@smithy/types': 4.3.1
      '@smithy/util-config-provider': 4.0.0
      '@smithy/util-middleware': 4.0.4
      tslib: 2.8.1

  '@smithy/core@3.6.0':
    dependencies:
      '@smithy/middleware-serde': 4.0.8
      '@smithy/protocol-http': 5.1.2
      '@smithy/types': 4.3.1
      '@smithy/util-base64': 4.0.0
      '@smithy/util-body-length-browser': 4.0.0
      '@smithy/util-middleware': 4.0.4
      '@smithy/util-stream': 4.2.2
      '@smithy/util-utf8': 4.0.0
      tslib: 2.8.1

  '@smithy/credential-provider-imds@4.0.6':
    dependencies:
      '@smithy/node-config-provider': 4.1.3
      '@smithy/property-provider': 4.0.4
      '@smithy/types': 4.3.1
      '@smithy/url-parser': 4.0.4
      tslib: 2.8.1

  '@smithy/eventstream-codec@4.0.4':
    dependencies:
      '@aws-crypto/crc32': 5.2.0
      '@smithy/types': 4.3.1
      '@smithy/util-hex-encoding': 4.0.0
      tslib: 2.8.1

  '@smithy/eventstream-serde-browser@4.0.4':
    dependencies:
      '@smithy/eventstream-serde-universal': 4.0.4
      '@smithy/types': 4.3.1
      tslib: 2.8.1

  '@smithy/eventstream-serde-config-resolver@4.1.2':
    dependencies:
      '@smithy/types': 4.3.1
      tslib: 2.8.1

  '@smithy/eventstream-serde-node@4.0.4':
    dependencies:
      '@smithy/eventstream-serde-universal': 4.0.4
      '@smithy/types': 4.3.1
      tslib: 2.8.1

  '@smithy/eventstream-serde-universal@4.0.4':
    dependencies:
      '@smithy/eventstream-codec': 4.0.4
      '@smithy/types': 4.3.1
      tslib: 2.8.1

  '@smithy/fetch-http-handler@5.0.4':
    dependencies:
      '@smithy/protocol-http': 5.1.2
      '@smithy/querystring-builder': 4.0.4
      '@smithy/types': 4.3.1
      '@smithy/util-base64': 4.0.0
      tslib: 2.8.1

  '@smithy/hash-blob-browser@4.0.4':
    dependencies:
      '@smithy/chunked-blob-reader': 5.0.0
      '@smithy/chunked-blob-reader-native': 4.0.0
      '@smithy/types': 4.3.1
      tslib: 2.8.1

  '@smithy/hash-node@4.0.4':
    dependencies:
      '@smithy/types': 4.3.1
      '@smithy/util-buffer-from': 4.0.0
      '@smithy/util-utf8': 4.0.0
      tslib: 2.8.1

  '@smithy/hash-stream-node@4.0.4':
    dependencies:
      '@smithy/types': 4.3.1
      '@smithy/util-utf8': 4.0.0
      tslib: 2.8.1

  '@smithy/invalid-dependency@4.0.4':
    dependencies:
      '@smithy/types': 4.3.1
      tslib: 2.8.1

  '@smithy/is-array-buffer@2.2.0':
    dependencies:
      tslib: 2.8.1

  '@smithy/is-array-buffer@4.0.0':
    dependencies:
      tslib: 2.8.1

  '@smithy/md5-js@4.0.4':
    dependencies:
      '@smithy/types': 4.3.1
      '@smithy/util-utf8': 4.0.0
      tslib: 2.8.1

  '@smithy/middleware-content-length@4.0.4':
    dependencies:
      '@smithy/protocol-http': 5.1.2
      '@smithy/types': 4.3.1
      tslib: 2.8.1

  '@smithy/middleware-endpoint@4.1.13':
    dependencies:
      '@smithy/core': 3.6.0
      '@smithy/middleware-serde': 4.0.8
      '@smithy/node-config-provider': 4.1.3
      '@smithy/shared-ini-file-loader': 4.0.4
      '@smithy/types': 4.3.1
      '@smithy/url-parser': 4.0.4
      '@smithy/util-middleware': 4.0.4
      tslib: 2.8.1

  '@smithy/middleware-retry@4.1.14':
    dependencies:
      '@smithy/node-config-provider': 4.1.3
      '@smithy/protocol-http': 5.1.2
      '@smithy/service-error-classification': 4.0.6
      '@smithy/smithy-client': 4.4.5
      '@smithy/types': 4.3.1
      '@smithy/util-middleware': 4.0.4
      '@smithy/util-retry': 4.0.6
      tslib: 2.8.1
      uuid: 9.0.1

  '@smithy/middleware-serde@4.0.8':
    dependencies:
      '@smithy/protocol-http': 5.1.2
      '@smithy/types': 4.3.1
      tslib: 2.8.1

  '@smithy/middleware-stack@4.0.4':
    dependencies:
      '@smithy/types': 4.3.1
      tslib: 2.8.1

  '@smithy/node-config-provider@4.1.3':
    dependencies:
      '@smithy/property-provider': 4.0.4
      '@smithy/shared-ini-file-loader': 4.0.4
      '@smithy/types': 4.3.1
      tslib: 2.8.1

  '@smithy/node-http-handler@4.0.6':
    dependencies:
      '@smithy/abort-controller': 4.0.4
      '@smithy/protocol-http': 5.1.2
      '@smithy/querystring-builder': 4.0.4
      '@smithy/types': 4.3.1
      tslib: 2.8.1

  '@smithy/property-provider@4.0.4':
    dependencies:
      '@smithy/types': 4.3.1
      tslib: 2.8.1

  '@smithy/protocol-http@5.1.2':
    dependencies:
      '@smithy/types': 4.3.1
      tslib: 2.8.1

  '@smithy/querystring-builder@4.0.4':
    dependencies:
      '@smithy/types': 4.3.1
      '@smithy/util-uri-escape': 4.0.0
      tslib: 2.8.1

  '@smithy/querystring-parser@4.0.4':
    dependencies:
      '@smithy/types': 4.3.1
      tslib: 2.8.1

  '@smithy/service-error-classification@4.0.6':
    dependencies:
      '@smithy/types': 4.3.1

  '@smithy/shared-ini-file-loader@4.0.4':
    dependencies:
      '@smithy/types': 4.3.1
      tslib: 2.8.1

  '@smithy/signature-v4@5.1.2':
    dependencies:
      '@smithy/is-array-buffer': 4.0.0
      '@smithy/protocol-http': 5.1.2
      '@smithy/types': 4.3.1
      '@smithy/util-hex-encoding': 4.0.0
      '@smithy/util-middleware': 4.0.4
      '@smithy/util-uri-escape': 4.0.0
      '@smithy/util-utf8': 4.0.0
      tslib: 2.8.1

  '@smithy/smithy-client@4.4.5':
    dependencies:
      '@smithy/core': 3.6.0
      '@smithy/middleware-endpoint': 4.1.13
      '@smithy/middleware-stack': 4.0.4
      '@smithy/protocol-http': 5.1.2
      '@smithy/types': 4.3.1
      '@smithy/util-stream': 4.2.2
      tslib: 2.8.1

  '@smithy/types@4.3.1':
    dependencies:
      tslib: 2.8.1

  '@smithy/url-parser@4.0.4':
    dependencies:
      '@smithy/querystring-parser': 4.0.4
      '@smithy/types': 4.3.1
      tslib: 2.8.1

  '@smithy/util-base64@4.0.0':
    dependencies:
      '@smithy/util-buffer-from': 4.0.0
      '@smithy/util-utf8': 4.0.0
      tslib: 2.8.1

  '@smithy/util-body-length-browser@4.0.0':
    dependencies:
      tslib: 2.8.1

  '@smithy/util-body-length-node@4.0.0':
    dependencies:
      tslib: 2.8.1

  '@smithy/util-buffer-from@2.2.0':
    dependencies:
      '@smithy/is-array-buffer': 2.2.0
      tslib: 2.8.1

  '@smithy/util-buffer-from@4.0.0':
    dependencies:
      '@smithy/is-array-buffer': 4.0.0
      tslib: 2.8.1

  '@smithy/util-config-provider@4.0.0':
    dependencies:
      tslib: 2.8.1

  '@smithy/util-defaults-mode-browser@4.0.21':
    dependencies:
      '@smithy/property-provider': 4.0.4
      '@smithy/smithy-client': 4.4.5
      '@smithy/types': 4.3.1
      bowser: 2.11.0
      tslib: 2.8.1

  '@smithy/util-defaults-mode-node@4.0.21':
    dependencies:
      '@smithy/config-resolver': 4.1.4
      '@smithy/credential-provider-imds': 4.0.6
      '@smithy/node-config-provider': 4.1.3
      '@smithy/property-provider': 4.0.4
      '@smithy/smithy-client': 4.4.5
      '@smithy/types': 4.3.1
      tslib: 2.8.1

  '@smithy/util-endpoints@3.0.6':
    dependencies:
      '@smithy/node-config-provider': 4.1.3
      '@smithy/types': 4.3.1
      tslib: 2.8.1

  '@smithy/util-hex-encoding@4.0.0':
    dependencies:
      tslib: 2.8.1

  '@smithy/util-middleware@4.0.4':
    dependencies:
      '@smithy/types': 4.3.1
      tslib: 2.8.1

  '@smithy/util-retry@4.0.6':
    dependencies:
      '@smithy/service-error-classification': 4.0.6
      '@smithy/types': 4.3.1
      tslib: 2.8.1

  '@smithy/util-stream@4.2.2':
    dependencies:
      '@smithy/fetch-http-handler': 5.0.4
      '@smithy/node-http-handler': 4.0.6
      '@smithy/types': 4.3.1
      '@smithy/util-base64': 4.0.0
      '@smithy/util-buffer-from': 4.0.0
      '@smithy/util-hex-encoding': 4.0.0
      '@smithy/util-utf8': 4.0.0
      tslib: 2.8.1

  '@smithy/util-uri-escape@4.0.0':
    dependencies:
      tslib: 2.8.1

  '@smithy/util-utf8@2.3.0':
    dependencies:
      '@smithy/util-buffer-from': 2.2.0
      tslib: 2.8.1

  '@smithy/util-utf8@4.0.0':
    dependencies:
      '@smithy/util-buffer-from': 4.0.0
      tslib: 2.8.1

  '@smithy/util-waiter@4.0.6':
    dependencies:
      '@smithy/abort-controller': 4.0.4
      '@smithy/types': 4.3.1
      tslib: 2.8.1

  '@tootallnate/once@2.0.0': {}

  '@types/caseless@0.12.5': {}

  '@types/chai@5.2.2':
    dependencies:
      '@types/deep-eql': 4.0.2

  '@types/deep-eql@4.0.2': {}

  '@types/estree@1.0.8': {}

  '@types/json-schema@7.0.15': {}

  '@types/long@4.0.2': {}

  '@types/node-fetch@2.6.12':
    dependencies:
<<<<<<< HEAD
      '@types/node': 22.16.5
      form-data: 4.0.2
=======
      '@types/node': 22.14.1
      form-data: 4.0.4
>>>>>>> b80afd04

  '@types/node@18.19.86':
    dependencies:
      undici-types: 5.26.5

  '@types/node@22.16.5':
    dependencies:
      undici-types: 6.21.0

  '@types/request@2.48.12':
    dependencies:
      '@types/caseless': 0.12.5
      '@types/node': 22.16.5
      '@types/tough-cookie': 4.0.5
      form-data: 2.5.5

  '@types/tough-cookie@4.0.5': {}

  '@types/uuid@9.0.8': {}

  '@typescript-eslint/eslint-plugin@8.38.0(@typescript-eslint/parser@8.38.0(eslint@9.31.0)(typescript@5.8.3))(eslint@9.31.0)(typescript@5.8.3)':
    dependencies:
      '@eslint-community/regexpp': 4.12.1
      '@typescript-eslint/parser': 8.38.0(eslint@9.31.0)(typescript@5.8.3)
      '@typescript-eslint/scope-manager': 8.38.0
      '@typescript-eslint/type-utils': 8.38.0(eslint@9.31.0)(typescript@5.8.3)
      '@typescript-eslint/utils': 8.38.0(eslint@9.31.0)(typescript@5.8.3)
      '@typescript-eslint/visitor-keys': 8.38.0
      eslint: 9.31.0
      graphemer: 1.4.0
      ignore: 7.0.5
      natural-compare: 1.4.0
      ts-api-utils: 2.1.0(typescript@5.8.3)
      typescript: 5.8.3
    transitivePeerDependencies:
      - supports-color

  '@typescript-eslint/parser@8.38.0(eslint@9.31.0)(typescript@5.8.3)':
    dependencies:
      '@typescript-eslint/scope-manager': 8.38.0
      '@typescript-eslint/types': 8.38.0
      '@typescript-eslint/typescript-estree': 8.38.0(typescript@5.8.3)
      '@typescript-eslint/visitor-keys': 8.38.0
      debug: 4.4.1
      eslint: 9.31.0
      typescript: 5.8.3
    transitivePeerDependencies:
      - supports-color

  '@typescript-eslint/project-service@8.38.0(typescript@5.8.3)':
    dependencies:
      '@typescript-eslint/tsconfig-utils': 8.38.0(typescript@5.8.3)
      '@typescript-eslint/types': 8.38.0
      debug: 4.4.1
      typescript: 5.8.3
    transitivePeerDependencies:
      - supports-color

  '@typescript-eslint/scope-manager@8.38.0':
    dependencies:
      '@typescript-eslint/types': 8.38.0
      '@typescript-eslint/visitor-keys': 8.38.0

  '@typescript-eslint/tsconfig-utils@8.38.0(typescript@5.8.3)':
    dependencies:
      typescript: 5.8.3

  '@typescript-eslint/type-utils@8.38.0(eslint@9.31.0)(typescript@5.8.3)':
    dependencies:
      '@typescript-eslint/types': 8.38.0
      '@typescript-eslint/typescript-estree': 8.38.0(typescript@5.8.3)
      '@typescript-eslint/utils': 8.38.0(eslint@9.31.0)(typescript@5.8.3)
      debug: 4.4.1
      eslint: 9.31.0
      ts-api-utils: 2.1.0(typescript@5.8.3)
      typescript: 5.8.3
    transitivePeerDependencies:
      - supports-color

  '@typescript-eslint/types@8.38.0': {}

  '@typescript-eslint/typescript-estree@8.38.0(typescript@5.8.3)':
    dependencies:
      '@typescript-eslint/project-service': 8.38.0(typescript@5.8.3)
      '@typescript-eslint/tsconfig-utils': 8.38.0(typescript@5.8.3)
      '@typescript-eslint/types': 8.38.0
      '@typescript-eslint/visitor-keys': 8.38.0
      debug: 4.4.1
      fast-glob: 3.3.3
      is-glob: 4.0.3
      minimatch: 9.0.5
      semver: 7.7.2
      ts-api-utils: 2.1.0(typescript@5.8.3)
      typescript: 5.8.3
    transitivePeerDependencies:
      - supports-color

  '@typescript-eslint/utils@8.38.0(eslint@9.31.0)(typescript@5.8.3)':
    dependencies:
      '@eslint-community/eslint-utils': 4.7.0(eslint@9.31.0)
      '@typescript-eslint/scope-manager': 8.38.0
      '@typescript-eslint/types': 8.38.0
      '@typescript-eslint/typescript-estree': 8.38.0(typescript@5.8.3)
      eslint: 9.31.0
      typescript: 5.8.3
    transitivePeerDependencies:
      - supports-color

  '@typescript-eslint/visitor-keys@8.38.0':
    dependencies:
      '@typescript-eslint/types': 8.38.0
      eslint-visitor-keys: 4.2.1

  '@typespec/ts-http-runtime@0.2.3':
    dependencies:
      http-proxy-agent: 7.0.2
      https-proxy-agent: 7.0.6
      tslib: 2.8.1
    transitivePeerDependencies:
      - supports-color

  '@vertesia/api-fetch-client@0.71.0':
    dependencies:
      eventsource-parser: 1.1.2

  '@vitest/expect@3.2.4':
    dependencies:
      '@types/chai': 5.2.2
      '@vitest/spy': 3.2.4
      '@vitest/utils': 3.2.4
      chai: 5.2.1
      tinyrainbow: 2.0.0

  '@vitest/mocker@3.2.4(vite@6.3.5(@types/node@22.16.5))':
    dependencies:
      '@vitest/spy': 3.2.4
      estree-walker: 3.0.3
      magic-string: 0.30.17
    optionalDependencies:
      vite: 6.3.5(@types/node@22.16.5)

  '@vitest/pretty-format@3.2.4':
    dependencies:
      tinyrainbow: 2.0.0

  '@vitest/runner@3.2.4':
    dependencies:
      '@vitest/utils': 3.2.4
      pathe: 2.0.3
      strip-literal: 3.0.0

  '@vitest/snapshot@3.2.4':
    dependencies:
      '@vitest/pretty-format': 3.2.4
      magic-string: 0.30.17
      pathe: 2.0.3

  '@vitest/spy@3.2.4':
    dependencies:
      tinyspy: 4.0.3

  '@vitest/utils@3.2.4':
    dependencies:
      '@vitest/pretty-format': 3.2.4
      loupe: 3.1.4
      tinyrainbow: 2.0.0

  abort-controller@3.0.0:
    dependencies:
      event-target-shim: 5.0.1

  accepts@2.0.0:
    dependencies:
      mime-types: 3.0.1
      negotiator: 1.0.0
    optional: true

  acorn-jsx@5.3.2(acorn@8.15.0):
    dependencies:
      acorn: 8.15.0

  acorn@8.15.0: {}

  agent-base@6.0.2:
    dependencies:
      debug: 4.4.1
    transitivePeerDependencies:
      - supports-color

  agent-base@7.1.3: {}

  agentkeepalive@4.6.0:
    dependencies:
      humanize-ms: 1.2.1

  ajv-formats@3.0.1(ajv@8.17.1):
    optionalDependencies:
      ajv: 8.17.1

  ajv@6.12.6:
    dependencies:
      fast-deep-equal: 3.1.3
      fast-json-stable-stringify: 2.1.0
      json-schema-traverse: 0.4.1
      uri-js: 4.4.1

  ajv@8.17.1:
    dependencies:
      fast-deep-equal: 3.1.3
      fast-uri: 3.0.6
      json-schema-traverse: 1.0.0
      require-from-string: 2.0.2

  ansi-colors@4.1.3: {}

  ansi-regex@5.0.1: {}

  ansi-regex@6.1.0: {}

  ansi-styles@4.3.0:
    dependencies:
      color-convert: 2.0.1

  ansi-styles@6.2.1: {}

  argparse@2.0.1: {}

  assertion-error@2.0.1: {}

  asynckit@0.4.0: {}

  balanced-match@1.0.2: {}

  base64-js@1.5.1: {}

  bignumber.js@9.3.0: {}

  body-parser@2.2.0:
    dependencies:
      bytes: 3.1.2
      content-type: 1.0.5
      debug: 4.4.1
      http-errors: 2.0.0
      iconv-lite: 0.6.3
      on-finished: 2.4.1
      qs: 6.14.0
      raw-body: 3.0.0
      type-is: 2.0.1
    transitivePeerDependencies:
      - supports-color
    optional: true

  bowser@2.11.0: {}

  brace-expansion@1.1.12:
    dependencies:
      balanced-match: 1.0.2
      concat-map: 0.0.1

  brace-expansion@2.0.2:
    dependencies:
      balanced-match: 1.0.2

  braces@3.0.3:
    dependencies:
      fill-range: 7.1.1

  buffer-equal-constant-time@1.0.1: {}

  buffer@5.6.0:
    dependencies:
      base64-js: 1.5.1
      ieee754: 1.2.1

  buffer@6.0.3:
    dependencies:
      base64-js: 1.5.1
      ieee754: 1.2.1
    optional: true

  bundle-name@4.1.0:
    dependencies:
      run-applescript: 7.0.0

  bytes@3.1.2:
    optional: true

  cac@6.7.14: {}

  call-bind-apply-helpers@1.0.2:
    dependencies:
      es-errors: 1.3.0
      function-bind: 1.1.2

  call-bound@1.0.4:
    dependencies:
      call-bind-apply-helpers: 1.0.2
      get-intrinsic: 1.3.0
    optional: true

  callsites@3.1.0: {}

  chai@5.2.1:
    dependencies:
      assertion-error: 2.0.1
      check-error: 2.1.1
      deep-eql: 5.0.2
      loupe: 3.1.4
      pathval: 2.0.1

  chalk@4.1.2:
    dependencies:
      ansi-styles: 4.3.0
      supports-color: 7.2.0

  check-error@2.1.1: {}

  cliui@8.0.1:
    dependencies:
      string-width: 4.2.3
      strip-ansi: 6.0.1
      wrap-ansi: 7.0.0

  color-convert@2.0.1:
    dependencies:
      color-name: 1.1.4

  color-name@1.1.4: {}

  combined-stream@1.0.8:
    dependencies:
      delayed-stream: 1.0.0

  commander@11.1.0: {}

  concat-map@0.0.1: {}

  content-disposition@1.0.0:
    dependencies:
      safe-buffer: 5.2.1
    optional: true

  content-type@1.0.5:
    optional: true

  cookie-signature@1.2.2:
    optional: true

  cookie@0.7.2:
    optional: true

  cors@2.8.5:
    dependencies:
      object-assign: 4.1.1
      vary: 1.1.2
    optional: true

  cross-spawn@7.0.6:
    dependencies:
      path-key: 3.1.1
      shebang-command: 2.0.0
      which: 2.0.2

  debug@4.4.1:
    dependencies:
      ms: 2.1.3

  deep-eql@5.0.2: {}

  deep-is@0.1.4: {}

  default-browser-id@5.0.0: {}

  default-browser@5.2.1:
    dependencies:
      bundle-name: 4.1.0
      default-browser-id: 5.0.0

  define-lazy-prop@3.0.0: {}

  delayed-stream@1.0.0: {}

  depd@2.0.0:
    optional: true

  dotenv@16.6.1: {}

  dunder-proto@1.0.1:
    dependencies:
      call-bind-apply-helpers: 1.0.2
      es-errors: 1.3.0
      gopd: 1.2.0

  duplexify@4.1.3:
    dependencies:
      end-of-stream: 1.4.4
      inherits: 2.0.4
      readable-stream: 3.6.2
      stream-shift: 1.0.3

  eastasianwidth@0.2.0: {}

  ecdsa-sig-formatter@1.0.11:
    dependencies:
      safe-buffer: 5.2.1

  ee-first@1.1.1:
    optional: true

  emoji-regex@8.0.0: {}

  emoji-regex@9.2.2: {}

  encodeurl@2.0.0:
    optional: true

  end-of-stream@1.4.4:
    dependencies:
      once: 1.4.0

  enquirer@2.4.1:
    dependencies:
      ansi-colors: 4.1.3
      strip-ansi: 6.0.1

  es-define-property@1.0.1: {}

  es-errors@1.3.0: {}

  es-module-lexer@1.7.0: {}

  es-object-atoms@1.1.1:
    dependencies:
      es-errors: 1.3.0

  es-set-tostringtag@2.1.0:
    dependencies:
      es-errors: 1.3.0
      get-intrinsic: 1.3.0
      has-tostringtag: 1.0.2
      hasown: 2.0.2

  esbuild@0.25.6:
    optionalDependencies:
      '@esbuild/aix-ppc64': 0.25.6
      '@esbuild/android-arm': 0.25.6
      '@esbuild/android-arm64': 0.25.6
      '@esbuild/android-x64': 0.25.6
      '@esbuild/darwin-arm64': 0.25.6
      '@esbuild/darwin-x64': 0.25.6
      '@esbuild/freebsd-arm64': 0.25.6
      '@esbuild/freebsd-x64': 0.25.6
      '@esbuild/linux-arm': 0.25.6
      '@esbuild/linux-arm64': 0.25.6
      '@esbuild/linux-ia32': 0.25.6
      '@esbuild/linux-loong64': 0.25.6
      '@esbuild/linux-mips64el': 0.25.6
      '@esbuild/linux-ppc64': 0.25.6
      '@esbuild/linux-riscv64': 0.25.6
      '@esbuild/linux-s390x': 0.25.6
      '@esbuild/linux-x64': 0.25.6
      '@esbuild/netbsd-arm64': 0.25.6
      '@esbuild/netbsd-x64': 0.25.6
      '@esbuild/openbsd-arm64': 0.25.6
      '@esbuild/openbsd-x64': 0.25.6
      '@esbuild/openharmony-arm64': 0.25.6
      '@esbuild/sunos-x64': 0.25.6
      '@esbuild/win32-arm64': 0.25.6
      '@esbuild/win32-ia32': 0.25.6
      '@esbuild/win32-x64': 0.25.6

  escalade@3.2.0: {}

  escape-html@1.0.3:
    optional: true

  escape-string-regexp@4.0.0: {}

  eslint-scope@8.4.0:
    dependencies:
      esrecurse: 4.3.0
      estraverse: 5.3.0

  eslint-visitor-keys@3.4.3: {}

  eslint-visitor-keys@4.2.1: {}

  eslint@9.31.0:
    dependencies:
      '@eslint-community/eslint-utils': 4.7.0(eslint@9.31.0)
      '@eslint-community/regexpp': 4.12.1
      '@eslint/config-array': 0.21.0
      '@eslint/config-helpers': 0.3.0
      '@eslint/core': 0.15.1
      '@eslint/eslintrc': 3.3.1
      '@eslint/js': 9.31.0
      '@eslint/plugin-kit': 0.3.3
      '@humanfs/node': 0.16.6
      '@humanwhocodes/module-importer': 1.0.1
      '@humanwhocodes/retry': 0.4.3
      '@types/estree': 1.0.8
      '@types/json-schema': 7.0.15
      ajv: 6.12.6
      chalk: 4.1.2
      cross-spawn: 7.0.6
      debug: 4.4.1
      escape-string-regexp: 4.0.0
      eslint-scope: 8.4.0
      eslint-visitor-keys: 4.2.1
      espree: 10.4.0
      esquery: 1.6.0
      esutils: 2.0.3
      fast-deep-equal: 3.1.3
      file-entry-cache: 8.0.0
      find-up: 5.0.0
      glob-parent: 6.0.2
      ignore: 5.3.2
      imurmurhash: 0.1.4
      is-glob: 4.0.3
      json-stable-stringify-without-jsonify: 1.0.1
      lodash.merge: 4.6.2
      minimatch: 3.1.2
      natural-compare: 1.4.0
      optionator: 0.9.4
    transitivePeerDependencies:
      - supports-color

  espree@10.4.0:
    dependencies:
      acorn: 8.15.0
      acorn-jsx: 5.3.2(acorn@8.15.0)
      eslint-visitor-keys: 4.2.1

  esquery@1.6.0:
    dependencies:
      estraverse: 5.3.0

  esrecurse@4.3.0:
    dependencies:
      estraverse: 5.3.0

  estraverse@5.3.0: {}

  estree-walker@3.0.3:
    dependencies:
      '@types/estree': 1.0.8

  esutils@2.0.3: {}

  etag@1.8.1:
    optional: true

  event-target-shim@5.0.1: {}

  events@3.3.0: {}

  eventsource-parser@1.1.2: {}

  eventsource-parser@3.0.3: {}

  eventsource@3.0.7:
    dependencies:
      eventsource-parser: 3.0.3
    optional: true

  eventsource@4.0.0:
    dependencies:
      eventsource-parser: 3.0.3

  expect-type@1.2.2: {}

  express-rate-limit@7.5.1(express@5.1.0):
    dependencies:
      express: 5.1.0
    optional: true

  express@5.1.0:
    dependencies:
      accepts: 2.0.0
      body-parser: 2.2.0
      content-disposition: 1.0.0
      content-type: 1.0.5
      cookie: 0.7.2
      cookie-signature: 1.2.2
      debug: 4.4.1
      encodeurl: 2.0.0
      escape-html: 1.0.3
      etag: 1.8.1
      finalhandler: 2.1.0
      fresh: 2.0.0
      http-errors: 2.0.0
      merge-descriptors: 2.0.0
      mime-types: 3.0.1
      on-finished: 2.4.1
      once: 1.4.0
      parseurl: 1.3.3
      proxy-addr: 2.0.7
      qs: 6.14.0
      range-parser: 1.2.1
      router: 2.2.0
      send: 1.2.0
      serve-static: 2.2.0
      statuses: 2.0.2
      type-is: 2.0.1
      vary: 1.1.2
    transitivePeerDependencies:
      - supports-color
    optional: true

  extend@3.0.2: {}

  fast-deep-equal@3.1.3: {}

  fast-glob@3.3.3:
    dependencies:
      '@nodelib/fs.stat': 2.0.5
      '@nodelib/fs.walk': 1.2.8
      glob-parent: 5.1.2
      merge2: 1.4.1
      micromatch: 4.0.8

  fast-json-stable-stringify@2.1.0: {}

  fast-levenshtein@2.0.6: {}

  fast-uri@3.0.6: {}

  fast-xml-parser@4.4.1:
    dependencies:
      strnum: 1.1.2

  fast-xml-parser@5.2.5:
    dependencies:
      strnum: 2.1.1

  fastq@1.19.1:
    dependencies:
      reusify: 1.1.0

  fdir@6.4.6(picomatch@4.0.3):
    optionalDependencies:
      picomatch: 4.0.3

  file-entry-cache@8.0.0:
    dependencies:
      flat-cache: 4.0.1

  fill-range@7.1.1:
    dependencies:
      to-regex-range: 5.0.1

  finalhandler@2.1.0:
    dependencies:
      debug: 4.4.1
      encodeurl: 2.0.0
      escape-html: 1.0.3
      on-finished: 2.4.1
      parseurl: 1.3.3
      statuses: 2.0.2
    transitivePeerDependencies:
      - supports-color
    optional: true

  find-up@5.0.0:
    dependencies:
      locate-path: 6.0.0
      path-exists: 4.0.0

  flat-cache@4.0.1:
    dependencies:
      flatted: 3.3.3
      keyv: 4.5.4

  flatted@3.3.3: {}

  foreground-child@3.3.1:
    dependencies:
      cross-spawn: 7.0.6
      signal-exit: 4.1.0

  form-data-encoder@1.7.2: {}

  form-data@2.5.5:
    dependencies:
      asynckit: 0.4.0
      combined-stream: 1.0.8
      es-set-tostringtag: 2.1.0
      hasown: 2.0.2
      mime-types: 2.1.35
      safe-buffer: 5.2.1

  form-data@4.0.4:
    dependencies:
      asynckit: 0.4.0
      combined-stream: 1.0.8
      es-set-tostringtag: 2.1.0
      hasown: 2.0.2
      mime-types: 2.1.35

  formdata-node@4.4.1:
    dependencies:
      node-domexception: 1.0.0
      web-streams-polyfill: 4.0.0-beta.3

  forwarded@0.2.0:
    optional: true

  fresh@2.0.0:
    optional: true

  fsevents@2.3.3:
    optional: true

  function-bind@1.1.2: {}

  gaxios@6.7.1:
    dependencies:
      extend: 3.0.2
      https-proxy-agent: 7.0.6
      is-stream: 2.0.1
      node-fetch: 2.7.0
      uuid: 9.0.1
    transitivePeerDependencies:
      - encoding
      - supports-color

  gcp-metadata@6.1.1:
    dependencies:
      gaxios: 6.7.1
      google-logging-utils: 0.0.2
      json-bigint: 1.0.0
    transitivePeerDependencies:
      - encoding
      - supports-color

  get-caller-file@2.0.5: {}

  get-intrinsic@1.3.0:
    dependencies:
      call-bind-apply-helpers: 1.0.2
      es-define-property: 1.0.1
      es-errors: 1.3.0
      es-object-atoms: 1.1.1
      function-bind: 1.1.2
      get-proto: 1.0.1
      gopd: 1.2.0
      has-symbols: 1.1.0
      hasown: 2.0.2
      math-intrinsics: 1.1.0

  get-proto@1.0.1:
    dependencies:
      dunder-proto: 1.0.1
      es-object-atoms: 1.1.1

  glob-parent@5.1.2:
    dependencies:
      is-glob: 4.0.3

  glob-parent@6.0.2:
    dependencies:
      is-glob: 4.0.3

  glob@10.4.5:
    dependencies:
      foreground-child: 3.3.1
      jackspeak: 3.4.3
      minimatch: 9.0.5
      minipass: 7.1.2
      package-json-from-dist: 1.0.1
      path-scurry: 1.11.1

  glob@11.0.1:
    dependencies:
      foreground-child: 3.3.1
      jackspeak: 4.1.0
      minimatch: 10.0.3
      minipass: 7.1.2
      package-json-from-dist: 1.0.1
      path-scurry: 2.0.0

  globals@14.0.0: {}

  google-auth-library@9.15.1:
    dependencies:
      base64-js: 1.5.1
      ecdsa-sig-formatter: 1.0.11
      gaxios: 6.7.1
      gcp-metadata: 6.1.1
      gtoken: 7.1.0
      jws: 4.0.0
    transitivePeerDependencies:
      - encoding
      - supports-color

  google-gax@4.4.1:
    dependencies:
      '@grpc/grpc-js': 1.13.2
      '@grpc/proto-loader': 0.7.13
      '@types/long': 4.0.2
      abort-controller: 3.0.0
      duplexify: 4.1.3
      google-auth-library: 9.15.1
      node-fetch: 2.7.0
      object-hash: 3.0.0
      proto3-json-serializer: 2.0.2
      protobufjs: 7.4.0
      retry-request: 7.0.2
      uuid: 9.0.1
    transitivePeerDependencies:
      - encoding
      - supports-color

  google-logging-utils@0.0.2: {}

  gopd@1.2.0: {}

  graphemer@1.4.0: {}

  groq-sdk@0.26.0:
    dependencies:
      '@types/node': 18.19.86
      '@types/node-fetch': 2.6.12
      abort-controller: 3.0.0
      agentkeepalive: 4.6.0
      form-data-encoder: 1.7.2
      formdata-node: 4.4.1
      node-fetch: 2.7.0
    transitivePeerDependencies:
      - encoding

  gtoken@7.1.0:
    dependencies:
      gaxios: 6.7.1
      jws: 4.0.0
    transitivePeerDependencies:
      - encoding
      - supports-color

  has-flag@4.0.0: {}

  has-symbols@1.1.0: {}

  has-tostringtag@1.0.2:
    dependencies:
      has-symbols: 1.1.0

  hasown@2.0.2:
    dependencies:
      function-bind: 1.1.2

  http-errors@2.0.0:
    dependencies:
      depd: 2.0.0
      inherits: 2.0.4
      setprototypeof: 1.2.0
      statuses: 2.0.1
      toidentifier: 1.0.1
    optional: true

  http-proxy-agent@5.0.0:
    dependencies:
      '@tootallnate/once': 2.0.0
      agent-base: 6.0.2
      debug: 4.4.1
    transitivePeerDependencies:
      - supports-color

  http-proxy-agent@7.0.2:
    dependencies:
      agent-base: 7.1.3
      debug: 4.4.1
    transitivePeerDependencies:
      - supports-color

  https-proxy-agent@5.0.1:
    dependencies:
      agent-base: 6.0.2
      debug: 4.4.1
    transitivePeerDependencies:
      - supports-color

  https-proxy-agent@7.0.6:
    dependencies:
      agent-base: 7.1.3
      debug: 4.4.1
    transitivePeerDependencies:
      - supports-color

  humanize-ms@1.2.1:
    dependencies:
      ms: 2.1.3

  iconv-lite@0.6.3:
    dependencies:
      safer-buffer: 2.1.2
    optional: true

  ieee754@1.2.1: {}

  ignore@5.3.2: {}

  ignore@7.0.5: {}

  import-fresh@3.3.1:
    dependencies:
      parent-module: 1.0.1
      resolve-from: 4.0.0

  imurmurhash@0.1.4: {}

  inherits@2.0.4: {}

  ipaddr.js@1.9.1:
    optional: true

  is-docker@3.0.0: {}

  is-extglob@2.1.1: {}

  is-fullwidth-code-point@3.0.0: {}

  is-glob@4.0.3:
    dependencies:
      is-extglob: 2.1.1

  is-inside-container@1.0.0:
    dependencies:
      is-docker: 3.0.0

  is-number@7.0.0: {}

  is-promise@4.0.0:
    optional: true

  is-stream@2.0.1: {}

  is-wsl@3.1.0:
    dependencies:
      is-inside-container: 1.0.0

  isexe@2.0.0: {}

  jackspeak@3.4.3:
    dependencies:
      '@isaacs/cliui': 8.0.2
    optionalDependencies:
      '@pkgjs/parseargs': 0.11.0

  jackspeak@4.1.0:
    dependencies:
      '@isaacs/cliui': 8.0.2

  js-tokens@9.0.1: {}

  js-yaml@4.1.0:
    dependencies:
      argparse: 2.0.1

  json-bigint@1.0.0:
    dependencies:
      bignumber.js: 9.3.0

  json-buffer@3.0.1: {}

  json-schema-traverse@0.4.1: {}

  json-schema-traverse@1.0.0: {}

  json-stable-stringify-without-jsonify@1.0.1: {}

  jsonwebtoken@9.0.2:
    dependencies:
      jws: 3.2.2
      lodash.includes: 4.3.0
      lodash.isboolean: 3.0.3
      lodash.isinteger: 4.0.4
      lodash.isnumber: 3.0.3
      lodash.isplainobject: 4.0.6
      lodash.isstring: 4.0.1
      lodash.once: 4.1.1
      ms: 2.1.3
      semver: 7.7.2

  jwa@1.4.2:
    dependencies:
      buffer-equal-constant-time: 1.0.1
      ecdsa-sig-formatter: 1.0.11
      safe-buffer: 5.2.1

  jwa@2.0.1:
    dependencies:
      buffer-equal-constant-time: 1.0.1
      ecdsa-sig-formatter: 1.0.11
      safe-buffer: 5.2.1

  jws@3.2.2:
    dependencies:
      jwa: 1.4.2
      safe-buffer: 5.2.1

  jws@4.0.0:
    dependencies:
      jwa: 2.0.1
      safe-buffer: 5.2.1

  keyv@4.5.4:
    dependencies:
      json-buffer: 3.0.1

  levn@0.4.1:
    dependencies:
      prelude-ls: 1.2.1
      type-check: 0.4.0

  locate-path@6.0.0:
    dependencies:
      p-locate: 5.0.0

  lodash.camelcase@4.3.0: {}

  lodash.includes@4.3.0: {}

  lodash.isboolean@3.0.3: {}

  lodash.isinteger@4.0.4: {}

  lodash.isnumber@3.0.3: {}

  lodash.isplainobject@4.0.6: {}

  lodash.isstring@4.0.1: {}

  lodash.merge@4.6.2: {}

  lodash.once@4.1.1: {}

  long@1.1.5: {}

  long@5.3.1: {}

  loupe@3.1.4: {}

  lru-cache@10.4.3: {}

  lru-cache@11.1.0: {}

  magic-string@0.30.17:
    dependencies:
      '@jridgewell/sourcemap-codec': 1.5.4

  math-intrinsics@1.1.0: {}

  media-typer@1.1.0:
    optional: true

  merge-descriptors@2.0.0:
    optional: true

  merge2@1.4.1: {}

  micromatch@4.0.8:
    dependencies:
      braces: 3.0.3
      picomatch: 2.3.1

  mime-db@1.52.0: {}

  mime-db@1.54.0:
    optional: true

  mime-types@2.1.35:
    dependencies:
      mime-db: 1.52.0

  mime-types@3.0.1:
    dependencies:
      mime-db: 1.54.0
    optional: true

  minimatch@10.0.3:
    dependencies:
      '@isaacs/brace-expansion': 5.0.0

  minimatch@3.1.2:
    dependencies:
      brace-expansion: 1.1.12

  minimatch@9.0.5:
    dependencies:
      brace-expansion: 2.0.2

  minipass@7.1.2: {}

  mnemonist@0.40.3:
    dependencies:
      obliterator: 2.0.5

  ms@2.1.3: {}

  nanoid@3.3.11: {}

  natural-compare@1.4.0: {}

  negotiator@1.0.0:
    optional: true

  node-domexception@1.0.0: {}

  node-fetch@2.7.0:
    dependencies:
      whatwg-url: 5.0.0

  node-web-stream-adapters@0.2.1: {}

  npm-ws-tools@0.3.0:
    dependencies:
      commander: 11.1.0
      glob: 10.4.5
      js-yaml: 4.1.0

  object-assign@4.1.1:
    optional: true

  object-hash@3.0.0: {}

  object-inspect@1.13.4:
    optional: true

  obliterator@2.0.5: {}

  on-finished@2.4.1:
    dependencies:
      ee-first: 1.1.1
    optional: true

  once@1.4.0:
    dependencies:
      wrappy: 1.0.2

  open@10.1.0:
    dependencies:
      default-browser: 5.2.1
      define-lazy-prop: 3.0.0
      is-inside-container: 1.0.0
      is-wsl: 3.1.0

  openai@4.104.0(ws@8.18.2)(zod@3.25.63):
    dependencies:
      '@types/node': 18.19.86
      '@types/node-fetch': 2.6.12
      abort-controller: 3.0.0
      agentkeepalive: 4.6.0
      form-data-encoder: 1.7.2
      formdata-node: 4.4.1
      node-fetch: 2.7.0
    optionalDependencies:
      ws: 8.18.2
      zod: 3.25.63
    transitivePeerDependencies:
      - encoding

  optionator@0.9.4:
    dependencies:
      deep-is: 0.1.4
      fast-levenshtein: 2.0.6
      levn: 0.4.1
      prelude-ls: 1.2.1
      type-check: 0.4.0
      word-wrap: 1.2.5

  p-limit@3.1.0:
    dependencies:
      yocto-queue: 0.1.0

  p-locate@5.0.0:
    dependencies:
      p-limit: 3.1.0

  package-json-from-dist@1.0.1: {}

  parent-module@1.0.1:
    dependencies:
      callsites: 3.1.0

  parseurl@1.3.3:
    optional: true

  path-exists@4.0.0: {}

  path-key@3.1.1: {}

  path-scurry@1.11.1:
    dependencies:
      lru-cache: 10.4.3
      minipass: 7.1.2

  path-scurry@2.0.0:
    dependencies:
      lru-cache: 11.1.0
      minipass: 7.1.2

  path-to-regexp@8.2.0:
    optional: true

  pathe@2.0.3: {}

  pathval@2.0.1: {}

  picocolors@1.1.1: {}

  picomatch@2.3.1: {}

  picomatch@4.0.3: {}

  pkce-challenge@5.0.0:
    optional: true

  postcss@8.5.6:
    dependencies:
      nanoid: 3.3.11
      picocolors: 1.1.1
      source-map-js: 1.2.1

  prelude-ls@1.2.1: {}

  process@0.11.10:
    optional: true

  proto3-json-serializer@2.0.2:
    dependencies:
      protobufjs: 7.4.0

  protobuf.js@1.1.2:
    dependencies:
      long: 1.1.5

  protobufjs@7.4.0:
    dependencies:
      '@protobufjs/aspromise': 1.1.2
      '@protobufjs/base64': 1.1.2
      '@protobufjs/codegen': 2.0.4
      '@protobufjs/eventemitter': 1.1.0
      '@protobufjs/fetch': 1.1.0
      '@protobufjs/float': 1.0.2
      '@protobufjs/inquire': 1.1.0
      '@protobufjs/path': 1.1.2
      '@protobufjs/pool': 1.1.0
      '@protobufjs/utf8': 1.1.0
      '@types/node': 22.16.5
      long: 5.3.1

  proxy-addr@2.0.7:
    dependencies:
      forwarded: 0.2.0
      ipaddr.js: 1.9.1
    optional: true

  punycode@2.3.1: {}

  qs@6.14.0:
    dependencies:
      side-channel: 1.1.0
    optional: true

  queue-microtask@1.2.3: {}

  range-parser@1.2.1:
    optional: true

  raw-body@3.0.0:
    dependencies:
      bytes: 3.1.2
      http-errors: 2.0.0
      iconv-lite: 0.6.3
      unpipe: 1.0.0
    optional: true

  readable-stream@3.6.2:
    dependencies:
      inherits: 2.0.4
      string_decoder: 1.3.0
      util-deprecate: 1.0.2

  readable-stream@4.7.0:
    dependencies:
      abort-controller: 3.0.0
      buffer: 6.0.3
      events: 3.3.0
      process: 0.11.10
      string_decoder: 1.3.0
    optional: true

  replicate@1.0.1:
    optionalDependencies:
      readable-stream: 4.7.0

  require-directory@2.1.1: {}

  require-from-string@2.0.2: {}

  resolve-from@4.0.0: {}

  retry-request@7.0.2:
    dependencies:
      '@types/request': 2.48.12
      extend: 3.0.2
      teeny-request: 9.0.0
    transitivePeerDependencies:
      - encoding
      - supports-color

  reusify@1.1.0: {}

  rimraf@6.0.1:
    dependencies:
      glob: 11.0.1
      package-json-from-dist: 1.0.1

  rollup@4.45.1:
    dependencies:
      '@types/estree': 1.0.8
    optionalDependencies:
      '@rollup/rollup-android-arm-eabi': 4.45.1
      '@rollup/rollup-android-arm64': 4.45.1
      '@rollup/rollup-darwin-arm64': 4.45.1
      '@rollup/rollup-darwin-x64': 4.45.1
      '@rollup/rollup-freebsd-arm64': 4.45.1
      '@rollup/rollup-freebsd-x64': 4.45.1
      '@rollup/rollup-linux-arm-gnueabihf': 4.45.1
      '@rollup/rollup-linux-arm-musleabihf': 4.45.1
      '@rollup/rollup-linux-arm64-gnu': 4.45.1
      '@rollup/rollup-linux-arm64-musl': 4.45.1
      '@rollup/rollup-linux-loongarch64-gnu': 4.45.1
      '@rollup/rollup-linux-powerpc64le-gnu': 4.45.1
      '@rollup/rollup-linux-riscv64-gnu': 4.45.1
      '@rollup/rollup-linux-riscv64-musl': 4.45.1
      '@rollup/rollup-linux-s390x-gnu': 4.45.1
      '@rollup/rollup-linux-x64-gnu': 4.45.1
      '@rollup/rollup-linux-x64-musl': 4.45.1
      '@rollup/rollup-win32-arm64-msvc': 4.45.1
      '@rollup/rollup-win32-ia32-msvc': 4.45.1
      '@rollup/rollup-win32-x64-msvc': 4.45.1
      fsevents: 2.3.3

  router@2.2.0:
    dependencies:
      debug: 4.4.1
      depd: 2.0.0
      is-promise: 4.0.0
      parseurl: 1.3.3
      path-to-regexp: 8.2.0
    transitivePeerDependencies:
      - supports-color
    optional: true

  run-applescript@7.0.0: {}

  run-parallel@1.2.0:
    dependencies:
      queue-microtask: 1.2.3

  safe-buffer@5.2.1: {}

  safer-buffer@2.1.2:
    optional: true

  semver@7.7.2: {}

  send@1.2.0:
    dependencies:
      debug: 4.4.1
      encodeurl: 2.0.0
      escape-html: 1.0.3
      etag: 1.8.1
      fresh: 2.0.0
      http-errors: 2.0.0
      mime-types: 3.0.1
      ms: 2.1.3
      on-finished: 2.4.1
      range-parser: 1.2.1
      statuses: 2.0.2
    transitivePeerDependencies:
      - supports-color
    optional: true

  serve-static@2.2.0:
    dependencies:
      encodeurl: 2.0.0
      escape-html: 1.0.3
      parseurl: 1.3.3
      send: 1.2.0
    transitivePeerDependencies:
      - supports-color
    optional: true

  setprototypeof@1.2.0:
    optional: true

  shebang-command@2.0.0:
    dependencies:
      shebang-regex: 3.0.0

  shebang-regex@3.0.0: {}

  side-channel-list@1.0.0:
    dependencies:
      es-errors: 1.3.0
      object-inspect: 1.13.4
    optional: true

  side-channel-map@1.0.1:
    dependencies:
      call-bound: 1.0.4
      es-errors: 1.3.0
      get-intrinsic: 1.3.0
      object-inspect: 1.13.4
    optional: true

  side-channel-weakmap@1.0.2:
    dependencies:
      call-bound: 1.0.4
      es-errors: 1.3.0
      get-intrinsic: 1.3.0
      object-inspect: 1.13.4
      side-channel-map: 1.0.1
    optional: true

  side-channel@1.1.0:
    dependencies:
      es-errors: 1.3.0
      object-inspect: 1.13.4
      side-channel-list: 1.0.0
      side-channel-map: 1.0.1
      side-channel-weakmap: 1.0.2
    optional: true

  siginfo@2.0.0: {}

  signal-exit@4.1.0: {}

  source-map-js@1.2.1: {}

  stackback@0.0.2: {}

  statuses@2.0.1:
    optional: true

  statuses@2.0.2:
    optional: true

  std-env@3.9.0: {}

  stream-browserify@3.0.0:
    dependencies:
      inherits: 2.0.4
      readable-stream: 3.6.2

  stream-events@1.0.5:
    dependencies:
      stubs: 3.0.0

  stream-shift@1.0.3: {}

  string-width@4.2.3:
    dependencies:
      emoji-regex: 8.0.0
      is-fullwidth-code-point: 3.0.0
      strip-ansi: 6.0.1

  string-width@5.1.2:
    dependencies:
      eastasianwidth: 0.2.0
      emoji-regex: 9.2.2
      strip-ansi: 7.1.0

  string_decoder@1.3.0:
    dependencies:
      safe-buffer: 5.2.1

  strip-ansi@6.0.1:
    dependencies:
      ansi-regex: 5.0.1

  strip-ansi@7.1.0:
    dependencies:
      ansi-regex: 6.1.0

  strip-json-comments@3.1.1: {}

  strip-literal@3.0.0:
    dependencies:
      js-tokens: 9.0.1

  strnum@1.1.2: {}

  strnum@2.1.1: {}

  stubs@3.0.0: {}

  supports-color@7.2.0:
    dependencies:
      has-flag: 4.0.0

  teeny-request@9.0.0:
    dependencies:
      http-proxy-agent: 5.0.0
      https-proxy-agent: 5.0.1
      node-fetch: 2.7.0
      stream-events: 1.0.5
      uuid: 9.0.1
    transitivePeerDependencies:
      - encoding
      - supports-color

  tinybench@2.9.0: {}

  tinyexec@0.3.2: {}

  tinyglobby@0.2.14:
    dependencies:
      fdir: 6.4.6(picomatch@4.0.3)
      picomatch: 4.0.3

  tinypool@1.1.1: {}

  tinyrainbow@2.0.0: {}

  tinyspy@4.0.3: {}

  to-regex-range@5.0.1:
    dependencies:
      is-number: 7.0.0

  toidentifier@1.0.1:
    optional: true

  tr46@0.0.3: {}

  ts-api-utils@2.1.0(typescript@5.8.3):
    dependencies:
      typescript: 5.8.3

  ts-dual-module@0.6.3:
    dependencies:
      enquirer: 2.4.1

  tslib@2.8.1: {}

  type-check@0.4.0:
    dependencies:
      prelude-ls: 1.2.1

  type-is@2.0.1:
    dependencies:
      content-type: 1.0.5
      media-typer: 1.1.0
      mime-types: 3.0.1
    optional: true

  typescript-eslint@8.38.0(eslint@9.31.0)(typescript@5.8.3):
    dependencies:
      '@typescript-eslint/eslint-plugin': 8.38.0(@typescript-eslint/parser@8.38.0(eslint@9.31.0)(typescript@5.8.3))(eslint@9.31.0)(typescript@5.8.3)
      '@typescript-eslint/parser': 8.38.0(eslint@9.31.0)(typescript@5.8.3)
      '@typescript-eslint/typescript-estree': 8.38.0(typescript@5.8.3)
      '@typescript-eslint/utils': 8.38.0(eslint@9.31.0)(typescript@5.8.3)
      eslint: 9.31.0
      typescript: 5.8.3
    transitivePeerDependencies:
      - supports-color

  typescript@5.8.3: {}

  undici-types@5.26.5: {}

  undici-types@6.21.0: {}

  unpipe@1.0.0:
    optional: true

  uri-js@4.4.1:
    dependencies:
      punycode: 2.3.1

  util-deprecate@1.0.2: {}

  uuid@8.3.2: {}

  uuid@9.0.1: {}

  vary@1.1.2:
    optional: true

  vite-node@3.2.4(@types/node@22.16.5):
    dependencies:
      cac: 6.7.14
      debug: 4.4.1
      es-module-lexer: 1.7.0
      pathe: 2.0.3
      vite: 6.3.5(@types/node@22.16.5)
    transitivePeerDependencies:
      - '@types/node'
      - jiti
      - less
      - lightningcss
      - sass
      - sass-embedded
      - stylus
      - sugarss
      - supports-color
      - terser
      - tsx
      - yaml

  vite@6.3.5(@types/node@22.16.5):
    dependencies:
      esbuild: 0.25.6
      fdir: 6.4.6(picomatch@4.0.3)
      picomatch: 4.0.3
      postcss: 8.5.6
      rollup: 4.45.1
      tinyglobby: 0.2.14
    optionalDependencies:
      '@types/node': 22.16.5
      fsevents: 2.3.3

  vitest@3.2.4(@types/node@22.16.5):
    dependencies:
      '@types/chai': 5.2.2
      '@vitest/expect': 3.2.4
      '@vitest/mocker': 3.2.4(vite@6.3.5(@types/node@22.16.5))
      '@vitest/pretty-format': 3.2.4
      '@vitest/runner': 3.2.4
      '@vitest/snapshot': 3.2.4
      '@vitest/spy': 3.2.4
      '@vitest/utils': 3.2.4
      chai: 5.2.1
      debug: 4.4.1
      expect-type: 1.2.2
      magic-string: 0.30.17
      pathe: 2.0.3
      picomatch: 4.0.3
      std-env: 3.9.0
      tinybench: 2.9.0
      tinyexec: 0.3.2
      tinyglobby: 0.2.14
      tinypool: 1.1.1
      tinyrainbow: 2.0.0
      vite: 6.3.5(@types/node@22.16.5)
      vite-node: 3.2.4(@types/node@22.16.5)
      why-is-node-running: 2.3.0
    optionalDependencies:
      '@types/node': 22.16.5
    transitivePeerDependencies:
      - jiti
      - less
      - lightningcss
      - msw
      - sass
      - sass-embedded
      - stylus
      - sugarss
      - supports-color
      - terser
      - tsx
      - yaml

  web-streams-polyfill@4.0.0-beta.3: {}

  webidl-conversions@3.0.1: {}

  whatwg-url@5.0.0:
    dependencies:
      tr46: 0.0.3
      webidl-conversions: 3.0.1

  which@2.0.2:
    dependencies:
      isexe: 2.0.0

  why-is-node-running@2.3.0:
    dependencies:
      siginfo: 2.0.0
      stackback: 0.0.2

  word-wrap@1.2.5: {}

  wrap-ansi@7.0.0:
    dependencies:
      ansi-styles: 4.3.0
      string-width: 4.2.3
      strip-ansi: 6.0.1

  wrap-ansi@8.1.0:
    dependencies:
      ansi-styles: 6.2.1
      string-width: 5.1.2
      strip-ansi: 7.1.0

  wrappy@1.0.2: {}

  ws@8.18.2: {}

  y18n@5.0.8: {}

  yargs-parser@21.1.1: {}

  yargs@17.7.2:
    dependencies:
      cliui: 8.0.1
      escalade: 3.2.0
      get-caller-file: 2.0.5
      require-directory: 2.1.1
      string-width: 4.2.3
      y18n: 5.0.8
      yargs-parser: 21.1.1

  yocto-queue@0.1.0: {}

  zod-to-json-schema@3.24.6(zod@3.25.63):
    dependencies:
      zod: 3.25.63

  zod@3.25.63: {}<|MERGE_RESOLUTION|>--- conflicted
+++ resolved
@@ -4205,13 +4205,8 @@
 
   '@types/node-fetch@2.6.12':
     dependencies:
-<<<<<<< HEAD
       '@types/node': 22.16.5
-      form-data: 4.0.2
-=======
-      '@types/node': 22.14.1
       form-data: 4.0.4
->>>>>>> b80afd04
 
   '@types/node@18.19.86':
     dependencies:
