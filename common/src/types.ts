import { BedrockOptions } from './options/bedrock.js';
import { TextFallbackOptions } from './options/fallback.js';
import { GroqOptions } from './options/groq.js';
import { OpenAiOptions } from './options/openai.js';
import { VertexAIOptions } from './options/vertexai.js';

// ============== Provider details ===============

export enum Providers {
    openai = 'openai',
    azure_openai = 'azure_openai',
    azure_foundry = 'azure_foundry',
    huggingface_ie = 'huggingface_ie',
    replicate = 'replicate',
    bedrock = 'bedrock',
    vertexai = 'vertexai',
    togetherai = 'togetherai',
    mistralai = 'mistralai',
    groq = 'groq',
    watsonx = 'watsonx'
}

export interface ProviderParams {
    id: Providers;
    name: string;
    requiresApiKey: boolean;
    requiresEndpointUrl: boolean;
    endpointPlaceholder?: string;
    supportSearch?: boolean;
}

export const ProviderList: Record<Providers, ProviderParams> = {
    openai:
    {
        id: Providers.openai,
        name: "OpenAI",
        requiresApiKey: true,
        requiresEndpointUrl: false,
        supportSearch: false,
    },
    azure_openai:
    {
        id: Providers.azure_openai,
        name: "Azure OpenAI",
        requiresApiKey: false,
        requiresEndpointUrl: true,
        supportSearch: false,
    },
    azure_foundry:
    {
        id: Providers.azure_foundry,
        name: "Azure Foundry",
        requiresApiKey: true,
        requiresEndpointUrl: true,
        supportSearch: false,
    },
    huggingface_ie:
    {
        id: Providers.huggingface_ie,
        name: "HuggingFace Inference Endpoint",
        requiresApiKey: true,
        requiresEndpointUrl: true,
    },
    replicate:
    {
        id: Providers.replicate,
        name: "Replicate",
        requiresApiKey: true,
        requiresEndpointUrl: false,
        supportSearch: true,
    },
    bedrock:
    {
        id: Providers.bedrock,
        name: "AWS Bedrock",
        requiresApiKey: false,
        requiresEndpointUrl: false,
        endpointPlaceholder: "region name (eg. us-east-1)",
        supportSearch: false,
    },
    vertexai: {
        id: Providers.vertexai,
        name: "Google Vertex AI",
        requiresApiKey: false,
        requiresEndpointUrl: false,
        supportSearch: false,
    },
    togetherai: {
        id: Providers.togetherai,
        name: "Together AI",
        requiresApiKey: false,
        requiresEndpointUrl: false,
        supportSearch: false,
    },
    mistralai: {
        id: Providers.mistralai,
        name: "Mistral AI",
        requiresApiKey: false,
        requiresEndpointUrl: false,
        supportSearch: false,
    },
    groq: {
        id: Providers.groq,
        name: "Groq Cloud",
        requiresApiKey: false,
        requiresEndpointUrl: false,
        supportSearch: false,
    },
    watsonx: {
        id: Providers.watsonx,
        name: "IBM WatsonX",
        requiresApiKey: true,
        requiresEndpointUrl: true,
        supportSearch: false
    },
}

// ============== Embeddings ===============

export interface EmbeddingsOptions {
    /**
     * The text to generate the embeddings for. One of text or image is required.
     */
    text?: string;
    /**
     * The image to generate embeddings for
     */
    image?: string
    /**
     * The model to use to generate the embeddings. Optional.
     */
    model?: string;

}

export interface EmbeddingsResult {
    /**
     * The embedding vectors corresponding to the words in the input text.
     */
    values: number[];
    /**
     * The model used to generate the embeddings.
     */
    model: string;
    /**
     * Number of tokens of the input text.
     */
    token_count?: number;

}

export interface ResultValidationError {
    code: 'validation_error' | 'json_error' | 'content_policy_violation';
    message: string;
    data?: CompletionResult[];
<<<<<<< HEAD
}

// ============== Result Types ===============

export interface BaseResult {
    type: "text" | "json" | "image";
    value: any;
}

export interface TextResult extends BaseResult {
    type: "text";
    value: string;
}

export interface JsonResult extends BaseResult {
    type: "json";
}

export interface ImageResult extends BaseResult {
    type: "image";
    value: string; // base64 data url or real url
}

export type CompletionResult = TextResult | JsonResult | ImageResult;

/**
 * Output as string
 */
export function completionResultToString(result: CompletionResult): string {
    switch (result.type) {
        case "text":
            return result.value;
        case "json":
            return JSON.stringify(result.value, null, 2);
        case "image":
            return result.value;
    }
}

/**
 * Output as JSON, only handles the first JSON result or tries to parse text as JSON
 * Expects the text to be pure JSON if no JSON result is found
 * Throws if no JSON result is found or if parsing fails
 */
export function parseCompletionResultsToJson(results: CompletionResult[]): any {
    const jsonResults = results.filter(r => r.type === "json");
    if (jsonResults.length >= 1) {
        return jsonResults[0].value;
        //TODO: Handle multiple json type results
    }

    const textResults = results.filter(r => r.type === "text").join();
    if (textResults.length === 0) {
        throw new Error("No JSON result found or failed to parse text");
    }
    try {
        return JSON.parse(textResults);
    }
    catch {
        throw new Error("No JSON result found or failed to parse text");
    }
}

/**
 * Output as JSON if possible, otherwise as concatenated text
 * Joins text results with the specified separator, default is empty string
 * If multiple JSON results are found only the first one is returned
 */
export function parseCompletionResults(result: CompletionResult[], separator: string = ""): any {
    try {
        return parseCompletionResultsToJson(result);
    } catch {
        return result.map(completionResultToString).join(separator);
    }
}

=======
}

// ============== Result Types ===============

export interface BaseResult {
    type: "text" | "json" | "image";
    value: any;
}

export interface TextResult extends BaseResult {
    type: "text";
    value: string;
}

export interface JsonResult extends BaseResult {
    type: "json";
}

export interface ImageResult extends BaseResult {
    type: "image";
    value: string; // base64 data url or real url
}

export type CompletionResult = TextResult | JsonResult | ImageResult;


>>>>>>> 005f19e9
//Internal structure used in driver implementation.
export interface CompletionChunkObject {
    result: CompletionResult[];
    token_usage?: ExecutionTokenUsage;
    finish_reason?: "stop" | "length" | string;
}

export interface ToolDefinition {
    name: string,
    description?: string,
    input_schema: {
        type: 'object';
        properties?: JSONSchema | null | undefined;
        [k: string]: unknown;
    },
}
/**
 * A tool use instance represents a call to a tool.
 * The id property is used to identify the tool call.
 */
export interface ToolUse<ParamsT = JSONObject> {
    id: string,
    tool_name: string,
    tool_input: ParamsT | null
}

export interface Completion {
    // the driver impl must return the result and optionally the token_usage. the execution time is computed by the extended abstract driver
    result: CompletionResult[];
    token_usage?: ExecutionTokenUsage;
    /**
     * Contains the tools from which the model awaits information.
     */
    tool_use?: ToolUse[];
    /**
     * The finish reason as reported by the model: stop | length or other model specific values
     */
    finish_reason?: "stop" | "length" | "tool_use" | string;

    /**
     * Set only if a result validation error occurred, otherwise if the result is valid the error field is undefined
     * This can only be set if the result_schema is set and the result could not be parsed as a json or if the result does not match the schema
     */
    error?: ResultValidationError;

    /**
     * The original response. Only included if the option include_original_response is set to true and the request is made using execute. Not supported when streaming.
     */
    original_response?: Record<string, any>;

    /**
     * The conversation context. This is an opaque structure that can be passed to the next request to restore the context.
     */
    conversation?: unknown;
}

export interface ExecutionResponse<PromptT = any> extends Completion {
    prompt: PromptT;
    /**
     * The time it took to execute the request in seconds
     */
    execution_time?: number;
    /**
     * The number of chunks for streamed executions
     */
    chunks?: number;
}


export interface CompletionStream<PromptT = any> extends AsyncIterable<string> {
    completion: ExecutionResponse<PromptT> | undefined;
}

export interface Logger {
    debug: (...obj: any[]) => void;
    info: (...obj: any[]) => void;
    warn: (...obj: any[]) => void;
    error: (...obj: any[]) => void;
}

export interface DriverOptions {
    logger?: Logger | "console";
}

export type JSONSchemaTypeName =
    | "string" //
    | "number"
    | "integer"
    | "boolean"
    | "object"
    | "array"
    | "null"
    | "any";

export type JSONSchemaType =
    | string //
    | number
    | boolean
    | JSONSchemaObject
    | JSONSchemaArray
    | null;

export interface JSONSchemaObject {
    [key: string]: JSONSchemaType;
}

export interface JSONSchemaArray extends Array<JSONSchemaType> { }

export interface JSONSchema {
    type?: JSONSchemaTypeName | JSONSchemaTypeName[];
    description?: string;
    properties?: Record<string, JSONSchema>;
    required?: string[];
    [k: string]: any;
}

export type PromptFormatter<T = any> = (messages: PromptSegment[], schema?: JSONSchema) => T;

//Options are split into PromptOptions, ModelOptions and ExecutionOptions.
//ExecutionOptions are most often used within llumiverse as they are the most complete.
//The base types are useful for external code that needs to interact with llumiverse.
export interface PromptOptions {
    model: string;
    /**
     * A custom formatter to use for format the final model prompt from the input prompt segments.
     * If no one is specified the driver will choose a formatter compatible with the target model
     */
    format?: PromptFormatter;
    result_schema?: JSONSchema;
}

export interface StatelessExecutionOptions extends PromptOptions {
    /**
     * If set to true the original response from the target LLM will be included in the response under the original_response field.
     * This is useful for debugging and for some advanced use cases.
     * It is ignored on streaming requests
     */
    include_original_response?: boolean;
    model_options?: ModelOptions;
    output_modality: Modalities;
}

export interface ExecutionOptions extends StatelessExecutionOptions {
    /**
     * Available tools for the request
     */
    tools?: ToolDefinition[];
    /**
     * This is an opaque structure that provides a conversation context
     * Each driver implementation will return a conversation property in the execution response
     * that can be passed here to restore the context when a new prompt is sent to the model.
     */
    conversation?: unknown | null;
}

//Common names to share between different models
export enum SharedOptions {
    //Text
    max_tokens = "max_tokens",
    temperature = "temperature",
    top_p = "top_p",
    top_k = "top_k",
    presence_penalty = "presence_penalty",
    frequency_penalty = "frequency_penalty",
    stop_sequence = "stop_sequence",

    //Image
    seed = "seed",
    number_of_images = "number_of_images",
}

export enum OptionType {
    numeric = "numeric",
    enum = "enum",
    boolean = "boolean",
    string_list = "string_list"
}

// ============== Model Options ===============

export type ModelOptions = TextFallbackOptions | VertexAIOptions | BedrockOptions | OpenAiOptions | GroqOptions;

// ============== Option Info ===============

export interface ModelOptionsInfo {
    options: ModelOptionInfoItem[];
    _option_id: string; //Should follow same ids as ModelOptions
}

export type ModelOptionInfoItem = NumericOptionInfo | EnumOptionInfo | BooleanOptionInfo | StringListOptionInfo;
interface OptionInfoPrototype {
    type: OptionType;
    name: string;
    description?: string;

    //If this is true, whether other options apply is dependent on this option
    //Therefore, if this option is changed, the set of available options should be refreshed.
    refresh?: boolean;
}

export interface NumericOptionInfo extends OptionInfoPrototype {
    type: OptionType.numeric;
    value?: number;
    min?: number;
    max?: number;
    step?: number;
    integer?: boolean;
    default?: number;
}

export interface EnumOptionInfo extends OptionInfoPrototype {
    type: OptionType.enum;
    value?: string;
    enum: Record<string, string>;
    default?: string;
}

export interface BooleanOptionInfo extends OptionInfoPrototype {
    type: OptionType.boolean;
    value?: boolean;
    default?: boolean;
}

export interface StringListOptionInfo extends OptionInfoPrototype {
    type: OptionType.string_list;
    value?: string[];
    default?: string[];
}

// ============== Prompts ===============
export enum PromptRole {
    safety = "safety",
    system = "system",
    user = "user",
    assistant = "assistant",
    negative = "negative",
    mask = "mask",
    /**
     * Used to send the response of a tool
     */
    tool = "tool"
}

export interface PromptSegment {
    role: PromptRole;
    content: string;
    /**
     * The tool use id if the segment is a tool response
     */
    tool_use_id?: string;
    files?: DataSource[]
}

export interface ExecutionTokenUsage {
    prompt?: number;
    result?: number;
    total?: number;
}

export enum Modalities {
    text = "text",
    image = "image",
}

/**
 * Represents the output and input modalities a model can support
 */
export interface ModelModalities {
    text?: boolean;
    image?: boolean;
    video?: boolean;
    audio?: boolean;
    embed?: boolean; //Only for output
}

export interface ModelCapabilities {
    input: ModelModalities;
    output: ModelModalities;
    tool_support?: boolean; //if the model supports tool use
    tool_support_streaming?: boolean; //if the model supports tool use with streaming
}

// ============== AI MODEL ==============

export interface AIModel<ProviderKeys = string> {
    id: string; //id of the model known by the provider
    name: string; //human readable name
    provider: ProviderKeys; //provider name
    description?: string;
    version?: string; //if any version is specified
    type?: ModelType; //type of the model
    tags?: string[]; //tags for searching
    owner?: string; //owner of the model
    status?: AIModelStatus; //status of the model
    can_stream?: boolean; //if the model's response can be streamed
    is_custom?: boolean; //if the model is a custom model (a trained model)
    is_multimodal?: boolean //if the model support files and images
    input_modalities?: string[]; //Input modalities supported by the model (e.g. text, image, video, audio)
    output_modalities?: string[]; //Output modalities supported by the model (e.g. text, image, video, audio)
    tool_support?: boolean; //if the model supports tool use
    environment?: string; //the environment name
}

export enum AIModelStatus {
    Available = "available",
    Pending = "pending",
    Stopped = "stopped",
    Unavailable = "unavailable",
    Unknown = "unknown",
    Legacy = "legacy",
}

/**
 * payload to list available models for an environment
 * @param environmentId id of the environment
 * @param query text to search for in model name/description
 * @param type type of the model
 * @param tags tags for searching
 */
export interface ModelSearchPayload {
    text: string;
    type?: ModelType;
    tags?: string[];
    owner?: string;
}


export enum ModelType {
    Classifier = "classifier",
    Regressor = "regressor",
    Clustering = "clustering",
    AnomalyDetection = "anomaly-detection",
    TimeSeries = "time-series",
    Text = "text",
    Image = "image",
    Audio = "audio",
    Video = "video",
    Embedding = "embedding",
    Chat = "chat",
    Code = "code",
    NLP = "nlp",
    MultiModal = "multi-modal",
    Test = "test",
    Other = "other",
    Unknown = "unknown"
}


// ============== training =====================



export interface DataSource {
    name: string;
    mime_type: string;
    getStream(): Promise<ReadableStream<Uint8Array | string>>;
    getURL(): Promise<string>;
}

export interface TrainingOptions {
    name: string; // the new model name
    model: string; // the model to train
    params?: JSONObject; // the training parameters
}

export interface TrainingPromptOptions {
    segments: PromptSegment[];
    completion: CompletionResult[]
    model: string; // the model to train
    schema?: JSONSchema; // the result schema f any
}

export enum TrainingJobStatus {
    running = "running",
    succeeded = "succeeded",
    failed = "failed",
    cancelled = "cancelled",
}

export interface TrainingJob {
    id: string; // id of the training job
    status: TrainingJobStatus; // status of the training job - depends on the implementation
    details?: string;
    model?: string; // the name of the fine tuned model which is created
}

export type JSONPrimitive = string | number | boolean | null;
export type JSONArray = JSONValue[];
export type JSONObject = { [key: string]: JSONValue };
export type JSONComposite = JSONArray | JSONObject;
export type JSONValue = JSONPrimitive | JSONComposite;<|MERGE_RESOLUTION|>--- conflicted
+++ resolved
@@ -153,7 +153,6 @@
     code: 'validation_error' | 'json_error' | 'content_policy_violation';
     message: string;
     data?: CompletionResult[];
-<<<<<<< HEAD
 }
 
 // ============== Result Types ===============
@@ -179,85 +178,7 @@
 
 export type CompletionResult = TextResult | JsonResult | ImageResult;
 
-/**
- * Output as string
- */
-export function completionResultToString(result: CompletionResult): string {
-    switch (result.type) {
-        case "text":
-            return result.value;
-        case "json":
-            return JSON.stringify(result.value, null, 2);
-        case "image":
-            return result.value;
-    }
-}
-
-/**
- * Output as JSON, only handles the first JSON result or tries to parse text as JSON
- * Expects the text to be pure JSON if no JSON result is found
- * Throws if no JSON result is found or if parsing fails
- */
-export function parseCompletionResultsToJson(results: CompletionResult[]): any {
-    const jsonResults = results.filter(r => r.type === "json");
-    if (jsonResults.length >= 1) {
-        return jsonResults[0].value;
-        //TODO: Handle multiple json type results
-    }
-
-    const textResults = results.filter(r => r.type === "text").join();
-    if (textResults.length === 0) {
-        throw new Error("No JSON result found or failed to parse text");
-    }
-    try {
-        return JSON.parse(textResults);
-    }
-    catch {
-        throw new Error("No JSON result found or failed to parse text");
-    }
-}
-
-/**
- * Output as JSON if possible, otherwise as concatenated text
- * Joins text results with the specified separator, default is empty string
- * If multiple JSON results are found only the first one is returned
- */
-export function parseCompletionResults(result: CompletionResult[], separator: string = ""): any {
-    try {
-        return parseCompletionResultsToJson(result);
-    } catch {
-        return result.map(completionResultToString).join(separator);
-    }
-}
-
-=======
-}
-
-// ============== Result Types ===============
-
-export interface BaseResult {
-    type: "text" | "json" | "image";
-    value: any;
-}
-
-export interface TextResult extends BaseResult {
-    type: "text";
-    value: string;
-}
-
-export interface JsonResult extends BaseResult {
-    type: "json";
-}
-
-export interface ImageResult extends BaseResult {
-    type: "image";
-    value: string; // base64 data url or real url
-}
-
-export type CompletionResult = TextResult | JsonResult | ImageResult;
-
-
->>>>>>> 005f19e9
+
 //Internal structure used in driver implementation.
 export interface CompletionChunkObject {
     result: CompletionResult[];
