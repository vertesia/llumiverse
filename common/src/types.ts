--- conflicted
+++ resolved
@@ -178,59 +178,6 @@
 
 export type CompletionResult = TextResult | JsonResult | ImageResult;
 
-<<<<<<< HEAD
-/**
- * Output as string
- */
-export function completionResultToString(result: CompletionResult): string {
-    switch (result.type) {
-        case "text":
-            return result.value;
-        case "json":
-            return JSON.stringify(result.value, null, 2);
-        case "image":
-            return result.value;
-    }
-}
-
-/**
- * Output as JSON, only handles the first JSON result or tries to parse text as JSON
- * Expects the text to be pure JSON if no JSON result is found
- * Throws if no JSON result is found or if parsing fails
- */
-export function parseCompletionResultsToJson(results: CompletionResult[]): any {
-    const jsonResults = results.filter(r => r.type === "json");
-    if (jsonResults.length >= 1) {
-        return jsonResults[0].value;
-        //TODO: Handle multiple json type results
-    }
-
-    const textResults = results.filter(r => r.type === "text").map(r => r.value).join("");
-    if (textResults.length === 0) {
-        throw new Error("No JSON result found or failed to parse text");
-    }
-    try {
-        return JSON.parse(textResults);
-    }
-    catch {
-        throw new Error("No JSON result found or failed to parse text");
-    }
-}
-
-/**
- * Output as JSON if possible, otherwise as concatenated text
- * Joins text results with the specified separator, default is empty string
- * If multiple JSON results are found only the first one is returned
- */
-export function parseCompletionResults(result: CompletionResult[], separator: string = ""): any {
-    try {
-        return parseCompletionResultsToJson(result);
-    } catch {
-        return result.map(completionResultToString).join(separator);
-    }
-}
-=======
->>>>>>> 68a78359
 
 //Internal structure used in driver implementation.
 export interface CompletionChunkObject {
