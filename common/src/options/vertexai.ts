import { ModelOptionsInfo, ModelOptionInfoItem, OptionType, SharedOptions, ModelOptions } from "../types.js";
import { textOptionsFallback } from "./fallback.js";

// Union type of all VertexAI options
export type VertexAIOptions = ImagenOptions | VertexAIClaudeOptions | VertexAIGeminiOptions;

export enum ImagenTaskType {
    TEXT_IMAGE = "TEXT_IMAGE",
    EDIT_MODE_INPAINT_REMOVAL = "EDIT_MODE_INPAINT_REMOVAL",
    EDIT_MODE_INPAINT_INSERTION = "EDIT_MODE_INPAINT_INSERTION",
    EDIT_MODE_BGSWAP = "EDIT_MODE_BGSWAP",
    EDIT_MODE_OUTPAINT = "EDIT_MODE_OUTPAINT",
    CUSTOMIZATION_SUBJECT = "CUSTOMIZATION_SUBJECT",
    CUSTOMIZATION_STYLE = "CUSTOMIZATION_STYLE",
    CUSTOMIZATION_CONTROLLED = "CUSTOMIZATION_CONTROLLED",
    CUSTOMIZATION_INSTRUCT = "CUSTOMIZATION_INSTRUCT",
}

export enum ImagenMaskMode {
    MASK_MODE_USER_PROVIDED = "MASK_MODE_USER_PROVIDED",
    MASK_MODE_BACKGROUND = "MASK_MODE_BACKGROUND",
    MASK_MODE_FOREGROUND = "MASK_MODE_FOREGROUND",
    MASK_MODE_SEMANTIC = "MASK_MODE_SEMANTIC",
}

export enum ThinkingLevel {
    HIGH = "HIGH",
    LOW = "LOW",
    THINKING_LEVEL_UNSPECIFIED = "THINKING_LEVEL_UNSPECIFIED"
}

export interface ImagenOptions {
    _option_id: "vertexai-imagen"

    //General and generate options
    number_of_images?: number;
    seed?: number;
    person_generation?: "dont_allow" | "allow_adults" | "allow_all";
    safety_setting?: "block_none" | "block_only_high" | "block_medium_and_above" | "block_low_and_above"; //The "off" option does not seem to work for Imagen 3, might be only for text models
    image_file_type?: "image/jpeg" | "image/png";
    jpeg_compression_quality?: number;
    aspect_ratio?: "1:1" | "4:3" | "3:4" | "16:9" | "9:16";
    add_watermark?: boolean;
    enhance_prompt?: boolean;

    //Capability options
    edit_mode?: ImagenTaskType
    guidance_scale?: number;
    edit_steps?: number;
    mask_mode?: ImagenMaskMode;
    mask_dilation?: number;
    mask_class?: number[];

    //Customization options
    controlType?: "CONTROL_TYPE_FACE_MESH" | "CONTROL_TYPE_CANNY" | "CONTROL_TYPE_SCRIBBLE";
    controlImageComputation?: boolean;
    subjectType?: "SUBJECT_TYPE_PERSON" | "SUBJECT_TYPE_ANIMAL" | "SUBJECT_TYPE_PRODUCT" | "SUBJECT_TYPE_DEFAULT";
}

export interface VertexAIClaudeOptions {
    _option_id: "vertexai-claude"
    max_tokens?: number;
    temperature?: number;
    top_p?: number;
    top_k?: number;
    stop_sequence?: string[];
    thinking_mode?: boolean;
    thinking_budget_tokens?: number;
    include_thoughts?: boolean;
}

export interface VertexAIGeminiOptions {
    _option_id: "vertexai-gemini"
    max_tokens?: number;
    temperature?: number;
    top_p?: number;
    top_k?: number;
    stop_sequence?: string[];
    presence_penalty?: number;
    frequency_penalty?: number;
    seed?: number;
    include_thoughts?: boolean;
    thinking_budget_tokens?: number;
    thinking_level?: ThinkingLevel;
    image_aspect_ratio?: "1:1" | "2:3" | "3:2" | "3:4" | "4:3" | "9:16" | "16:9" | "21:9";
}

export function getVertexAiOptions(model: string, option?: ModelOptions): ModelOptionsInfo {
    if (model.includes("imagen-")) {
        return getImagenOptions(model, option);
    } else if (model.includes("gemini")) {
        return getGeminiOptions(model, option);
    } else if (model.includes("claude")) {
        return getClaudeOptions(model, option);
    } else if (model.includes("llama")) {
        return getLlamaOptions(model);
    }
    return textOptionsFallback;
}

function getImagenOptions(model: string, option?: ModelOptions): ModelOptionsInfo {
    const commonOptions: ModelOptionInfoItem[] = [
        {
            name: SharedOptions.number_of_images, type: OptionType.numeric, min: 1, max: 4, default: 1,
            integer: true, description: "Number of Images to generate",
        },
        {
            name: SharedOptions.seed, type: OptionType.numeric, min: 0, max: 4294967295, default: 12,
            integer: true, description: "The seed of the generated image"
        },
        {
            name: "person_generation", type: OptionType.enum, enum: { "Disallow the inclusion of people or faces in images": "dont_allow", "Allow generation of adults only": "allow_adult", "Allow generation of people of all ages": "allow_all" },
            default: "allow_adult", description: "The safety setting for allowing the generation of people in the image"
        },
        {
            name: "safety_setting", type: OptionType.enum, enum: { "Block very few problematic prompts and responses": "block_none", "Block only few problematic prompts and responses": "block_only_high", "Block some problematic prompts and responses": "block_medium_and_above", "Strictest filtering": "block_low_and_above" },
            default: "block_medium_and_above", description: "The overall safety setting"
        },
    ];

    const outputOptions: ModelOptionInfoItem[] = [
        {
            name: "image_file_type", type: OptionType.enum, enum: { "JPEG": "image/jpeg", "PNG": "image/png" },
            default: "image/png", description: "The file type of the generated image",
            refresh: true,
        },
    ]

    const jpegQuality: ModelOptionInfoItem = {
        name: "jpeg_compression_quality", type: OptionType.numeric, min: 0, max: 100, default: 75,
        integer: true, description: "The compression quality of the JPEG image",
    }

    if ((option as ImagenOptions)?.image_file_type === "image/jpeg") {
        outputOptions.push(jpegQuality);
    }

    if (model.includes("generate")) {
        // Generate models
        const modeOptions: ModelOptionInfoItem[] = [
            {
                name: "aspect_ratio", type: OptionType.enum, enum: { "1:1": "1:1", "4:3": "4:3", "3:4": "3:4", "16:9": "16:9", "9:16": "9:16" },
                default: "1:1", description: "The aspect ratio of the generated image"
            },
            {
                name: "add_watermark", type: OptionType.boolean, default: false, description: "Add an invisible watermark to the generated image, useful for detection of AI images"
            },
        ];

        const enhanceOptions: ModelOptionInfoItem[] = !model.includes("generate-001") ? [
            {
                name: "enhance_prompt", type: OptionType.boolean, default: true, description: "VertexAI automatically rewrites the prompt to better reflect the prompt's intent."
            },
        ] : [];

        return {
            _option_id: "vertexai-imagen",
            options: [
                ...commonOptions,
                ...modeOptions,
                ...outputOptions,
                ...enhanceOptions,
            ]
        };
    }

    if (model.includes("capability")) {
        // Edit models
        let guidanceScaleDefault = 75;
        if ((option as ImagenOptions)?.edit_mode === ImagenTaskType.EDIT_MODE_INPAINT_INSERTION) {
            guidanceScaleDefault = 60;
        }

        const modeOptions: ModelOptionInfoItem[] = [
            {
                name: "edit_mode", type: OptionType.enum,
                enum: {
                    "EDIT_MODE_INPAINT_REMOVAL": "EDIT_MODE_INPAINT_REMOVAL",
                    "EDIT_MODE_INPAINT_INSERTION": "EDIT_MODE_INPAINT_INSERTION",
                    "EDIT_MODE_BGSWAP": "EDIT_MODE_BGSWAP",
                    "EDIT_MODE_OUTPAINT": "EDIT_MODE_OUTPAINT",
                    "CUSTOMIZATION_SUBJECT": "CUSTOMIZATION_SUBJECT",
                    "CUSTOMIZATION_STYLE": "CUSTOMIZATION_STYLE",
                    "CUSTOMIZATION_CONTROLLED": "CUSTOMIZATION_CONTROLLED",
                    "CUSTOMIZATION_INSTRUCT": "CUSTOMIZATION_INSTRUCT",
                },
                description: "The editing mode. CUSTOMIZATION options use few-shot learning to generate images based on a few examples."
            },
            {
                name: "guidance_scale", type: OptionType.numeric, min: 0, max: 500, default: guidanceScaleDefault,
                integer: true, description: "How closely the generation follows the prompt"
            }
        ];

        const maskOptions: ModelOptionInfoItem[] = ((option as ImagenOptions)?.edit_mode?.includes("EDIT")) ? [
            {
                name: "mask_mode", type: OptionType.enum,
                enum: {
                    "MASK_MODE_USER_PROVIDED": "MASK_MODE_USER_PROVIDED",
                    "MASK_MODE_BACKGROUND": "MASK_MODE_BACKGROUND",
                    "MASK_MODE_FOREGROUND": "MASK_MODE_FOREGROUND",
                    "MASK_MODE_SEMANTIC": "MASK_MODE_SEMANTIC",
                },
                default: "MASK_MODE_USER_PROVIDED",
                description: "How should the mask for the generation be provided"
            },
            {
                name: "mask_dilation", type: OptionType.numeric, min: 0, max: 1,
                integer: true, description: "The mask dilation, grows the mask by a percentage of image width to compensate for imprecise masks."
            },
        ] : [];

        const maskClassOptions: ModelOptionInfoItem[] = ((option as ImagenOptions)?.mask_mode === ImagenMaskMode.MASK_MODE_SEMANTIC) ? [
            {
                name: "mask_class", type: OptionType.string_list, default: [],
                description: "Input Class IDs. Create a mask based on image class, based on https://cloud.google.com/vertex-ai/generative-ai/docs/model-reference/imagen-api-customization#segment-ids"
            }
        ] : [];

        const editOptions: ModelOptionInfoItem[] = (option as ImagenOptions)?.edit_mode?.includes("EDIT") ? [
            {
                name: "edit_steps", type: OptionType.numeric, default: 75,
                integer: true, description: "The number of steps for the base image generation, more steps means more time and better quality"
            },
        ] : [];

        const customizationOptions: ModelOptionInfoItem[] = (option as ImagenOptions)?.edit_mode === ImagenTaskType.CUSTOMIZATION_CONTROLLED
            || (option as ImagenOptions)?.edit_mode === ImagenTaskType.CUSTOMIZATION_SUBJECT ? [
            {
                name: "controlType", type: OptionType.enum, enum: { "Face Mesh": "CONTROL_TYPE_FACE_MESH", "Canny": "CONTROL_TYPE_CANNY", "Scribble": "CONTROL_TYPE_SCRIBBLE" },
                default: "CONTROL_TYPE_CANNY", description: "Method used to generate the control image"
            },
            {
                name: "controlImageComputation", type: OptionType.boolean, default: true, description: "Should the control image be computed from the input image, or is it provided"
            }
        ] : [];

        return {
            _option_id: "vertexai-imagen",
            options: [
                ...modeOptions,
                ...commonOptions,
                ...maskOptions,
                ...maskClassOptions,
                ...editOptions,
                ...customizationOptions,
                ...outputOptions,
            ]
        };
    }

    return textOptionsFallback;
}

function getGeminiOptions(model: string, _option?: ModelOptions): ModelOptionsInfo {
<<<<<<< HEAD
    // Special handling for gemini-2.5-flash-image
    if (model.includes("gemini-2.5-flash-image")) {
        const options: ModelOptionInfoItem[] = [
            {
                name: SharedOptions.temperature,
                type: OptionType.numeric,
                min: 0.0,
                max: 2.0,
                default: 0.7,
                step: 0.01,
                description: "Sampling temperature"
            },
            {
                name: SharedOptions.top_p,
                type: OptionType.numeric,
                min: 0.0,
                max: 1.0,
                step: 0.01,
                description: "Nucleus sampling probability"
            },
            {
                name: "candidate_count",
                type: OptionType.numeric,
                min: 1,
                max: 8,
                default: 1,
                integer: true,
                description: "Number of candidates to generate"
            },
            {
                name: SharedOptions.max_tokens,
                type: OptionType.numeric,
                min: 1,
                max: 32768,
                integer: true,
                step: 200,
                description: "Maximum output tokens"
            }
        ];
        return {
            _option_id: "vertexai-gemini",
            options
        };
    }
    // Special handling for gemini-2.5-flash-image
    if (model.includes("gemini-2.5-flash-image")) {
=======
    // Special handling for gemini-2.5-flash-image and gemini-3-pro-image
    if (model.includes("gemini-2.5-flash-image") || model.includes("gemini-3-pro-image")) {
>>>>>>> 085873a7
        const max_tokens_limit = 32768;
        const excludeOptions = ["max_tokens", "presence_penalty", "frequency_penalty", "seed", "top_k"];
        let commonOptions = textOptionsFallback.options.filter((option) => !excludeOptions.includes(option.name));

        // Set max temperature to 2.0 for gemini-2.5-flash-image
        commonOptions = commonOptions.map((option) => {
            if (
                option.name === SharedOptions.temperature &&
                option.type === OptionType.numeric
            ) {
                return {
                    ...option,
                    max: 2.0,
                };
            }
            return option;
        });

        const max_tokens: ModelOptionInfoItem[] = [{
            name: SharedOptions.max_tokens,
            type: OptionType.numeric,
            min: 1,
            max: max_tokens_limit,
            integer: true,
            step: 200,
            description: "Maximum output tokens"
        }];

        const imageAspectRatio: ModelOptionInfoItem[] = [{
            name: "image_aspect_ratio",
            type: OptionType.enum,
            enum: {
                "1:1": "1:1",
                "2:3": "2:3",
                "3:2": "3:2",
                "3:4": "3:4",
                "4:3": "4:3",
                "9:16": "9:16",
                "16:9": "16:9",
                "21:9": "21:9"
            },
            description: "Aspect ratio of the generated images"
        }];

        return {
            _option_id: "vertexai-gemini",
            options: [
                ...max_tokens,
                ...commonOptions,
                ...imageAspectRatio,
            ]
        };
    }
    const max_tokens_limit = getGeminiMaxTokensLimit(model);
    const excludeOptions = ["max_tokens"];
    const commonOptions = textOptionsFallback.options.filter((option) => !excludeOptions.includes(option.name));

    const max_tokens: ModelOptionInfoItem[] = [{
        name: SharedOptions.max_tokens, type: OptionType.numeric, min: 1, max: max_tokens_limit,
        integer: true, step: 200, description: "The maximum number of tokens to generate"
    }];

    const seedOption: ModelOptionInfoItem = {
        name: SharedOptions.seed, type: OptionType.numeric, integer: true, description: "The seed for the generation, useful for reproducibility"
    };

    if (model.includes("-3-")) {
        const geminiThinkingOptions: ModelOptionInfoItem[] = [
            {
                name: "include_thoughts",
                type: OptionType.boolean,
                default: false,
                description: "Include the model's reasoning process in the response"
            }
        ];

        return {
            _option_id: "vertexai-gemini",
            options: [
                ...max_tokens,
                ...commonOptions,
                seedOption,
                ...geminiThinkingOptions,
            ]
        };
    }

    if (model.includes("-2.5-")) {
        // Gemini 2.5 thinking models

        // Set budget token ranges based on model variant
        let budgetMin = -1;
        let budgetMax = 24576;
        let budgetDescription = "";
        if (model.includes("flash-lite")) {
            budgetMin = -1;
            budgetMax = 24576;
            budgetDescription = "The target number of tokens to use for reasoning. " +
                "Flash Lite default: Model does not think. " +
                "Range: 512-24576 tokens. " +
                "Set to 0 to disable thinking, -1 for dynamic thinking.";
        } else if (model.includes("flash")) {
            budgetMin = -1;
            budgetMax = 24576;
            budgetDescription = "The target number of tokens to use for reasoning. " +
                "Flash default: Dynamic thinking (model decides when and how much to think). " +
                "Range: 0-24576 tokens. " +
                "Set to 0 to disable thinking, -1 for dynamic thinking.";
        } else if (model.includes("pro")) {
            budgetMin = -1;
            budgetMax = 32768;
            budgetDescription = "The target number of tokens to use for reasoning. " +
                "Pro default: Dynamic thinking (model decides when and how much to think). " +
                "Range: 128-32768 tokens. " +
                "Cannot disable thinking - minimum 128 tokens. Set to -1 for dynamic thinking.";
        }

        const geminiThinkingOptions: ModelOptionInfoItem[] = [
            {
                name: "include_thoughts",
                type: OptionType.boolean,
                default: false,
                description: "Include the model's reasoning process in the response"
            },
            {
                name: "thinking_budget_tokens",
                type: OptionType.numeric,
                min: budgetMin,
                max: budgetMax,
                default: undefined,
                integer: true,
                step: 100,
                description: budgetDescription,
            }
        ];

        return {
            _option_id: "vertexai-gemini",
            options: [
                ...max_tokens,
                ...commonOptions,
                seedOption,
                ...geminiThinkingOptions,
            ]
        };
    }

    return {
        _option_id: "vertexai-gemini",
        options: [
            ...max_tokens,
            ...commonOptions,
            seedOption,
        ]
    };
}

function getClaudeOptions(model: string, option?: ModelOptions): ModelOptionsInfo {
    const max_tokens_limit = getClaudeMaxTokensLimit(model);
    const excludeOptions = ["max_tokens", "presence_penalty", "frequency_penalty"];
    const commonOptions = textOptionsFallback.options.filter((option) => !excludeOptions.includes(option.name));
    const max_tokens: ModelOptionInfoItem[] = [{
        name: SharedOptions.max_tokens, type: OptionType.numeric, min: 1, max: max_tokens_limit,
        integer: true, step: 200, description: "The maximum number of tokens to generate"
    }];

    if (model.includes("-3-7") || model.includes("-4")) {
        const claudeModeOptions: ModelOptionInfoItem[] = [
            {
                name: "thinking_mode",
                type: OptionType.boolean,
                default: false,
                description: "If true, use the extended reasoning mode"
            },
        ];
        const claudeThinkingOptions: ModelOptionInfoItem[] = (option as VertexAIClaudeOptions)?.thinking_mode ? [
            {
                name: "thinking_budget_tokens",
                type: OptionType.numeric,
                min: 1024,
                default: 1024,
                integer: true,
                step: 100,
                description: "The target number of tokens to use for reasoning, not a hard limit."
            },
            {
                name: "include_thoughts",
                type: OptionType.boolean,
                default: false,
                description: "Include the model's reasoning process in the response"
            }
        ] : [];

        return {
            _option_id: "vertexai-claude",
            options: [
                ...max_tokens,
                ...commonOptions,
                ...claudeModeOptions,
                ...claudeThinkingOptions,
            ]
        };
    }
    return {
        _option_id: "vertexai-claude",
        options: [
            ...max_tokens,
            ...commonOptions,
        ]
    };
}

function getLlamaOptions(model: string): ModelOptionsInfo {
    const max_tokens_limit = getLlamaMaxTokensLimit(model);
    const excludeOptions = ["max_tokens", "presence_penalty", "frequency_penalty", "stop_sequence"];
    let commonOptions = textOptionsFallback.options.filter((option) => !excludeOptions.includes(option.name));
    const max_tokens: ModelOptionInfoItem[] = [{
        name: SharedOptions.max_tokens, type: OptionType.numeric, min: 1, max: max_tokens_limit,
        integer: true, step: 200, description: "The maximum number of tokens to generate"
    }];

    // Set max temperature to 1.0 for Llama models
    commonOptions = commonOptions.map((option) => {
        if (
            option.name === SharedOptions.temperature &&
            option.type === OptionType.numeric
        ) {
            return {
                ...option,
                max: 1.0,
            };
        }
        return option;
    });

    return {
        _option_id: "text-fallback",
        options: [
            ...max_tokens,
            ...commonOptions,
        ]
    };
}

function getGeminiMaxTokensLimit(model: string): number {
    if (model.includes("gemini-2.5-flash-image") || model.includes("gemini-3-pro-image")) {
        return 32768;
    }
    if (model.includes("thinking") || model.includes("-2.5-") || model.includes("-3-")) {
        return 65536;
    }
    if (model.includes("ultra") || model.includes("vision")) {
        return 2048;
    }
    return 8192;
}

function getClaudeMaxTokensLimit(model: string): number {
    if (model.includes("-4-")) {
        if (model.includes("opus-")) {
            return 32768;
        }
        return 65536;
    }
    else if (model.includes("-3-7-")) {
        return 128000;
    }
    else if (model.includes("-3-5-")) {
        return 8192;
    }
    else {
        return 4096;
    }
}

function getLlamaMaxTokensLimit(_model: string): number {
    return 8192;
}

export function getMaxTokensLimitVertexAi(model: string): number {
    if (model.includes("imagen-")) {
        return 0; // Imagen models do not have a max tokens limit in the same way as text models
    } else if (model.includes("claude")) {
        return getClaudeMaxTokensLimit(model);
    } else if (model.includes("gemini")) {
        return getGeminiMaxTokensLimit(model);
    } else if (model.includes("llama")) {
        return getLlamaMaxTokensLimit(model);
    }
    return 8192; // Default fallback limit
}<|MERGE_RESOLUTION|>--- conflicted
+++ resolved
@@ -253,7 +253,6 @@
 }
 
 function getGeminiOptions(model: string, _option?: ModelOptions): ModelOptionsInfo {
-<<<<<<< HEAD
     // Special handling for gemini-2.5-flash-image
     if (model.includes("gemini-2.5-flash-image")) {
         const options: ModelOptionInfoItem[] = [
@@ -298,12 +297,8 @@
             options
         };
     }
-    // Special handling for gemini-2.5-flash-image
-    if (model.includes("gemini-2.5-flash-image")) {
-=======
     // Special handling for gemini-2.5-flash-image and gemini-3-pro-image
     if (model.includes("gemini-2.5-flash-image") || model.includes("gemini-3-pro-image")) {
->>>>>>> 085873a7
         const max_tokens_limit = 32768;
         const excludeOptions = ["max_tokens", "presence_penalty", "frequency_penalty", "seed", "top_k"];
         let commonOptions = textOptionsFallback.options.filter((option) => !excludeOptions.includes(option.name));
