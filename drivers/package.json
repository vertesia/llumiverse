--- conflicted
+++ resolved
@@ -8,7 +8,6 @@
         "src"
     ],
     "types": "./lib/types/index.d.ts",
-<<<<<<< HEAD
     "exports": {
         "types": "./lib/types/index.d.ts",
         "import": "./lib/esm/index.js",
@@ -50,12 +49,12 @@
         "dotenv": "^16.6.1",
         "rimraf": "^6.0.1",
         "ts-dual-module": "^0.6.3",
-        "typescript": "^5.8.3",
+        "typescript": "^5.9.2",
         "vitest": "^3.2.4"
     },
     "dependencies": {
-        "@anthropic-ai/sdk": "^0.55.1",
-        "@anthropic-ai/vertex-sdk": "^0.11.5",
+        "@anthropic-ai/sdk": "^0.59.0",
+        "@anthropic-ai/vertex-sdk": "^0.13.0",
         "@aws-sdk/client-bedrock": "^3.840.0",
         "@aws-sdk/client-bedrock-runtime": "^3.840.0",
         "@aws-sdk/client-s3": "^3.840.0",
@@ -73,7 +72,7 @@
         "@huggingface/inference": "2.6.7",
         "@llumiverse/common": "workspace:*",
         "@llumiverse/core": "workspace:*",
-        "@vertesia/api-fetch-client": "^0.72.0",
+        "@vertesia/api-fetch-client": "^0.74.0",
         "eventsource": "^4.0.0",
         "google-auth-library": "^9.15.1",
         "groq-sdk": "^0.30.0",
@@ -85,80 +84,4 @@
     "ts_dual_module": {
         "outDir": "lib"
     }
-=======
-    "import": "./lib/esm/index.js",
-    "require": "./lib/cjs/index.js"
-  },
-  "scripts": {
-    "test": "vitest run --retry 3",
-    "build": "pnpm exec tsmod build",
-    "clean": "rimraf ./lib tsconfig.tsbuildinfo"
-  },
-  "author": "Llumiverse",
-  "license": "Apache-2.0",
-  "homepage": "https://github.com/vertesia/llumiverse",
-  "repository": {
-    "type": "git",
-    "url": "git+ssh://git@github.com/vertesia/llumiverse.git"
-  },
-  "keywords": [
-    "llm",
-    "ai",
-    "prompt",
-    "prompt engineering",
-    "ml",
-    "machine learning",
-    "embeddings",
-    "training",
-    "model",
-    "universal",
-    "api",
-    "chatgpt",
-    "openai",
-    "vertexai",
-    "bedrock",
-    "replicate",
-    "huggingface",
-    "togetherai"
-  ],
-  "devDependencies": {
-    "dotenv": "^16.6.1",
-    "rimraf": "^6.0.1",
-    "ts-dual-module": "^0.6.3",
-    "typescript": "^5.9.2",
-    "vitest": "^3.2.4"
-  },
-  "dependencies": {
-    "@anthropic-ai/sdk": "^0.59.0",
-    "@anthropic-ai/vertex-sdk": "^0.13.0",
-    "@aws-sdk/client-bedrock": "^3.840.0",
-    "@aws-sdk/client-bedrock-runtime": "^3.840.0",
-    "@aws-sdk/client-s3": "^3.840.0",
-    "@aws-sdk/credential-providers": "^3.840.0",
-    "@aws-sdk/lib-storage": "^3.840.0",
-    "@aws-sdk/types": "^3.840.0",
-    "@azure-rest/ai-inference": "1.0.0-beta.6",
-    "@azure/ai-projects": "1.0.0-beta.10",
-    "@azure/core-auth": "^1.10.0",
-    "@azure/core-sse": "^2.3.0",
-    "@azure/identity": "^4.10.1",
-    "@azure/openai": "2.0.0",
-    "@google-cloud/aiplatform": "^3.35.0",
-    "@google/genai": "^1.7.0",
-    "@huggingface/inference": "2.6.7",
-    "@llumiverse/common": "workspace:*",
-    "@llumiverse/core": "workspace:*",
-    "@vertesia/api-fetch-client": "^0.74.0",
-    "eventsource": "^4.0.0",
-    "google-auth-library": "^9.15.1",
-    "groq-sdk": "^0.26.0",
-    "mnemonist": "^0.40.3",
-    "node-web-stream-adapters": "^0.2.1",
-    "openai": "^4.104.0",
-    "replicate": "^1.0.1"
-  },
-  "ts_dual_module": {
-    "outDir": "lib"
-  }
->>>>>>> 74b1d54e
 }