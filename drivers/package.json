--- conflicted
+++ resolved
@@ -53,11 +53,7 @@
         "vitest": "^3.2.4"
     },
     "dependencies": {
-<<<<<<< HEAD
         "@anthropic-ai/sdk": "^0.68.0",
-=======
-        "@anthropic-ai/sdk": "^0.67.0",
->>>>>>> 63415a45
         "@anthropic-ai/vertex-sdk": "^0.14.0",
         "@aws-sdk/client-bedrock": "^3.922.0",
         "@aws-sdk/client-bedrock-runtime": "^3.922.0",
@@ -71,15 +67,9 @@
         "@azure/core-sse": "^2.3.0",
         "@azure/identity": "^4.13.0",
         "@azure/openai": "2.0.0",
-<<<<<<< HEAD
-        "@google-cloud/aiplatform": "^3.35.0",
+        "@google-cloud/aiplatform": "^5.12.0",
         "@google/genai": "^1.28.0",
         "@huggingface/inference": "4.13.0",
-=======
-        "@google-cloud/aiplatform": "^5.11.0",
-        "@google/genai": "^1.27.0",
-        "@huggingface/inference": "4.8.0",
->>>>>>> 63415a45
         "@llumiverse/common": "workspace:*",
         "@llumiverse/core": "workspace:*",
         "@vertesia/api-fetch-client": "^0.79.0",
