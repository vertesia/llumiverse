import { Bedrock, CreateModelCustomizationJobCommand, FoundationModelSummary, GetModelCustomizationJobCommand, GetModelCustomizationJobCommandOutput, ModelCustomizationJobStatus, StopModelCustomizationJobCommand } from "@aws-sdk/client-bedrock";
import { BedrockRuntime, ConverseRequest, ConverseResponse, ConverseStreamOutput, InferenceConfiguration } from "@aws-sdk/client-bedrock-runtime";
import { S3Client } from "@aws-sdk/client-s3";
import { AbstractDriver, AIModel, Completion, CompletionChunkObject, DataSource, DriverOptions, EmbeddingsOptions, EmbeddingsResult, ExecutionOptions, ExecutionTokenUsage, ImageExecutionOptions, ImageGeneration, Modalities, PromptOptions, PromptSegment, TextExecutionOptions, TrainingJob, TrainingJobStatus, TrainingOptions } from "@llumiverse/core";
import { transformAsyncIterator } from "@llumiverse/core/async";
import { NovaMessagesPrompt } from "@llumiverse/core/formatters";
import { AwsCredentialIdentity, Provider } from "@smithy/types";
import mnemonist from "mnemonist";
import { formatNovaImageGenerationPayload, NovaImageGenerationTaskType } from "./nova-image-payload.js";
import { forceUploadFile } from "./s3.js";
import { converseConcatMessages, converseRemoveJSONprefill, converseSystemToMessages, fortmatConversePrompt } from "./converse.js";

const { LRUCache } = mnemonist;

const supportStreamingCache = new LRUCache<string, boolean>(4096);

enum BedrockModelType {
    FoundationModel = "foundation-model",
    InferenceProfile = "inference-profile",
    CustomModel = "custom-model",
    Unknown = "unknown",
};

function converseFinishReason(reason: string | undefined) {
    //Possible values:
    //end_turn | tool_use | max_tokens | stop_sequence | guardrail_intervened | content_filtered
    if (!reason) return undefined;
    switch (reason) {
        case 'end_turn': return "stop";
        case 'max_tokens': return "length";
        default: return reason;
    }
}

export interface BedrockModelCapabilities {
    name: string;
    canStream: boolean;
}

export interface BedrockDriverOptions extends DriverOptions {
    /**
     * The AWS region
     */
    region: string;
    /**
     * Tthe bucket name to be used for training.
     * It will be created oif nto already exixts
     */
    training_bucket?: string;

    /**
     * The role ARN to be used for training
     */
    training_role_arn?: string;

    /**
     * The credentials to use to access AWS
     */
    credentials?: AwsCredentialIdentity | Provider<AwsCredentialIdentity>;
}

export type BedrockPrompt = NovaMessagesPrompt | ConverseRequest;

export class BedrockDriver extends AbstractDriver<BedrockDriverOptions, BedrockPrompt> {

    static PROVIDER = "bedrock";

    provider = BedrockDriver.PROVIDER;

    private _executor?: BedrockRuntime;
    private _service?: Bedrock;
    private _service_region?: string;

    constructor(options: BedrockDriverOptions) {
        super(options);
        if (!options.region) {
            throw new Error("No region found. Set the region in the environment's endpoint URL.");
        }
    }

    getExecutor() {
        if (!this._executor) {
            this._executor = new BedrockRuntime({
                region: this.options.region,
                credentials: this.options.credentials,

            });
        }
        return this._executor;
    }

    getService(region: string = this.options.region) {
        if (!this._service || this._service_region != region) {
            this._service = new Bedrock({
                region: region,
                credentials: this.options.credentials,
            });
            this._service_region = region;
        }
        return this._service;
    }

    protected async formatPrompt(segments: PromptSegment[], opts: PromptOptions): Promise<BedrockPrompt> {
        return await fortmatConversePrompt(segments, opts.result_schema);
        //TODO Amazon Nova Canvas/Reel etc formatting
    }

    static getExtractedExecuton(result: ConverseResponse, _prompt?: BedrockPrompt): CompletionChunkObject {
        return {
            result: result.output?.message?.content?.map(c => c.text).join("\n") ?? "",
            token_usage: {
                prompt: result.usage?.inputTokens,
                result: result.usage?.outputTokens,
                total: result.usage?.totalTokens,
             },
            finish_reason: converseFinishReason(result.stopReason),
        }
    };

    static getExtractedStream(result: ConverseStreamOutput, _prompt?: BedrockPrompt): CompletionChunkObject {
        let output: string = "";
        let stop_reason = "";
        let token_usage: ExecutionTokenUsage | undefined;
        if (result.contentBlockDelta) {
            output = result.contentBlockDelta.delta?.text ?? "";
        }
        if (result.messageStop) {
            stop_reason = result.messageStop.stopReason ?? "";
        }
        if (result.metadata) {
            token_usage = {
                prompt: result.metadata.usage?.inputTokens,
                result: result.metadata.usage?.outputTokens,
                total: result.metadata.usage?.totalTokens,
            }
        }
        return {
            result: output,
            token_usage: token_usage,
            finish_reason: converseFinishReason(stop_reason),
        }
    };

<<<<<<< HEAD
    extractDataFromResponse(prompt: BedrockPrompt, response: InvokeModelCommandOutput): Completion {

        const decoder = new TextDecoder();
        const body = decoder.decode(response.body);
        const result = JSON.parse(body);

        return BedrockDriver.getExtractedCompletionChunk(result, prompt);
    }

    async requestTextCompletion(prompt: BedrockPrompt, options: TextExecutionOptions): Promise<Completion> {
=======
    async requestCompletion(prompt: ConverseRequest, options: ExecutionOptions): Promise<Completion> {
>>>>>>> 9ec323ce

        const payload = this.preparePayload(prompt, options);
        const executor = this.getExecutor();

        const res = await executor.converse({
            ...payload,
        });

        const completion = BedrockDriver.getExtractedExecuton(res, prompt) as Completion;
        if (options.include_original_response) {
            completion.original_response = res;
        }
        return completion;
    }

    extractRegion(modelString: string, defaultRegion: string): string {
        // Match region in full ARN pattern
        const arnMatch = modelString.match(/arn:aws[^:]*:bedrock:([^:]+):/);
        if (arnMatch) {
            return arnMatch[1];
        }
        
        // Match common AWS regions directly in string
        const regionMatch = modelString.match(/(?:us|eu|ap|sa|ca|me|af)[-](east|west|central|south|north|southeast|southwest|northeast|northwest)[-][1-9]/);
        if (regionMatch) {
            return regionMatch[0];
        }
    
        return defaultRegion;
    }

    private async getCanStream(model: string, type: BedrockModelType): Promise<boolean> {
        let canStream: boolean = false;
        let error: any = null;
        const region = this.extractRegion(model, this.options.region);
        if (type == BedrockModelType.FoundationModel || type == BedrockModelType.Unknown) {
            try {
                const response = await this.getService(region).getFoundationModel({
                    modelIdentifier: model
                });
                canStream = response.modelDetails?.responseStreamingSupported ?? false;
                return canStream;
            } catch (e) {
                error = e;
            }
        }
        if (type == BedrockModelType.InferenceProfile || type == BedrockModelType.Unknown) {
            try {
                const response = await this.getService(region).getInferenceProfile({
                   inferenceProfileIdentifier: model
                });
                canStream = await this.getCanStream(response.models?.[0].modelArn ?? "", BedrockModelType.FoundationModel);
                return canStream;
            } catch (e) {
                error = e;
            }
        }
        if (type == BedrockModelType.CustomModel || type == BedrockModelType.Unknown) {
            try {
                const response = await this.getService(region).getCustomModel({
                    modelIdentifier: model
                });
                canStream = await this.getCanStream(response.baseModelArn ?? "", BedrockModelType.FoundationModel);
                return canStream;
            } catch (e) {
                error = e;
            }
        }
        if (error) {
            console.warn("Error on canStream check for model: " + model + " region detected: " + region, error);
        }
        return canStream;
    }

    protected async canStream(options: ExecutionOptions): Promise<boolean> {
        let canStream = supportStreamingCache.get(options.model);
        if (canStream == null) {
            let type = BedrockModelType.Unknown;
            if (options.model.includes("foundation-model")) {
                type = BedrockModelType.FoundationModel;
            } else if (options.model.includes("inference-profile")) {  
                type = BedrockModelType.InferenceProfile;
            } else if (options.model.includes("custom-model")) {
                type = BedrockModelType.CustomModel;
            }
            canStream = await this.getCanStream(options.model, type);
            supportStreamingCache.set(options.model, canStream);
        }
        return canStream;
    }

<<<<<<< HEAD
    async requestTextCompletionStream(prompt: BedrockPrompt, options: TextExecutionOptions): Promise<AsyncIterable<CompletionChunkObject>> {
=======
    async requestCompletionStream(prompt: ConverseRequest, options: ExecutionOptions): Promise<AsyncIterable<CompletionChunkObject>> {
>>>>>>> 9ec323ce
        const payload = this.preparePayload(prompt, options);
        const executor = this.getExecutor();
        return executor.converseStream({
            ...payload,
        }).then((res) => {
            const stream = res.stream;

            if (!stream) {
                throw new Error("[Bedrock] Stream not found in response");
            }

            return transformAsyncIterator(stream, (stream: ConverseStreamOutput) => {
                //const segment = JSON.parse(decoder.decode(stream.chunk?.bytes));
                //console.log("Debug Segment for model " + options.model, JSON.stringify(segment));
                return BedrockDriver.getExtractedStream(stream, prompt);
            });

        }).catch((err) => {
            this.logger.error("[Bedrock] Failed to stream", err);
            throw err;
        });
    }



<<<<<<< HEAD
    preparePayload(prompt: BedrockPrompt, options: TextExecutionOptions) {

        //split arn on / should give provider
        //TODO: check if works with custom models
        //const provider = options.model.split("/")[0];
        const contains = (str: string, substr: string) => str.indexOf(substr) !== -1;

        const model_options = options.model_options || {};

        if (contains(options.model, "meta")) {
            return {
                prompt,
                temperature: model_options.temperature,
                max_gen_len: model_options.max_tokens,
                top_p: model_options.top_p
            } as LLama3RequestPayload
        } else if (contains(options.model, "claude")) {

            const maxToken = () => {
                if (model_options.max_tokens) {
                    return model_options.max_tokens;

                } else if (contains(options.model, "claude-3-5")) {
                    return 8192;
=======
    preparePayload(prompt: ConverseRequest, options: ExecutionOptions) {
        let additionalField = {};

        if (options.model.includes("amazon")) {
            //Titan models also exists but does not support any additional options
            if (options.model.includes("nova")) {
                additionalField = { inferenceConfig: { topK: options.top_k } };
            }
        } else if (options.model.includes("claude")) {
            //Needs max_tokens to be set
            if (!options.max_tokens) {
                if (options.model.includes("claude-3-5") || options.model.includes("claude-4")) {
                    options.max_tokens = 8192;
>>>>>>> 9ec323ce
                } else {
                    options.max_tokens = 4096;
                }
            }
            additionalField = { top_k: options.top_k };
        } else if (options.model.includes("meta")) {
            //If last message is "```json", remove it. Model requires the final message to be a user message
            prompt.messages = converseRemoveJSONprefill(prompt.messages);
        } else if (options.model.includes("mistral")) {
            //7B instruct and 8x7B instruct
            if (options.model.includes("7b")) {
                additionalField = { top_k: options.top_k };
                //Does not support system messages
                if (prompt.system && prompt.system?.length != 0) {
                    prompt.messages?.push(converseSystemToMessages(prompt.system));
                    prompt.system = undefined;
                    prompt.messages = converseConcatMessages(prompt.messages);
                }
            } else {
                //Other models such as Mistral Small,Large and Large 2
                //Support no additional fields.
                prompt.messages = converseRemoveJSONprefill(prompt.messages);
            }
        } else if (options.model.includes("ai21")) {
            //If last message is "```json", remove it. Model requires the final message to be a user message
            prompt.messages = converseRemoveJSONprefill(prompt.messages);
            if (options.model.includes("jambda")) {
                additionalField = {
                    presence_penalty: { scale: options.presence_penalty },
                    frequency_penalty: { scale: options.frequency_penalty },
                };
            }
            if (options.model.includes("j2")) {
                additionalField = {
                    presencePenalty: { scale: options.presence_penalty },
                    frequencyPenalty: { scale: options.frequency_penalty },
                };
                //Does not support system messages
                if (prompt.system && prompt.system?.length != 0) {
                    prompt.messages?.push(converseSystemToMessages(prompt.system));
                    prompt.system = undefined;
                    prompt.messages = converseConcatMessages(prompt.messages);
                }
            }
        } else if (options.model.includes("cohere.command")) {
            // If last message is "```json", remove it.
            // Model requires the final message to be a user message or does not support assistant messages
            prompt.messages = converseRemoveJSONprefill(prompt.messages);
            //Command R and R plus
            if (options.model.includes("cohere.command-r")) {
                additionalField = {
                    k: options.top_k,
                    frequency_penalty: options.frequency_penalty,
                    presence_penalty: options.presence_penalty,
                };
            } else {
                // Command non-R
                additionalField = { k: options.top_k };
                //Does not support system messages
                if (prompt.system && prompt.system?.length != 0) {
                    prompt.messages?.push(converseSystemToMessages(prompt.system));
                    prompt.system = undefined;
                    prompt.messages = converseConcatMessages(prompt.messages);
                }
            }
<<<<<<< HEAD
            return {
                anthropic_version: "bedrock-2023-05-31",
                ...(prompt as ClaudeMessagesPrompt),
                temperature: model_options.temperature,
                max_tokens: maxToken(),
                top_p: model_options.top_p,
                top_k: model_options.top_k,
                stop_sequences: model_options.stop_sequence,
            } as ClaudeRequestPayload;
        } else if (contains(options.model, "ai21")) {
            return {
                prompt: prompt,
                temperature: model_options.temperature,
                maxTokens: model_options.max_tokens,
                topP: model_options.top_p,
                stopSequences: model_options.stop_sequence,
                presencePenalty: { scale: model_options.presence_penalty },
                frequencyPenalty: { scale: model_options.frequency_penalty },
            } as AI21JurassicRequestPayload;
        } else if (contains(options.model, "command-r-plus")) {
            return {
                message: prompt as string,
                max_tokens: model_options.max_tokens,
                temperature: model_options.temperature,
                p: model_options.top_p,
                k: model_options.top_k,
                frequency_penalty: model_options.frequency_penalty,
                presence_penalty: model_options.presence_penalty,
                stop_sequences: typeof model_options.stop_sequence === 'string' ?
                    [model_options.stop_sequence] : model_options.stop_sequence,
            } as CohereCommandRPayload;
        }
        else if (contains(options.model, "cohere")) {
            return {
                prompt: prompt,
                temperature: model_options.temperature,
                max_tokens: model_options.max_tokens,
                p: model_options.top_p,
                k: model_options.top_k,
                stop_sequences: typeof model_options.stop_sequence === 'string' ?
                    [model_options.stop_sequence] : model_options.stop_sequence,
            } as CohereRequestPayload;
        } else if (contains(options.model, "titan")) {
            const stop_seq: string[] = (typeof model_options.stop_sequence === 'string' ?
                [model_options.stop_sequence] : model_options.stop_sequence) ?? [];
            return {
                inputText: "User: " + (prompt as string) + "\nBot:", // see https://docs.aws.amazon.com/bedrock/latest/userguide/model-parameters-titan-text.html#model-parameters-titan-request-response
                textGenerationConfig: {
                    temperature: model_options.temperature,
                    topP: model_options.top_p,
                    maxTokenCount: model_options.max_tokens,
                    stopSequences: ["\n", ...stop_seq],
                },
            } as AmazonRequestPayload;
        } else if (contains(options.model, "mistral")) {
            return {
                prompt: prompt,
                temperature: model_options.temperature,
                max_tokens: model_options.max_tokens,
                top_k: model_options.top_k,
                top_p: model_options.top_p,
                stop: typeof model_options.stop_sequence === 'string' ?
                    [model_options.stop_sequence] : model_options.stop_sequence,
            } as MistralPayload;
        } else if (contains(options.model, "nova")) {
            return {
                schemaVersion: "messages-v1",
                ...(prompt as NovaMessagesPrompt),
                inferenceConfig: {
                    temperature: model_options.temperature,
                    max_new_tokens: model_options.max_tokens,
                    top_p: model_options.top_p,
                    top_k: model_options.top_k,
                    stopSequences: typeof model_options.stop_sequence === 'string' ?
                        [model_options.stop_sequence] : model_options.stop_sequence,
=======
        }

        //If last message is "```json", add corresponding ``` as a stop sequence.
        if (prompt.messages && prompt.messages.length > 0) {
            if (prompt.messages[prompt.messages.length - 1].content?.[0].text === "```json") {
                if (!options.stop_sequence) {
                    options.stop_sequence = ["```"];
                } else if (!options.stop_sequence.includes("```")) {
                    options.stop_sequence.push("```");
>>>>>>> 9ec323ce
                }
            }
        }

        return {
            messages: prompt.messages,
            system: prompt.system,
            modelId: options.model,
            inferenceConfig: {
                maxTokens: options.max_tokens,
                temperature: options.temperature,
                topP: options.top_p,
                stopSequences: options.stop_sequence,
            } as InferenceConfiguration,
            additionalModelRequestFields: {
                ...additionalField,
            },
        } as ConverseRequest;
    }


    async requestImageGeneration(prompt: NovaMessagesPrompt, options: ImageExecutionOptions): Promise<Completion<ImageGeneration>> {

        if (options.output_modality !== Modalities.image) {
            throw new Error(`Image generation requires image output_modality`);
        }

        const executor = this.getExecutor();
        const taskType = () => {
            switch (options.model_options.generation_type) {
                case "text-to-image":
                    if (options.model_options.input_image_use === "variation") {
                        return NovaImageGenerationTaskType.IMAGE_VARIATION;
                    } else {
                        return NovaImageGenerationTaskType.TEXT_IMAGE
                    }
                default:
                    return NovaImageGenerationTaskType.TEXT_IMAGE
            }
        }
        this.logger.info("Task type: " + taskType());

        if (typeof prompt === "string" ) {
            throw  new Error( "Bad prompt format");
        }

        const payload = await formatNovaImageGenerationPayload(taskType(), prompt, options);

        const res = await executor.invokeModel({
            modelId: options.model,
            contentType: "application/json",
            accept: "application/json",
            body: JSON.stringify(payload),
        },
            {
                requestTimeout: 60000 * 5
            });

        const decoder = new TextDecoder();
        const body = decoder.decode(res.body);
        const result = JSON.parse(body);

        return {
            error: result.error,
            result: {
                images: result.images,
            }
        }

    }


    async startTraining(dataset: DataSource, options: TrainingOptions): Promise<TrainingJob> {

        //convert options.params to Record<string, string>
        const params: Record<string, string> = {};
        for (const [key, value] of Object.entries(options.params || {})) {
            params[key] = String(value);
        }

        if (!this.options.training_bucket) {
            throw new Error("Training cannot nbe used since the 'training_bucket' property was not specified in driver options")
        }

        const s3 = new S3Client({ region: this.options.region, credentials: this.options.credentials });
        const stream = await dataset.getStream();
        const upload = await forceUploadFile(s3, stream, this.options.training_bucket, dataset.name);

        const service = this.getService();
        const response = await service.send(new CreateModelCustomizationJobCommand({
            jobName: options.name + "-job",
            customModelName: options.name,
            roleArn: this.options.training_role_arn || undefined,
            baseModelIdentifier: options.model,
            clientRequestToken: "llumiverse-" + Date.now(),
            trainingDataConfig: {
                s3Uri: `s3://${upload.Bucket}/${upload.Key}`,
            },
            outputDataConfig: undefined,
            hyperParameters: params,
            //TODO not supported?
            //customizationType: "FINE_TUNING",
        }));

        const job = await service.send(new GetModelCustomizationJobCommand({
            jobIdentifier: response.jobArn
        }));

        return jobInfo(job, response.jobArn!);
    }

    async cancelTraining(jobId: string): Promise<TrainingJob> {
        const service = this.getService();
        await service.send(new StopModelCustomizationJobCommand({
            jobIdentifier: jobId
        }));
        const job = await service.send(new GetModelCustomizationJobCommand({
            jobIdentifier: jobId
        }));

        return jobInfo(job, jobId);
    }

    async getTrainingJob(jobId: string): Promise<TrainingJob> {
        const service = this.getService();
        const job = await service.send(new GetModelCustomizationJobCommand({
            jobIdentifier: jobId
        }));

        return jobInfo(job, jobId);
    }

    // ===================== management API ==================

    async validateConnection(): Promise<boolean> {
        const service = this.getService();
        this.logger.debug("[Bedrock] validating connection", service.config.credentials.name);
        //return true as if the client has been initialized, it means the connection is valid
        return true;
    }


    async listTrainableModels(): Promise<AIModel<string>[]> {
        this.logger.debug("[Bedrock] listing trainable models");
        return this._listModels(m => m.customizationsSupported ? m.customizationsSupported.includes("FINE_TUNING") : false);
    }

    async listModels(): Promise<AIModel[]> {
        this.logger.debug("[Bedrock] listing models");
        // exclude trainable models since they are not executable
        // exclude embedding models, not to be used for typical completions.
        const filter = (m: FoundationModelSummary) => (m.inferenceTypesSupported?.includes("ON_DEMAND") && !m.outputModalities?.includes("EMBEDDING")) ?? false;
        return this._listModels(filter);
    }

    async _listModels(foundationFilter?: (m: FoundationModelSummary) => boolean): Promise<AIModel[]> {
        const service = this.getService();
        const [foundationals, customs, inferenceProfiles] = await Promise.all([
            service.listFoundationModels({}).catch(() => {
                this.logger.warn("[Bedrock] Can't list foundation models. Check if the user has the right permissions.");
                return undefined
            }),
            service.listCustomModels({}).catch(() => {
                this.logger.warn("[Bedrock] Can't list custom models. Check if the user has the right permissions.");
                return undefined
            }),
            service.listInferenceProfiles({}).catch(() => {
                this.logger.warn("[Bedrock] Can't list inference profiles. Check if the user has the right permissions.");
                return undefined
            }),
        ]);

        if (!foundationals?.modelSummaries) {
            throw new Error("Foundation models not found");
        }

        let fmodels = foundationals.modelSummaries || [];
        if (foundationFilter) {
            fmodels = fmodels.filter(foundationFilter);
        }

        const aimodels: AIModel[] = fmodels.map((m) => {

            if (!m.modelId) {
                throw new Error("modelId not found");
            }

            const model: AIModel = {
                id: m.modelArn ?? m.modelId,
                name: `${m.providerName} ${m.modelName}`,
                provider: this.provider,
                //description: ``,
                owner: m.providerName,
                can_stream: m.responseStreamingSupported ?? false,
                is_multimodal: m.inputModalities?.includes("IMAGE") ?? false,
                tags: m.outputModalities ?? [],
            };

            return model;
        });

        //add custom models
        if (customs?.modelSummaries) {
            customs.modelSummaries.forEach((m) => {

                if (!m.modelArn) {
                    throw new Error("Model ID not found");
                }

                const model: AIModel = {
                    id: m.modelArn,
                    name: m.modelName ?? m.modelArn,
                    provider: this.provider,
                    description: `Custom model from ${m.baseModelName}`,
                    is_custom: true,
                };

                aimodels.push(model);
                this.validateConnection;
            });
        }

        //add inference profiles
        if (inferenceProfiles?.inferenceProfileSummaries) {
            inferenceProfiles.inferenceProfileSummaries.forEach((p) => {
                if (!p.inferenceProfileArn) {
                    throw new Error("Profile ARN not found");
                }

                const model: AIModel = {
                    id: p.inferenceProfileArn ?? p.inferenceProfileId,
                    name: p.inferenceProfileName ?? p.inferenceProfileArn,
                    provider: this.provider,
                };

                aimodels.push(model);
            });
        }

        return aimodels;
    }

    async generateEmbeddings({ text, image, model }: EmbeddingsOptions): Promise<EmbeddingsResult> {

        this.logger.info("[Bedrock] Generating embeddings with model " + model);
        const defaultModel = image ? "amazon.titan-embed-image-v1" : "amazon.titan-embed-text-v2:0";
        const modelID = model ?? defaultModel;

        const invokeBody = {
            inputText: text,
            inputImage: image
        }

        const executor = this.getExecutor();
        const res = await executor.invokeModel(
            {
                modelId: modelID,
                contentType: "application/json",
                body: JSON.stringify(invokeBody),
            }
        );

        const decoder = new TextDecoder();
        const body = decoder.decode(res.body);

        const result = JSON.parse(body);

        if (!result.embedding) {
            throw new Error("Embeddings not found");
        }

        return {
            values: result.embedding,
            model: modelID,
            token_count: result.inputTextTokenCount
        };

    }

}



function jobInfo(job: GetModelCustomizationJobCommandOutput, jobId: string): TrainingJob {
    const jobStatus = job.status;
    let status = TrainingJobStatus.running;
    let details: string | undefined;
    if (jobStatus === ModelCustomizationJobStatus.COMPLETED) {
        status = TrainingJobStatus.succeeded;
    } else if (jobStatus === ModelCustomizationJobStatus.FAILED) {
        status = TrainingJobStatus.failed;
        details = job.failureMessage || "error";
    } else if (jobStatus === ModelCustomizationJobStatus.STOPPED) {
        status = TrainingJobStatus.cancelled;
    } else {
        status = TrainingJobStatus.running;
        details = jobStatus;
    }
    job.baseModelArn
    return {
        id: jobId,
        model: job.outputModelArn,
        status,
        details
    }
}<|MERGE_RESOLUTION|>--- conflicted
+++ resolved
@@ -141,20 +141,7 @@
         }
     };
 
-<<<<<<< HEAD
-    extractDataFromResponse(prompt: BedrockPrompt, response: InvokeModelCommandOutput): Completion {
-
-        const decoder = new TextDecoder();
-        const body = decoder.decode(response.body);
-        const result = JSON.parse(body);
-
-        return BedrockDriver.getExtractedCompletionChunk(result, prompt);
-    }
-
-    async requestTextCompletion(prompt: BedrockPrompt, options: TextExecutionOptions): Promise<Completion> {
-=======
-    async requestCompletion(prompt: ConverseRequest, options: ExecutionOptions): Promise<Completion> {
->>>>>>> 9ec323ce
+    async requestTextCompletion(prompt: ConverseRequest, options: TextExecutionOptions): Promise<Completion> {
 
         const payload = this.preparePayload(prompt, options);
         const executor = this.getExecutor();
@@ -246,11 +233,7 @@
         return canStream;
     }
 
-<<<<<<< HEAD
-    async requestTextCompletionStream(prompt: BedrockPrompt, options: TextExecutionOptions): Promise<AsyncIterable<CompletionChunkObject>> {
-=======
-    async requestCompletionStream(prompt: ConverseRequest, options: ExecutionOptions): Promise<AsyncIterable<CompletionChunkObject>> {
->>>>>>> 9ec323ce
+    async requestTextCompletionStream(prompt: ConverseRequest, options: TextExecutionOptions): Promise<AsyncIterable<CompletionChunkObject>> {
         const payload = this.preparePayload(prompt, options);
         const executor = this.getExecutor();
         return executor.converseStream({
@@ -276,58 +259,33 @@
 
 
 
-<<<<<<< HEAD
-    preparePayload(prompt: BedrockPrompt, options: TextExecutionOptions) {
-
-        //split arn on / should give provider
-        //TODO: check if works with custom models
-        //const provider = options.model.split("/")[0];
-        const contains = (str: string, substr: string) => str.indexOf(substr) !== -1;
+    preparePayload(prompt: ConverseRequest, options: TextExecutionOptions) {
+        let additionalField = {};
 
         const model_options = options.model_options || {};
-
-        if (contains(options.model, "meta")) {
-            return {
-                prompt,
-                temperature: model_options.temperature,
-                max_gen_len: model_options.max_tokens,
-                top_p: model_options.top_p
-            } as LLama3RequestPayload
-        } else if (contains(options.model, "claude")) {
-
-            const maxToken = () => {
-                if (model_options.max_tokens) {
-                    return model_options.max_tokens;
-
-                } else if (contains(options.model, "claude-3-5")) {
-                    return 8192;
-=======
-    preparePayload(prompt: ConverseRequest, options: ExecutionOptions) {
-        let additionalField = {};
 
         if (options.model.includes("amazon")) {
             //Titan models also exists but does not support any additional options
             if (options.model.includes("nova")) {
-                additionalField = { inferenceConfig: { topK: options.top_k } };
+                additionalField = { inferenceConfig: { topK: model_options.top_k } };
             }
         } else if (options.model.includes("claude")) {
             //Needs max_tokens to be set
-            if (!options.max_tokens) {
+            if (!model_options.max_tokens) {
                 if (options.model.includes("claude-3-5") || options.model.includes("claude-4")) {
-                    options.max_tokens = 8192;
->>>>>>> 9ec323ce
+                    model_options.max_tokens = 8192;
                 } else {
-                    options.max_tokens = 4096;
+                    model_options.max_tokens = 4096;
                 }
             }
-            additionalField = { top_k: options.top_k };
+            additionalField = { top_k: model_options.top_k };
         } else if (options.model.includes("meta")) {
             //If last message is "```json", remove it. Model requires the final message to be a user message
             prompt.messages = converseRemoveJSONprefill(prompt.messages);
         } else if (options.model.includes("mistral")) {
             //7B instruct and 8x7B instruct
             if (options.model.includes("7b")) {
-                additionalField = { top_k: options.top_k };
+                additionalField = { top_k: model_options.top_k };
                 //Does not support system messages
                 if (prompt.system && prompt.system?.length != 0) {
                     prompt.messages?.push(converseSystemToMessages(prompt.system));
@@ -344,14 +302,14 @@
             prompt.messages = converseRemoveJSONprefill(prompt.messages);
             if (options.model.includes("jambda")) {
                 additionalField = {
-                    presence_penalty: { scale: options.presence_penalty },
-                    frequency_penalty: { scale: options.frequency_penalty },
+                    presence_penalty: { scale: model_options.presence_penalty },
+                    frequency_penalty: { scale: model_options.frequency_penalty },
                 };
             }
             if (options.model.includes("j2")) {
                 additionalField = {
-                    presencePenalty: { scale: options.presence_penalty },
-                    frequencyPenalty: { scale: options.frequency_penalty },
+                    presencePenalty: { scale: model_options.presence_penalty },
+                    frequencyPenalty: { scale: model_options.frequency_penalty },
                 };
                 //Does not support system messages
                 if (prompt.system && prompt.system?.length != 0) {
@@ -367,13 +325,13 @@
             //Command R and R plus
             if (options.model.includes("cohere.command-r")) {
                 additionalField = {
-                    k: options.top_k,
-                    frequency_penalty: options.frequency_penalty,
-                    presence_penalty: options.presence_penalty,
+                    k: model_options.top_k,
+                    frequency_penalty: model_options.frequency_penalty,
+                    presence_penalty: model_options.presence_penalty,
                 };
             } else {
                 // Command non-R
-                additionalField = { k: options.top_k };
+                additionalField = { k: model_options.top_k };
                 //Does not support system messages
                 if (prompt.system && prompt.system?.length != 0) {
                     prompt.messages?.push(converseSystemToMessages(prompt.system));
@@ -381,93 +339,15 @@
                     prompt.messages = converseConcatMessages(prompt.messages);
                 }
             }
-<<<<<<< HEAD
-            return {
-                anthropic_version: "bedrock-2023-05-31",
-                ...(prompt as ClaudeMessagesPrompt),
-                temperature: model_options.temperature,
-                max_tokens: maxToken(),
-                top_p: model_options.top_p,
-                top_k: model_options.top_k,
-                stop_sequences: model_options.stop_sequence,
-            } as ClaudeRequestPayload;
-        } else if (contains(options.model, "ai21")) {
-            return {
-                prompt: prompt,
-                temperature: model_options.temperature,
-                maxTokens: model_options.max_tokens,
-                topP: model_options.top_p,
-                stopSequences: model_options.stop_sequence,
-                presencePenalty: { scale: model_options.presence_penalty },
-                frequencyPenalty: { scale: model_options.frequency_penalty },
-            } as AI21JurassicRequestPayload;
-        } else if (contains(options.model, "command-r-plus")) {
-            return {
-                message: prompt as string,
-                max_tokens: model_options.max_tokens,
-                temperature: model_options.temperature,
-                p: model_options.top_p,
-                k: model_options.top_k,
-                frequency_penalty: model_options.frequency_penalty,
-                presence_penalty: model_options.presence_penalty,
-                stop_sequences: typeof model_options.stop_sequence === 'string' ?
-                    [model_options.stop_sequence] : model_options.stop_sequence,
-            } as CohereCommandRPayload;
-        }
-        else if (contains(options.model, "cohere")) {
-            return {
-                prompt: prompt,
-                temperature: model_options.temperature,
-                max_tokens: model_options.max_tokens,
-                p: model_options.top_p,
-                k: model_options.top_k,
-                stop_sequences: typeof model_options.stop_sequence === 'string' ?
-                    [model_options.stop_sequence] : model_options.stop_sequence,
-            } as CohereRequestPayload;
-        } else if (contains(options.model, "titan")) {
-            const stop_seq: string[] = (typeof model_options.stop_sequence === 'string' ?
-                [model_options.stop_sequence] : model_options.stop_sequence) ?? [];
-            return {
-                inputText: "User: " + (prompt as string) + "\nBot:", // see https://docs.aws.amazon.com/bedrock/latest/userguide/model-parameters-titan-text.html#model-parameters-titan-request-response
-                textGenerationConfig: {
-                    temperature: model_options.temperature,
-                    topP: model_options.top_p,
-                    maxTokenCount: model_options.max_tokens,
-                    stopSequences: ["\n", ...stop_seq],
-                },
-            } as AmazonRequestPayload;
-        } else if (contains(options.model, "mistral")) {
-            return {
-                prompt: prompt,
-                temperature: model_options.temperature,
-                max_tokens: model_options.max_tokens,
-                top_k: model_options.top_k,
-                top_p: model_options.top_p,
-                stop: typeof model_options.stop_sequence === 'string' ?
-                    [model_options.stop_sequence] : model_options.stop_sequence,
-            } as MistralPayload;
-        } else if (contains(options.model, "nova")) {
-            return {
-                schemaVersion: "messages-v1",
-                ...(prompt as NovaMessagesPrompt),
-                inferenceConfig: {
-                    temperature: model_options.temperature,
-                    max_new_tokens: model_options.max_tokens,
-                    top_p: model_options.top_p,
-                    top_k: model_options.top_k,
-                    stopSequences: typeof model_options.stop_sequence === 'string' ?
-                        [model_options.stop_sequence] : model_options.stop_sequence,
-=======
         }
 
         //If last message is "```json", add corresponding ``` as a stop sequence.
         if (prompt.messages && prompt.messages.length > 0) {
             if (prompt.messages[prompt.messages.length - 1].content?.[0].text === "```json") {
-                if (!options.stop_sequence) {
-                    options.stop_sequence = ["```"];
-                } else if (!options.stop_sequence.includes("```")) {
-                    options.stop_sequence.push("```");
->>>>>>> 9ec323ce
+                if (!model_options.stop_sequence) {
+                    model_options.stop_sequence = ["```"];
+                } else if (!model_options.stop_sequence.includes("```")) {
+                    model_options.stop_sequence.push("```");
                 }
             }
         }
@@ -477,10 +357,10 @@
             system: prompt.system,
             modelId: options.model,
             inferenceConfig: {
-                maxTokens: options.max_tokens,
-                temperature: options.temperature,
-                topP: options.top_p,
-                stopSequences: options.stop_sequence,
+                maxTokens: model_options.max_tokens,
+                temperature: model_options.temperature,
+                topP: model_options.top_p,
+                stopSequences: model_options.stop_sequence,
             } as InferenceConfiguration,
             additionalModelRequestFields: {
                 ...additionalField,
