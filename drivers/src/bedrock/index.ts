--- conflicted
+++ resolved
@@ -19,16 +19,12 @@
     NovaCanvasOptions,
     PromptSegment,
     StatelessExecutionOptions,
-<<<<<<< HEAD
-    TextFallbackOptions, ToolDefinition, ToolUse, TrainingJob, TrainingJobStatus, TrainingOptions
-=======
-    ModelOptions,
     stripBinaryFromConversation,
     truncateLargeTextInConversation,
     deserializeBinaryFromStorage,
     getConversationMeta,
-    incrementConversationTurn
->>>>>>> 3ee2590d
+    incrementConversationTurn,
+    TextFallbackOptions, ToolDefinition, ToolUse, TrainingJob, TrainingJobStatus, TrainingOptions
 } from "@llumiverse/core";
 import { transformAsyncIterator } from "@llumiverse/core/async";
 import { formatNovaPrompt, NovaMessagesPrompt } from "@llumiverse/core/formatters";
