--- conflicted
+++ resolved
@@ -83,9 +83,6 @@
     return messages ?? [];
 }
 
-<<<<<<< HEAD
-export async function formatConversePrompt(segments: PromptSegment[], schema?: JSONSchema): Promise<ConverseRequest> {
-=======
 export function converseJSONprefill(messages: Message[] | undefined): Message[] {
     if (!messages) {
         messages = [];
@@ -99,8 +96,7 @@
     return messages;
 }
 
-export async function fortmatConversePrompt(segments: PromptSegment[], schema?: JSONSchema): Promise<ConverseRequest> {
->>>>>>> 28f3f3a7
+export async function formatConversePrompt(segments: PromptSegment[], schema?: JSONSchema): Promise<ConverseRequest> {
     //Non-const for concat
     let system: SystemContentBlock[] = [];
     const safety: SystemContentBlock[] = [];
