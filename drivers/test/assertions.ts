
<<<<<<< HEAD
import { Bedrock } from '@aws-sdk/client-bedrock';
import { AbstractDriver, CompletionStream, ExecutionResponse, extractAndParseJSON, parseCompletionResultsToJson, completionResultToString } from '@llumiverse/core';
=======
import { AbstractDriver, CompletionStream, ExecutionResponse, extractAndParseJSON } from '@llumiverse/core';
>>>>>>> 005f19e9
import { expect } from "vitest";
import { completionResultToString, parseCompletionResultsToJson } from './utils.js';

export function assertCompletionOk(r: ExecutionResponse, model?: string, driver?: AbstractDriver) {
    expect(r.error).toBeFalsy();
    expect(r.prompt).toBeTruthy();
    //TODO: This just checks for existence of the object,
    //could do with more thorough test however not all models support token_usage.
    //Only create the object when there is meaningful information you want to interpret as a pass.
    if (!(driver?.provider == 'bedrock' && model?.includes("mistral"))) { //Skip if bedrock:mistral, token_usage not supported.
        expect(r.token_usage).toBeTruthy();
    }
    expect(r.finish_reason).toBeTruthy();
    //if r.result is string, it should be longer than 2
    const stringResult = r.result.map(completionResultToString).join("");
    expect(stringResult.length).toBeGreaterThan(2);
}

export async function assertStreamingCompletionOk(stream: CompletionStream, jsonMode: boolean = false) {

    const out: string[] = []
    for await (const chunk of stream) {
        out.push(chunk)
        console.log(chunk)
    }
    console.log(out.join(""));
    const r = stream.completion as ExecutionResponse;
    const jsonObject = jsonMode ? extractAndParseJSON(out.join("")) : undefined;
    const jsonResult = jsonMode ? parseCompletionResultsToJson(r.result) : undefined;
    console.log(jsonObject);
    console.log(jsonResult);
    if (jsonMode) {
        expect(jsonResult).toStrictEqual(jsonObject);
    }
<<<<<<< HEAD
    
=======

>>>>>>> 005f19e9
    expect(r.error).toBeFalsy();
    expect(r.prompt).toBeTruthy();
    expect(r.token_usage).toBeTruthy();
    expect(r.finish_reason).toBeTruthy();
    const stringResult = r.result.map(completionResultToString).join("");
    expect(stringResult.length).toBeGreaterThan(2);

    return out;
}<|MERGE_RESOLUTION|>--- conflicted
+++ resolved
@@ -1,10 +1,5 @@
 
-<<<<<<< HEAD
-import { Bedrock } from '@aws-sdk/client-bedrock';
-import { AbstractDriver, CompletionStream, ExecutionResponse, extractAndParseJSON, parseCompletionResultsToJson, completionResultToString } from '@llumiverse/core';
-=======
 import { AbstractDriver, CompletionStream, ExecutionResponse, extractAndParseJSON } from '@llumiverse/core';
->>>>>>> 005f19e9
 import { expect } from "vitest";
 import { completionResultToString, parseCompletionResultsToJson } from './utils.js';
 
@@ -39,11 +34,7 @@
     if (jsonMode) {
         expect(jsonResult).toStrictEqual(jsonObject);
     }
-<<<<<<< HEAD
-    
-=======
 
->>>>>>> 005f19e9
     expect(r.error).toBeFalsy();
     expect(r.prompt).toBeTruthy();
     expect(r.token_usage).toBeTruthy();
