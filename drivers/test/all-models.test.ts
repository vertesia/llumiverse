--- conflicted
+++ resolved
@@ -203,15 +203,9 @@
     });
 
     test.each(models)(`${name}: execute prompt on %s`, { timeout: TIMEOUT, retry: 3 }, async (model) => {
-<<<<<<< HEAD
         const r = await driver.execute(testPrompt_color, {...test_options, model: model} as ExecutionOptions);
         console.log("Result for execute " + model, JSON.stringify(r));
-        assertCompletionOk(r);
-=======
-        const r = await driver.execute(testPrompt_color, { model, temperature: 0.5, max_tokens: 1024 });
-        console.debug("Result for " + model, JSON.stringify(r));
         assertCompletionOk(r, model, driver);
->>>>>>> dd7622de
     });
 
     test.each(models)(`${name}: execute prompt with streaming on %s`, { timeout: TIMEOUT, retry: 3 }, async (model) => {
@@ -221,15 +215,9 @@
     });
 
     test.each(models)(`${name}: execute prompt with schema on %s`, { timeout: TIMEOUT, retry: 3 }, async (model) => {
-<<<<<<< HEAD
         const r = await driver.execute(testPrompt_color, {...test_options, model: model, result_schema: testSchema_color } as ExecutionOptions);
         console.log("Result for execute with schema " + model, JSON.stringify(r.result));
-        assertCompletionOk(r);
-=======
-        const r = await driver.execute(testPrompt_color, { model, temperature: 0.5, max_tokens: 1024, result_schema: testSchema_color });
-        console.log("Result for " + model, JSON.stringify(r.result));
         assertCompletionOk(r, model, driver);
->>>>>>> dd7622de
     });
 
     test.each(models)(`${name}: execute prompt with streaming and schema on %s`, { timeout: TIMEOUT, retry: 3 }, async (model) => {
