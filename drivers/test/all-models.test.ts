--- conflicted
+++ resolved
@@ -89,12 +89,7 @@
 }
 
 const AZURE_OPENAI_MODELS = [
-<<<<<<< HEAD
     "gpt-4",
-=======
-    "gpt-4o-mini",
-    "o3-mini"
->>>>>>> 6412a91b
 ]
 
 
